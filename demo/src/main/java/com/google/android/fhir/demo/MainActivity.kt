--- conflicted
+++ resolved
@@ -80,12 +80,7 @@
   private fun onNavigationItemSelected(item: MenuItem): Boolean {
     when (item.itemId) {
       R.id.menu_sync -> {
-<<<<<<< HEAD
-        viewModel.poll()
-=======
         viewModel.triggerOneTimeSync()
-        true
->>>>>>> c4ba736e
       }
     }
     binding.drawer.closeDrawer(GravityCompat.START)
