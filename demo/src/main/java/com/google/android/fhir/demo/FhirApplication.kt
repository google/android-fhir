--- conflicted
+++ resolved
@@ -1,5 +1,5 @@
 /*
- * Copyright 2023 Google LLC
+ * Copyright 2023-2024 Google LLC
  *
  * Licensed under the Apache License, Version 2.0 (the "License");
  * you may not use this file except in compliance with the License.
@@ -24,21 +24,15 @@
 import com.google.android.fhir.FhirEngine
 import com.google.android.fhir.FhirEngineConfiguration
 import com.google.android.fhir.FhirEngineProvider
-import com.google.android.fhir.NetworkConfiguration
 import com.google.android.fhir.ServerConfiguration
 import com.google.android.fhir.datacapture.DataCaptureConfig
-<<<<<<< HEAD
-import com.google.android.fhir.demo.data.FhirSyncWorker
+import com.google.android.fhir.datacapture.XFhirQueryResolver
 import com.google.android.fhir.demo.security.SecurityRequirementViolationReceiver
+import com.google.android.fhir.search.search
 import com.google.android.fhir.security.FhirSecurityConfiguration
 import com.google.android.fhir.security.LockScreenComplexity
 import com.google.android.fhir.security.LockScreenRequirement
 import com.google.android.fhir.security.RequirementViolationAction
-import com.google.android.fhir.sync.Sync
-=======
-import com.google.android.fhir.datacapture.XFhirQueryResolver
-import com.google.android.fhir.search.search
->>>>>>> f107597d
 import com.google.android.fhir.sync.remote.HttpLogger
 import java.util.EnumSet
 import timber.log.Timber
@@ -59,20 +53,19 @@
     FhirEngineProvider.init(
       FhirEngineConfiguration(
         enableEncryptionIfSupported = true,
-<<<<<<< HEAD
         databaseErrorStrategy = RECREATE_AT_OPEN,
         securityConfiguration =
           FhirSecurityConfiguration(
             LockScreenRequirement(
               complexity = LockScreenComplexity.HIGH,
-              EnumSet.noneOf(RequirementViolationAction::class.java)
+              EnumSet.noneOf(RequirementViolationAction::class.java),
             ),
             PendingIntent.getBroadcast(
               applicationContext,
               /* requestCode= */ 0,
               Intent(applicationContext, SecurityRequirementViolationReceiver::class.java),
-              /* flags= */ PendingIntent.FLAG_MUTABLE or PendingIntent.FLAG_UPDATE_CURRENT
-            )
+              /* flags= */ PendingIntent.FLAG_MUTABLE or PendingIntent.FLAG_UPDATE_CURRENT,
+            ),
           ),
         serverConfiguration =
           ServerConfiguration(
@@ -80,27 +73,13 @@
             httpLogger =
               HttpLogger(
                 HttpLogger.Configuration(
-                  if (BuildConfig.DEBUG) HttpLogger.Level.BODY else HttpLogger.Level.BASIC
-                )
-              ) { Timber.tag("App-HttpLog").d(it) },
-          )
-      )
-=======
-        RECREATE_AT_OPEN,
-        ServerConfiguration(
-          "https://hapi.fhir.org/baseR4/",
-          httpLogger =
-            HttpLogger(
-              HttpLogger.Configuration(
-                if (BuildConfig.DEBUG) HttpLogger.Level.BODY else HttpLogger.Level.BASIC,
-              ),
-            ) {
-              Timber.tag("App-HttpLog").d(it)
-            },
-          networkConfiguration = NetworkConfiguration(uploadWithGzip = false),
-        ),
+                  if (BuildConfig.DEBUG) HttpLogger.Level.BODY else HttpLogger.Level.BASIC,
+                ),
+              ) {
+                Timber.tag("App-HttpLog").d(it)
+              },
+          ),
       ),
->>>>>>> f107597d
     )
 
     dataCaptureConfig =
