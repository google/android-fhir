/*
 * Copyright 2023 Google LLC
 *
 * Licensed under the Apache License, Version 2.0 (the "License");
 * you may not use this file except in compliance with the License.
 * You may obtain a copy of the License at
 *
 *       http://www.apache.org/licenses/LICENSE-2.0
 *
 * Unless required by applicable law or agreed to in writing, software
 * distributed under the License is distributed on an "AS IS" BASIS,
 * WITHOUT WARRANTIES OR CONDITIONS OF ANY KIND, either express or implied.
 * See the License for the specific language governing permissions and
 * limitations under the License.
 */

package com.google.android.fhir.demo

import android.app.Application
import android.content.Context
import com.google.android.fhir.DatabaseErrorStrategy.RECREATE_AT_OPEN
import com.google.android.fhir.FhirEngine
import com.google.android.fhir.FhirEngineConfiguration
import com.google.android.fhir.FhirEngineProvider
import com.google.android.fhir.NetworkConfiguration
import com.google.android.fhir.ServerConfiguration
import com.google.android.fhir.datacapture.DataCaptureConfig
import com.google.android.fhir.datacapture.XFhirQueryResolver
import com.google.android.fhir.search.search
import com.google.android.fhir.sync.remote.HttpLogger
import timber.log.Timber

class FhirApplication : Application(), DataCaptureConfig.Provider {
  // Only initiate the FhirEngine when used for the first time, not when the app is created.
  private val fhirEngine: FhirEngine by lazy { constructFhirEngine() }

  private var dataCaptureConfig: DataCaptureConfig? = null

  private val dataStore by lazy { DemoDataStore(this) }

  override fun onCreate() {
    super.onCreate()
    if (BuildConfig.DEBUG) {
      Timber.plant(Timber.DebugTree())
    }
    FhirEngineProvider.init(
      FhirEngineConfiguration(
        enableEncryptionIfSupported = true,
        RECREATE_AT_OPEN,
        ServerConfiguration(
          "https://hapi.fhir.org/baseR4/",
          httpLogger =
            HttpLogger(
              HttpLogger.Configuration(
<<<<<<< HEAD
                if (BuildConfig.DEBUG) HttpLogger.Level.BODY else HttpLogger.Level.BASIC
              )
            ) { Timber.tag("App-HttpLog").d(it) },
          networkConfiguration = NetworkConfiguration(uploadWithGzip = false)
        ),
        context = applicationContext,
      )
=======
                if (BuildConfig.DEBUG) HttpLogger.Level.BODY else HttpLogger.Level.BASIC,
              ),
            ) {
              Timber.tag("App-HttpLog").d(it)
            },
          networkConfiguration = NetworkConfiguration(uploadWithGzip = false),
        ),
      ),
>>>>>>> a456c266
    )

    dataCaptureConfig =
      DataCaptureConfig().apply {
        urlResolver = ReferenceUrlResolver(this@FhirApplication as Context)
        xFhirQueryResolver = XFhirQueryResolver { it -> fhirEngine.search(it).map { it.resource } }
      }
  }

  private fun constructFhirEngine(): FhirEngine {
    return FhirEngineProvider.getInstance(this)
  }

  companion object {
    fun fhirEngine(context: Context) = (context.applicationContext as FhirApplication).fhirEngine

    fun dataStore(context: Context) = (context.applicationContext as FhirApplication).dataStore
  }

  override fun getDataCaptureConfig(): DataCaptureConfig = dataCaptureConfig ?: DataCaptureConfig()
}<|MERGE_RESOLUTION|>--- conflicted
+++ resolved
@@ -52,15 +52,6 @@
           httpLogger =
             HttpLogger(
               HttpLogger.Configuration(
-<<<<<<< HEAD
-                if (BuildConfig.DEBUG) HttpLogger.Level.BODY else HttpLogger.Level.BASIC
-              )
-            ) { Timber.tag("App-HttpLog").d(it) },
-          networkConfiguration = NetworkConfiguration(uploadWithGzip = false)
-        ),
-        context = applicationContext,
-      )
-=======
                 if (BuildConfig.DEBUG) HttpLogger.Level.BODY else HttpLogger.Level.BASIC,
               ),
             ) {
@@ -68,8 +59,8 @@
             },
           networkConfiguration = NetworkConfiguration(uploadWithGzip = false),
         ),
+        context = applicationContext,
       ),
->>>>>>> a456c266
     )
 
     dataCaptureConfig =
