--- conflicted
+++ resolved
@@ -23,12 +23,8 @@
 import com.google.android.fhir.FhirEngineConfiguration
 import com.google.android.fhir.FhirEngineProvider
 import com.google.android.fhir.ServerConfiguration
-<<<<<<< HEAD
+import com.google.android.fhir.demo.data.FhirSyncWorker
 import com.google.android.fhir.datacapture.DataCaptureConfig
-import com.google.android.fhir.demo.data.FhirPeriodicSyncWorker
-=======
-import com.google.android.fhir.demo.data.FhirSyncWorker
->>>>>>> da528d40
 import com.google.android.fhir.sync.Sync
 import com.google.android.fhir.sync.remote.HttpLogger
 import timber.log.Timber
@@ -58,16 +54,12 @@
         )
       )
     )
-<<<<<<< HEAD
-    Sync.oneTimeSync<FhirPeriodicSyncWorker>(this)
+    Sync.oneTimeSync<FhirSyncWorker>(this)
 
     dataCaptureConfiguration =
       DataCaptureConfig().apply {
         attachmentResolver = ReferenceAttachmentResolver(this@FhirApplication as Context)
       }
-=======
-    Sync.oneTimeSync<FhirSyncWorker>(this)
->>>>>>> da528d40
   }
 
   private fun constructFhirEngine(): FhirEngine {
