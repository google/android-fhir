--- conflicted
+++ resolved
@@ -30,13 +30,6 @@
 import com.google.android.fhir.datacapture.XFhirQueryResolver
 import com.google.android.fhir.search.search
 import com.google.android.fhir.sync.remote.HttpLogger
-<<<<<<< HEAD
-import kotlinx.coroutines.flow.SharingStarted
-import kotlinx.coroutines.flow.shareIn
-import kotlinx.coroutines.launch
-import org.hl7.fhir.r4.model.Patient
-=======
->>>>>>> 9dbae14b
 import timber.log.Timber
 
 class FhirApplication : Application(), DataCaptureConfig.Provider {
@@ -68,11 +61,7 @@
         )
       )
     )
-<<<<<<< HEAD
 //    Sync(WorkManager.getInstance(this)).oneTimeSync<FhirSyncWorker>()
-
-=======
->>>>>>> 9dbae14b
 
     dataCaptureConfig =
       DataCaptureConfig().apply {
