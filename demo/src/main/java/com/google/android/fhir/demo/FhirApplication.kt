/*
 * Copyright 2022 Google LLC
 *
 * Licensed under the Apache License, Version 2.0 (the "License");
 * you may not use this file except in compliance with the License.
 * You may obtain a copy of the License at
 *
 *       http://www.apache.org/licenses/LICENSE-2.0
 *
 * Unless required by applicable law or agreed to in writing, software
 * distributed under the License is distributed on an "AS IS" BASIS,
 * WITHOUT WARRANTIES OR CONDITIONS OF ANY KIND, either express or implied.
 * See the License for the specific language governing permissions and
 * limitations under the License.
 */

package com.google.android.fhir.demo

import android.app.Application
import android.content.Context
import com.google.android.fhir.DatabaseErrorStrategy.RECREATE_AT_OPEN
import com.google.android.fhir.FhirEngine
import com.google.android.fhir.FhirEngineConfiguration
import com.google.android.fhir.FhirEngineProvider
import com.google.android.fhir.ServerConfiguration
<<<<<<< HEAD
import com.google.android.fhir.sync.Authenticator
=======
import com.google.android.fhir.demo.data.FhirPeriodicSyncWorker
import com.google.android.fhir.sync.Sync
import com.google.android.fhir.sync.remote.HttpLogger
>>>>>>> 6956c79f
import timber.log.Timber

class FhirApplication : Application() {
  // Only initiate the FhirEngine when used for the first time, not when the app is created.
  private val fhirEngine: FhirEngine by lazy { constructFhirEngine() }

  override fun onCreate() {
    super.onCreate()
    if (BuildConfig.DEBUG) {
      Timber.plant(Timber.DebugTree())
    }
    val authenticator =
      object : Authenticator {
        override fun getAccessToken(): String {
          return token
        }
      }
    FhirEngineProvider.init(
      FhirEngineConfiguration(
        enableEncryptionIfSupported = true,
        RECREATE_AT_OPEN,
        ServerConfiguration(
<<<<<<< HEAD
          "https://malaria1.opencampaignlink.org/fhir/",
          authenticator = authenticator
=======
          "https://hapi.fhir.org/baseR4/",
          httpLogger =
            HttpLogger(
              HttpLogger.Configuration(
                if (BuildConfig.DEBUG) HttpLogger.Level.BODY else HttpLogger.Level.BASIC
              )
            ) { Timber.tag("App-HttpLog").d(it) }
>>>>>>> 6956c79f
        )
      )
    )
  }

  private fun constructFhirEngine(): FhirEngine {
    return FhirEngineProvider.getInstance(this)
  }

  companion object {
    fun fhirEngine(context: Context) = (context.applicationContext as FhirApplication).fhirEngine
    val token =
      "eyJhbGciOiJSUzI1NiIsInR5cCIgOiAiSldUIiwia2lkIiA6ICJFdzNlZVlQeE4tNFhaVGlEamg4MjhBQUk3RTh6eUJnZTJJaGNFVlhFX0FBIn0.eyJleHAiOjE2NjAwNDExMDgsImlhdCI6MTY1OTUyMjcwOCwianRpIjoiOTkwOGY2YjgtNzg1NS00ZjVmLTlhOTQtNmJkNjZkNWFkMGRhIiwiaXNzIjoiaHR0cHM6Ly9tYWxhcmlhMS5vcGVuY2FtcGFpZ25saW5rLm9yZzo4NDQzL2F1dGgvcmVhbG1zL2ZoaXItaGFwaSIsImF1ZCI6ImFjY291bnQiLCJzdWIiOiIyMWViNzg5MC0yOTQ3LTRhZjEtYTJiYS1kNTc2MTNjMDE4MTMiLCJ0eXAiOiJCZWFyZXIiLCJhenAiOiJmaGlyLWhhcGktc2VydmVyIiwic2Vzc2lvbl9zdGF0ZSI6IjMyOGVmMGYxLWI4YmMtNDFjMC1iNzQyLTUxZTc2NWI5YWFiZSIsImFjciI6IjEiLCJhbGxvd2VkLW9yaWdpbnMiOlsiaHR0cHM6Ly9tYWxhcmlhMS5vcGVuY2FtcGFpZ25saW5rLm9yZyJdLCJyZWFsbV9hY2Nlc3MiOnsicm9sZXMiOlsiZGVmYXVsdC1yb2xlcy1maGlyLWhhcGkiLCJvZmZsaW5lX2FjY2VzcyIsInVtYV9hdXRob3JpemF0aW9uIl19LCJyZXNvdXJjZV9hY2Nlc3MiOnsiYWNjb3VudCI6eyJyb2xlcyI6WyJtYW5hZ2UtYWNjb3VudCIsIm1hbmFnZS1hY2NvdW50LWxpbmtzIiwidmlldy1wcm9maWxlIl19fSwic2NvcGUiOiJwcm9maWxlIGVtYWlsIiwic2lkIjoiMzI4ZWYwZjEtYjhiYy00MWMwLWI3NDItNTFlNzY1YjlhYWJlIiwiZW1haWxfdmVyaWZpZWQiOmZhbHNlLCJuYW1lIjoiS2FzaHlhcCBKb2lzIiwicHJlZmVycmVkX3VzZXJuYW1lIjoia2FzaHlhcF9qb2lzIiwiZ2l2ZW5fbmFtZSI6Ikthc2h5YXAiLCJmYW1pbHlfbmFtZSI6IkpvaXMiLCJlbWFpbCI6Imtqb2lzQGlwcmRncm91cC5jb20ifQ.bQGJfU9vX2mgKaopKIwWXKFFvnlLTlvh3LNzXRhj-FI_XyU9uZ1G3mIc9ZNl7dctAD4O2tid_TMRflyp0G8G1HeSOg2GiI91npBVopQHYDPqCHahd0p5HR5hG9dyzPZKNveu7fX0ZBB6IZj6XSyD29RuTQTo1LDgtc2DQJudnlC3K-Qq-rtN3dhFtvCufcTW9SERuuIiCMth3x6Vk0F_HvTF2urh6q7yq_Hi1vbyc_ZlrLOKk8WawfxbtTrdBkxCW2YrQShNOLSNpWATu1VeJiFphAhDUH5OEBcdK1Qdg1JCeuH6I8ujzHWdg3OhkdIEq5fU_TJ_JFVDmZVtu3IrWw"
  }
}<|MERGE_RESOLUTION|>--- conflicted
+++ resolved
@@ -23,13 +23,10 @@
 import com.google.android.fhir.FhirEngineConfiguration
 import com.google.android.fhir.FhirEngineProvider
 import com.google.android.fhir.ServerConfiguration
-<<<<<<< HEAD
 import com.google.android.fhir.sync.Authenticator
-=======
 import com.google.android.fhir.demo.data.FhirPeriodicSyncWorker
 import com.google.android.fhir.sync.Sync
 import com.google.android.fhir.sync.remote.HttpLogger
->>>>>>> 6956c79f
 import timber.log.Timber
 
 class FhirApplication : Application() {
@@ -41,21 +38,11 @@
     if (BuildConfig.DEBUG) {
       Timber.plant(Timber.DebugTree())
     }
-    val authenticator =
-      object : Authenticator {
-        override fun getAccessToken(): String {
-          return token
-        }
-      }
     FhirEngineProvider.init(
       FhirEngineConfiguration(
         enableEncryptionIfSupported = true,
         RECREATE_AT_OPEN,
         ServerConfiguration(
-<<<<<<< HEAD
-          "https://malaria1.opencampaignlink.org/fhir/",
-          authenticator = authenticator
-=======
           "https://hapi.fhir.org/baseR4/",
           httpLogger =
             HttpLogger(
@@ -63,10 +50,10 @@
                 if (BuildConfig.DEBUG) HttpLogger.Level.BODY else HttpLogger.Level.BASIC
               )
             ) { Timber.tag("App-HttpLog").d(it) }
->>>>>>> 6956c79f
         )
       )
     )
+    Sync.oneTimeSync<FhirPeriodicSyncWorker>(this)
   }
 
   private fun constructFhirEngine(): FhirEngine {
@@ -75,7 +62,5 @@
 
   companion object {
     fun fhirEngine(context: Context) = (context.applicationContext as FhirApplication).fhirEngine
-    val token =
-      "eyJhbGciOiJSUzI1NiIsInR5cCIgOiAiSldUIiwia2lkIiA6ICJFdzNlZVlQeE4tNFhaVGlEamg4MjhBQUk3RTh6eUJnZTJJaGNFVlhFX0FBIn0.eyJleHAiOjE2NjAwNDExMDgsImlhdCI6MTY1OTUyMjcwOCwianRpIjoiOTkwOGY2YjgtNzg1NS00ZjVmLTlhOTQtNmJkNjZkNWFkMGRhIiwiaXNzIjoiaHR0cHM6Ly9tYWxhcmlhMS5vcGVuY2FtcGFpZ25saW5rLm9yZzo4NDQzL2F1dGgvcmVhbG1zL2ZoaXItaGFwaSIsImF1ZCI6ImFjY291bnQiLCJzdWIiOiIyMWViNzg5MC0yOTQ3LTRhZjEtYTJiYS1kNTc2MTNjMDE4MTMiLCJ0eXAiOiJCZWFyZXIiLCJhenAiOiJmaGlyLWhhcGktc2VydmVyIiwic2Vzc2lvbl9zdGF0ZSI6IjMyOGVmMGYxLWI4YmMtNDFjMC1iNzQyLTUxZTc2NWI5YWFiZSIsImFjciI6IjEiLCJhbGxvd2VkLW9yaWdpbnMiOlsiaHR0cHM6Ly9tYWxhcmlhMS5vcGVuY2FtcGFpZ25saW5rLm9yZyJdLCJyZWFsbV9hY2Nlc3MiOnsicm9sZXMiOlsiZGVmYXVsdC1yb2xlcy1maGlyLWhhcGkiLCJvZmZsaW5lX2FjY2VzcyIsInVtYV9hdXRob3JpemF0aW9uIl19LCJyZXNvdXJjZV9hY2Nlc3MiOnsiYWNjb3VudCI6eyJyb2xlcyI6WyJtYW5hZ2UtYWNjb3VudCIsIm1hbmFnZS1hY2NvdW50LWxpbmtzIiwidmlldy1wcm9maWxlIl19fSwic2NvcGUiOiJwcm9maWxlIGVtYWlsIiwic2lkIjoiMzI4ZWYwZjEtYjhiYy00MWMwLWI3NDItNTFlNzY1YjlhYWJlIiwiZW1haWxfdmVyaWZpZWQiOmZhbHNlLCJuYW1lIjoiS2FzaHlhcCBKb2lzIiwicHJlZmVycmVkX3VzZXJuYW1lIjoia2FzaHlhcF9qb2lzIiwiZ2l2ZW5fbmFtZSI6Ikthc2h5YXAiLCJmYW1pbHlfbmFtZSI6IkpvaXMiLCJlbWFpbCI6Imtqb2lzQGlwcmRncm91cC5jb20ifQ.bQGJfU9vX2mgKaopKIwWXKFFvnlLTlvh3LNzXRhj-FI_XyU9uZ1G3mIc9ZNl7dctAD4O2tid_TMRflyp0G8G1HeSOg2GiI91npBVopQHYDPqCHahd0p5HR5hG9dyzPZKNveu7fX0ZBB6IZj6XSyD29RuTQTo1LDgtc2DQJudnlC3K-Qq-rtN3dhFtvCufcTW9SERuuIiCMth3x6Vk0F_HvTF2urh6q7yq_Hi1vbyc_ZlrLOKk8WawfxbtTrdBkxCW2YrQShNOLSNpWATu1VeJiFphAhDUH5OEBcdK1Qdg1JCeuH6I8ujzHWdg3OhkdIEq5fU_TJ_JFVDmZVtu3IrWw"
   }
 }