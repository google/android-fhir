--- conflicted
+++ resolved
@@ -25,15 +25,11 @@
 import com.google.android.fhir.NetworkConfiguration
 import com.google.android.fhir.ServerConfiguration
 import com.google.android.fhir.datacapture.DataCaptureConfig
-<<<<<<< HEAD
-=======
 import com.google.android.fhir.datacapture.XFhirQueryResolver
->>>>>>> 80ea66f8
 import com.google.android.fhir.demo.data.FhirSyncWorker
 import com.google.android.fhir.search.search
 import com.google.android.fhir.sync.Sync
 import com.google.android.fhir.sync.remote.HttpLogger
-import org.hl7.fhir.r4.model.Patient
 import timber.log.Timber
 
 class FhirApplication : Application(), DataCaptureConfig.Provider {
@@ -49,7 +45,6 @@
     if (BuildConfig.DEBUG) {
       Timber.plant(Timber.DebugTree())
     }
-    Patient.IDENTIFIER
     FhirEngineProvider.init(
       FhirEngineConfiguration(
         enableEncryptionIfSupported = true,
@@ -85,10 +80,5 @@
     fun dataStore(context: Context) = (context.applicationContext as FhirApplication).dataStore
   }
 
-<<<<<<< HEAD
-  override fun getDataCaptureConfig(): DataCaptureConfig =
-    DataCaptureConfig(xFhirQueryResolver = { fhirEngine.search(it) })
-=======
   override fun getDataCaptureConfig(): DataCaptureConfig = dataCaptureConfig ?: DataCaptureConfig()
->>>>>>> 80ea66f8
 }