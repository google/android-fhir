--- conflicted
+++ resolved
@@ -54,23 +54,6 @@
           httpLogger =
             HttpLogger(
               HttpLogger.Configuration(
-<<<<<<< HEAD
-                if (BuildConfig.DEBUG) HttpLogger.Level.BODY else HttpLogger.Level.BASIC
-              )
-            ) { Timber.tag("App-HttpLog").d(it) },
-          networkConfiguration =
-            NetworkConfiguration(
-              uploadWithGzip = false,
-              httpCache =
-                CacheConfiguration(
-                  cacheDir = File(this.cacheDir, "http_cache"),
-                  // $0.05 worth of phone storage in 2020
-                  maxSize = 50L * 1024L * 1024L // 50 MiB
-                )
-            )
-        )
-      )
-=======
                 if (BuildConfig.DEBUG) HttpLogger.Level.BODY else HttpLogger.Level.BASIC,
               ),
             ) {
@@ -79,7 +62,6 @@
           networkConfiguration = NetworkConfiguration(uploadWithGzip = false),
         ),
       ),
->>>>>>> da8e193f
     )
 
     dataCaptureConfig =
