--- conflicted
+++ resolved
@@ -146,55 +146,4 @@
     findNavController()
       .navigate(PatientListFragmentDirections.navigateToProductDetail(patientItem.resourceId))
   }
-
-<<<<<<< HEAD
-  private fun onAddPatientClick() {
-    findNavController()
-      .navigate(PatientListFragmentDirections.actionPatientListToAddPatientFragment())
-=======
-  private fun fadeInTopBanner(state: CurrentSyncJobStatus) {
-    if (topBanner.visibility != View.VISIBLE) {
-      syncStatus.text = resources.getString(R.string.syncing).uppercase()
-      syncPercent.text = ""
-      syncProgress.progress = 0
-      syncProgress.visibility = View.VISIBLE
-      topBanner.visibility = View.VISIBLE
-      val animation = AnimationUtils.loadAnimation(topBanner.context, R.anim.fade_in)
-      topBanner.startAnimation(animation)
-    } else if (
-      state is CurrentSyncJobStatus.Running && state.inProgressSyncJob is SyncJobStatus.InProgress
-    ) {
-      val inProgressState = state.inProgressSyncJob as? SyncJobStatus.InProgress
-      val progress =
-        inProgressState
-          ?.let { it.completed.toDouble().div(it.total) }
-          ?.let { if (it.isNaN()) 0.0 else it }
-          ?.times(100)
-          ?.roundToInt()
-      "$progress% ${inProgressState?.syncOperation?.name?.lowercase()}ed"
-        .also { syncPercent.text = it }
-      syncProgress.progress = progress ?: 0
-    }
-  }
-
-  private fun fadeOutTopBanner(state: CurrentSyncJobStatus) {
-    fadeOutTopBanner(state::class.java.simpleName.uppercase())
-  }
-
-  private fun fadeOutTopBanner(state: LastSyncJobStatus) {
-    fadeOutTopBanner(state::class.java.simpleName.uppercase())
-  }
-
-  private fun fadeOutTopBanner(statusText: String) {
-    syncPercent.text = ""
-    syncProgress.visibility = View.GONE
-    if (topBanner.visibility == View.VISIBLE) {
-      "${resources.getString(R.string.sync).uppercase()} $statusText".also { syncStatus.text = it }
-
-      val animation = AnimationUtils.loadAnimation(topBanner.context, R.anim.fade_out)
-      topBanner.startAnimation(animation)
-      Handler(Looper.getMainLooper()).postDelayed({ topBanner.visibility = View.GONE }, 2000)
-    }
->>>>>>> 174f3e01
-  }
 }