--- conflicted
+++ resolved
@@ -1,340 +1,331 @@
-/*
- * Copyright 2022-2024 Google LLC
- *
- * Licensed under the Apache License, Version 2.0 (the "License");
- * you may not use this file except in compliance with the License.
- * You may obtain a copy of the License at
- *
- *       http://www.apache.org/licenses/LICENSE-2.0
- *
- * Unless required by applicable law or agreed to in writing, software
- * distributed under the License is distributed on an "AS IS" BASIS,
- * WITHOUT WARRANTIES OR CONDITIONS OF ANY KIND, either express or implied.
- * See the License for the specific language governing permissions and
- * limitations under the License.
- */
-
-package com.google.android.fhir.demo
-
-import android.content.Context
-import android.graphics.Color
-import android.graphics.drawable.ColorDrawable
-import android.os.Bundle
-import android.os.Handler
-import android.os.Looper
-import android.view.LayoutInflater
-import android.view.MenuItem
-import android.view.View
-import android.view.ViewGroup
-import android.view.animation.AnimationUtils
-import android.view.inputmethod.InputMethodManager
-import android.widget.LinearLayout
-import android.widget.ProgressBar
-import android.widget.TextView
-import androidx.activity.OnBackPressedCallback
-import androidx.appcompat.app.AppCompatActivity
-import androidx.appcompat.widget.SearchView
-import androidx.fragment.app.Fragment
-import androidx.fragment.app.activityViewModels
-import androidx.lifecycle.ViewModelProvider
-<<<<<<< HEAD
-=======
-import androidx.lifecycle.lifecycleScope
-import androidx.navigation.fragment.NavHostFragment
->>>>>>> f107597d
-import androidx.navigation.fragment.findNavController
-import androidx.recyclerview.widget.DividerItemDecoration
-import androidx.recyclerview.widget.RecyclerView
-import com.google.android.fhir.FhirEngine
-import com.google.android.fhir.demo.PatientListViewModel.PatientListViewModelFactory
-import com.google.android.fhir.demo.databinding.FragmentPatientListBinding
-<<<<<<< HEAD
-import com.google.android.fhir.demo.extensions.launchAndRepeatStarted
-=======
-import com.google.android.fhir.sync.CurrentSyncJobStatus
-import com.google.android.fhir.sync.LastSyncJobStatus
->>>>>>> f107597d
-import com.google.android.fhir.sync.SyncJobStatus
-import kotlin.math.roundToInt
-import timber.log.Timber
-
-class PatientListFragment : Fragment() {
-  private lateinit var fhirEngine: FhirEngine
-  private lateinit var patientListViewModel: PatientListViewModel
-  private lateinit var searchView: SearchView
-  private lateinit var topBanner: LinearLayout
-  private lateinit var syncStatus: TextView
-  private lateinit var syncPercent: TextView
-  private lateinit var syncProgress: ProgressBar
-  private var _binding: FragmentPatientListBinding? = null
-  private val binding
-    get() = _binding!!
-
-  private val mainActivityViewModel: MainActivityViewModel by activityViewModels()
-
-  override fun onCreateView(
-    inflater: LayoutInflater,
-    container: ViewGroup?,
-    savedInstanceState: Bundle?,
-  ): View {
-    _binding = FragmentPatientListBinding.inflate(inflater, container, false)
-    return binding.root
-  }
-
-  override fun onViewCreated(view: View, savedInstanceState: Bundle?) {
-    super.onViewCreated(view, savedInstanceState)
-    (requireActivity() as AppCompatActivity).supportActionBar?.apply {
-      title = resources.getString(R.string.title_patient_list)
-      setDisplayHomeAsUpEnabled(true)
-    }
-    fhirEngine = FhirApplication.fhirEngine(requireContext())
-    patientListViewModel =
-      ViewModelProvider(
-          this,
-          PatientListViewModelFactory(requireActivity().application, fhirEngine),
-        )
-        .get(PatientListViewModel::class.java)
-    val recyclerView: RecyclerView = binding.patientListContainer.patientList
-    val adapter = PatientItemRecyclerViewAdapter(this::onPatientItemClicked)
-    recyclerView.adapter = adapter
-    recyclerView.addItemDecoration(
-      DividerItemDecoration(requireContext(), DividerItemDecoration.VERTICAL).apply {
-        setDrawable(ColorDrawable(Color.LTGRAY))
-      },
-    )
-
-    patientListViewModel.liveSearchedPatients.observe(viewLifecycleOwner) {
-      Timber.d("Submitting ${it.count()} patient records")
-      adapter.submitList(it)
-    }
-
-    patientListViewModel.patientCount.observe(viewLifecycleOwner) {
-      binding.patientListContainer.patientCount.text = "$it Patient(s)"
-    }
-
-    searchView = binding.search
-    topBanner = binding.syncStatusContainer.linearLayoutSyncStatus
-    topBanner.visibility = View.GONE
-    syncStatus = binding.syncStatusContainer.tvSyncingStatus
-    syncPercent = binding.syncStatusContainer.tvSyncingPercent
-    syncProgress = binding.syncStatusContainer.progressSyncing
-    searchView.setOnQueryTextListener(
-      object : SearchView.OnQueryTextListener {
-        override fun onQueryTextChange(newText: String): Boolean {
-          patientListViewModel.searchPatientsByName(newText)
-          return true
-        }
-
-        override fun onQueryTextSubmit(query: String): Boolean {
-          patientListViewModel.searchPatientsByName(query)
-          return true
-        }
-      },
-    )
-    searchView.setOnQueryTextFocusChangeListener { view, focused ->
-      if (!focused) {
-        // hide soft keyboard
-        (requireActivity().getSystemService(Context.INPUT_METHOD_SERVICE) as InputMethodManager)
-          .hideSoftInputFromWindow(view.windowToken, 0)
-      }
-    }
-    requireActivity()
-      .onBackPressedDispatcher
-      .addCallback(
-        viewLifecycleOwner,
-        object : OnBackPressedCallback(true) {
-          override fun handleOnBackPressed() {
-            if (searchView.query.isNotEmpty()) {
-              searchView.setQuery("", true)
-            } else {
-              isEnabled = false
-              activity?.onBackPressed()
-            }
+  /*
+   * Copyright 2022-2024 Google LLC
+   *
+   * Licensed under the Apache License, Version 2.0 (the "License");
+   * you may not use this file except in compliance with the License.
+   * You may obtain a copy of the License at
+   *
+   *       http://www.apache.org/licenses/LICENSE-2.0
+   *
+   * Unless required by applicable law or agreed to in writing, software
+   * distributed under the License is distributed on an "AS IS" BASIS,
+   * WITHOUT WARRANTIES OR CONDITIONS OF ANY KIND, either express or implied.
+   * See the License for the specific language governing permissions and
+   * limitations under the License.
+   */
+
+  package com.google.android.fhir.demo
+
+  import android.content.Context
+  import android.graphics.Color
+  import android.graphics.drawable.ColorDrawable
+  import android.os.Bundle
+  import android.os.Handler
+  import android.os.Looper
+  import android.view.LayoutInflater
+  import android.view.MenuItem
+  import android.view.View
+  import android.view.ViewGroup
+  import android.view.animation.AnimationUtils
+  import android.view.inputmethod.InputMethodManager
+  import android.widget.LinearLayout
+  import android.widget.ProgressBar
+  import android.widget.TextView
+  import androidx.activity.OnBackPressedCallback
+  import androidx.appcompat.app.AppCompatActivity
+  import androidx.appcompat.widget.SearchView
+  import androidx.fragment.app.Fragment
+  import androidx.fragment.app.activityViewModels
+  import androidx.lifecycle.ViewModelProvider
+  import androidx.lifecycle.lifecycleScope
+  import androidx.navigation.fragment.NavHostFragment
+  import androidx.navigation.fragment.findNavController
+  import androidx.recyclerview.widget.DividerItemDecoration
+  import androidx.recyclerview.widget.RecyclerView
+  import com.google.android.fhir.FhirEngine
+  import com.google.android.fhir.demo.PatientListViewModel.PatientListViewModelFactory
+  import com.google.android.fhir.demo.databinding.FragmentPatientListBinding
+  import com.google.android.fhir.demo.extensions.launchAndRepeatStarted
+  import com.google.android.fhir.sync.CurrentSyncJobStatus
+  import com.google.android.fhir.sync.LastSyncJobStatus
+  import com.google.android.fhir.sync.SyncJobStatus
+  import kotlin.math.roundToInt
+  import timber.log.Timber
+
+  class PatientListFragment : Fragment() {
+    private lateinit var fhirEngine: FhirEngine
+    private lateinit var patientListViewModel: PatientListViewModel
+    private lateinit var searchView: SearchView
+    private lateinit var topBanner: LinearLayout
+    private lateinit var syncStatus: TextView
+    private lateinit var syncPercent: TextView
+    private lateinit var syncProgress: ProgressBar
+    private var _binding: FragmentPatientListBinding? = null
+    private val binding
+      get() = _binding!!
+
+    private val mainActivityViewModel: MainActivityViewModel by activityViewModels()
+
+    override fun onCreateView(
+      inflater: LayoutInflater,
+      container: ViewGroup?,
+      savedInstanceState: Bundle?,
+    ): View {
+      _binding = FragmentPatientListBinding.inflate(inflater, container, false)
+      return binding.root
+    }
+
+    override fun onViewCreated(view: View, savedInstanceState: Bundle?) {
+      super.onViewCreated(view, savedInstanceState)
+      (requireActivity() as AppCompatActivity).supportActionBar?.apply {
+        title = resources.getString(R.string.title_patient_list)
+        setDisplayHomeAsUpEnabled(true)
+      }
+      fhirEngine = FhirApplication.fhirEngine(requireContext())
+      patientListViewModel =
+        ViewModelProvider(
+            this,
+            PatientListViewModelFactory(requireActivity().application, fhirEngine),
+          )
+          .get(PatientListViewModel::class.java)
+      val recyclerView: RecyclerView = binding.patientListContainer.patientList
+      val adapter = PatientItemRecyclerViewAdapter(this::onPatientItemClicked)
+      recyclerView.adapter = adapter
+      recyclerView.addItemDecoration(
+        DividerItemDecoration(requireContext(), DividerItemDecoration.VERTICAL).apply {
+          setDrawable(ColorDrawable(Color.LTGRAY))
+        },
+      )
+
+      patientListViewModel.liveSearchedPatients.observe(viewLifecycleOwner) {
+        Timber.d("Submitting ${it.count()} patient records")
+        adapter.submitList(it)
+      }
+
+      patientListViewModel.patientCount.observe(viewLifecycleOwner) {
+        binding.patientListContainer.patientCount.text = "$it Patient(s)"
+      }
+
+      searchView = binding.search
+      topBanner = binding.syncStatusContainer.linearLayoutSyncStatus
+      topBanner.visibility = View.GONE
+      syncStatus = binding.syncStatusContainer.tvSyncingStatus
+      syncPercent = binding.syncStatusContainer.tvSyncingPercent
+      syncProgress = binding.syncStatusContainer.progressSyncing
+      searchView.setOnQueryTextListener(
+        object : SearchView.OnQueryTextListener {
+          override fun onQueryTextChange(newText: String): Boolean {
+            patientListViewModel.searchPatientsByName(newText)
+            return true
+          }
+
+          override fun onQueryTextSubmit(query: String): Boolean {
+            patientListViewModel.searchPatientsByName(query)
+            return true
           }
         },
       )
-
-    binding.apply {
-      addPatient.setOnClickListener { onAddPatientClick() }
-      addPatient.setColorFilter(Color.WHITE)
-    }
-    setHasOptionsMenu(true)
-    (activity as MainActivity).setDrawerEnabled(false)
-
-<<<<<<< HEAD
-    launchAndRepeatStarted(
-      { mainActivityViewModel.pollState.collect(::syncJobStatus) },
-      { mainActivityViewModel.oneTimeSyncState.collect(::syncJobStatus) },
-    )
-  }
-
-  private fun syncJobStatus(it: SyncJobStatus) {
-    when (it) {
-      is SyncJobStatus.Started -> {
-        Timber.i("Sync: ${it::class.java.simpleName}")
-        fadeInTopBanner(it)
-      }
-      is SyncJobStatus.InProgress -> {
-        Timber.i("Sync: ${it::class.java.simpleName} with data $it")
-        fadeInTopBanner(it)
-      }
-      is SyncJobStatus.Finished -> {
-        Timber.i("Sync: ${it::class.java.simpleName} at ${it.timestamp}")
-        patientListViewModel.searchPatientsByName(searchView.query.toString().trim())
-        mainActivityViewModel.updateLastSyncTimestamp()
-        fadeOutTopBanner(it)
-      }
-      is SyncJobStatus.Failed -> {
-        Timber.i("Sync: ${it::class.java.simpleName} at ${it.timestamp}")
-        patientListViewModel.searchPatientsByName(searchView.query.toString().trim())
-        mainActivityViewModel.updateLastSyncTimestamp()
-        fadeOutTopBanner(it)
-      }
-      else -> {
-        Timber.i("Sync: Unknown state.")
-        patientListViewModel.searchPatientsByName(searchView.query.toString().trim())
-        mainActivityViewModel.updateLastSyncTimestamp()
-        fadeOutTopBanner(it)
-=======
-    lifecycleScope.launch {
-      mainActivityViewModel.pollState.collect {
-        Timber.d("onViewCreated: pollState Got status $it")
-        when (it) {
-          is CurrentSyncJobStatus.Running -> {
-            Timber.i("Sync: ${it::class.java.simpleName} with data ${it.inProgressSyncJob}")
-            fadeInTopBanner(it)
+      searchView.setOnQueryTextFocusChangeListener { view, focused ->
+        if (!focused) {
+          // hide soft keyboard
+          (requireActivity().getSystemService(Context.INPUT_METHOD_SERVICE) as InputMethodManager)
+            .hideSoftInputFromWindow(view.windowToken, 0)
+        }
+      }
+      requireActivity()
+        .onBackPressedDispatcher
+        .addCallback(
+          viewLifecycleOwner,
+          object : OnBackPressedCallback(true) {
+            override fun handleOnBackPressed() {
+              if (searchView.query.isNotEmpty()) {
+                searchView.setQuery("", true)
+              } else {
+                isEnabled = false
+                activity?.onBackPressed()
+              }
+            }
+          },
+        )
+
+      binding.apply {
+        addPatient.setOnClickListener { onAddPatientClick() }
+        addPatient.setColorFilter(Color.WHITE)
+      }
+      setHasOptionsMenu(true)
+      (activity as MainActivity).setDrawerEnabled(false)
+      launchAndRepeatStarted(
+        { mainActivityViewModel.pollState.collect(::syncJobStatus) },
+        { mainActivityViewModel.oneTimeSyncState.collect(::syncJobStatus) },
+      )
+    }
+
+    private fun syncJobStatus(it: SyncJobStatus) {
+      when (it) {
+        is SyncJobStatus.Started -> {
+          Timber.i("Sync: ${it::class.java.simpleName}")
+          fadeInTopBanner(it)
+        }
+        is SyncJobStatus.InProgress -> {
+          Timber.i("Sync: ${it::class.java.simpleName} with data $it")
+          fadeInTopBanner(it)
+        }
+        is SyncJobStatus.Finished -> {
+          Timber.i("Sync: ${it::class.java.simpleName} at ${it.timestamp}")
+          patientListViewModel.searchPatientsByName(searchView.query.toString().trim())
+          mainActivityViewModel.updateLastSyncTimestamp()
+          fadeOutTopBanner(it)
+        }
+        is SyncJobStatus.Failed -> {
+          Timber.i("Sync: ${it::class.java.simpleName} at ${it.timestamp}")
+          patientListViewModel.searchPatientsByName(searchView.query.toString().trim())
+          mainActivityViewModel.updateLastSyncTimestamp()
+          fadeOutTopBanner(it)
+        }
+        else -> {
+          Timber.i("Sync: Unknown state.")
+          patientListViewModel.searchPatientsByName(searchView.query.toString().trim())
+          mainActivityViewModel.updateLastSyncTimestamp()
+          fadeOutTopBanner(it)
+      lifecycleScope.launch {
+        mainActivityViewModel.pollState.collect {
+          Timber.d("onViewCreated: pollState Got status $it")
+          when (it) {
+            is CurrentSyncJobStatus.Running -> {
+              Timber.i("Sync: ${it::class.java.simpleName} with data ${it.inProgressSyncJob}")
+              fadeInTopBanner(it)
+            }
+            is CurrentSyncJobStatus.Succeeded -> {
+              Timber.i("Sync: ${it::class.java.simpleName} at ${it.timestamp}")
+              patientListViewModel.searchPatientsByName(searchView.query.toString().trim())
+              mainActivityViewModel.updateLastSyncTimestamp(it.timestamp)
+              fadeOutTopBanner(it)
+            }
+            is CurrentSyncJobStatus.Failed -> {
+              Timber.i("Sync: ${it::class.java.simpleName} at ${it.timestamp}")
+              patientListViewModel.searchPatientsByName(searchView.query.toString().trim())
+              mainActivityViewModel.updateLastSyncTimestamp(it.timestamp)
+              fadeOutTopBanner(it)
+            }
+            is CurrentSyncJobStatus.Enqueued -> {
+              Timber.i("Sync: Enqueued")
+              patientListViewModel.searchPatientsByName(searchView.query.toString().trim())
+              fadeOutTopBanner(it)
+            }
+            CurrentSyncJobStatus.Cancelled -> TODO()
           }
-          is CurrentSyncJobStatus.Succeeded -> {
-            Timber.i("Sync: ${it::class.java.simpleName} at ${it.timestamp}")
-            patientListViewModel.searchPatientsByName(searchView.query.toString().trim())
-            mainActivityViewModel.updateLastSyncTimestamp(it.timestamp)
-            fadeOutTopBanner(it)
+        }
+      }
+
+      lifecycleScope.launch {
+        mainActivityViewModel.pollPeriodicSyncJobStatus.collect {
+          Timber.d("onViewCreated: pollState Got status ${it.currentSyncJobStatus}")
+          when (it.currentSyncJobStatus) {
+            is CurrentSyncJobStatus.Running -> {
+              Timber.i(
+                "Sync: ${it.currentSyncJobStatus::class.java.simpleName} with data ${it.currentSyncJobStatus}",
+              )
+              fadeInTopBanner(it.currentSyncJobStatus)
+            }
+            is CurrentSyncJobStatus.Succeeded -> {
+              val lastSyncTimestamp =
+                (it.currentSyncJobStatus as CurrentSyncJobStatus.Succeeded).timestamp
+              Timber.i(
+                "Sync: ${it.currentSyncJobStatus::class.java.simpleName} at $lastSyncTimestamp",
+              )
+              patientListViewModel.searchPatientsByName(searchView.query.toString().trim())
+              mainActivityViewModel.updateLastSyncTimestamp(lastSyncTimestamp)
+              fadeOutTopBanner(it.currentSyncJobStatus)
+            }
+            is CurrentSyncJobStatus.Failed -> {
+              val lastSyncTimestamp =
+                (it.currentSyncJobStatus as CurrentSyncJobStatus.Failed).timestamp
+              Timber.i(
+                "Sync: ${it.currentSyncJobStatus::class.java.simpleName} at $lastSyncTimestamp}",
+              )
+              patientListViewModel.searchPatientsByName(searchView.query.toString().trim())
+              mainActivityViewModel.updateLastSyncTimestamp(lastSyncTimestamp)
+              fadeOutTopBanner(it.currentSyncJobStatus)
+            }
+            is CurrentSyncJobStatus.Enqueued -> {
+              Timber.i("Sync: Enqueued")
+              patientListViewModel.searchPatientsByName(searchView.query.toString().trim())
+              fadeOutTopBanner(it.currentSyncJobStatus)
+            }
+            CurrentSyncJobStatus.Cancelled -> TODO()
           }
-          is CurrentSyncJobStatus.Failed -> {
-            Timber.i("Sync: ${it::class.java.simpleName} at ${it.timestamp}")
-            patientListViewModel.searchPatientsByName(searchView.query.toString().trim())
-            mainActivityViewModel.updateLastSyncTimestamp(it.timestamp)
-            fadeOutTopBanner(it)
-          }
-          is CurrentSyncJobStatus.Enqueued -> {
-            Timber.i("Sync: Enqueued")
-            patientListViewModel.searchPatientsByName(searchView.query.toString().trim())
-            fadeOutTopBanner(it)
-          }
-          CurrentSyncJobStatus.Cancelled -> TODO()
-        }
-      }
-    }
-
-    lifecycleScope.launch {
-      mainActivityViewModel.pollPeriodicSyncJobStatus.collect {
-        Timber.d("onViewCreated: pollState Got status ${it.currentSyncJobStatus}")
-        when (it.currentSyncJobStatus) {
-          is CurrentSyncJobStatus.Running -> {
-            Timber.i(
-              "Sync: ${it.currentSyncJobStatus::class.java.simpleName} with data ${it.currentSyncJobStatus}",
-            )
-            fadeInTopBanner(it.currentSyncJobStatus)
-          }
-          is CurrentSyncJobStatus.Succeeded -> {
-            val lastSyncTimestamp =
-              (it.currentSyncJobStatus as CurrentSyncJobStatus.Succeeded).timestamp
-            Timber.i(
-              "Sync: ${it.currentSyncJobStatus::class.java.simpleName} at $lastSyncTimestamp",
-            )
-            patientListViewModel.searchPatientsByName(searchView.query.toString().trim())
-            mainActivityViewModel.updateLastSyncTimestamp(lastSyncTimestamp)
-            fadeOutTopBanner(it.currentSyncJobStatus)
-          }
-          is CurrentSyncJobStatus.Failed -> {
-            val lastSyncTimestamp =
-              (it.currentSyncJobStatus as CurrentSyncJobStatus.Failed).timestamp
-            Timber.i(
-              "Sync: ${it.currentSyncJobStatus::class.java.simpleName} at $lastSyncTimestamp}",
-            )
-            patientListViewModel.searchPatientsByName(searchView.query.toString().trim())
-            mainActivityViewModel.updateLastSyncTimestamp(lastSyncTimestamp)
-            fadeOutTopBanner(it.currentSyncJobStatus)
-          }
-          is CurrentSyncJobStatus.Enqueued -> {
-            Timber.i("Sync: Enqueued")
-            patientListViewModel.searchPatientsByName(searchView.query.toString().trim())
-            fadeOutTopBanner(it.currentSyncJobStatus)
-          }
-          CurrentSyncJobStatus.Cancelled -> TODO()
-        }
->>>>>>> f107597d
-      }
-    }
-  }
-
-  override fun onDestroyView() {
-    super.onDestroyView()
-    _binding = null
-  }
-
-  override fun onOptionsItemSelected(item: MenuItem): Boolean {
-    return when (item.itemId) {
-      android.R.id.home -> {
-        NavHostFragment.findNavController(this).navigateUp()
-        true
-      }
-      else -> false
-    }
-  }
-
-  private fun onPatientItemClicked(patientItem: PatientListViewModel.PatientItem) {
-    findNavController()
-      .navigate(PatientListFragmentDirections.navigateToProductDetail(patientItem.resourceId))
-  }
-
-  private fun onAddPatientClick() {
-    findNavController()
-      .navigate(PatientListFragmentDirections.actionPatientListToAddPatientFragment())
-  }
-
-  private fun fadeInTopBanner(state: CurrentSyncJobStatus) {
-    if (topBanner.visibility != View.VISIBLE) {
-      syncStatus.text = resources.getString(R.string.syncing).uppercase()
+  >>>>>>> master
+        }
+      }
+    }
+
+    override fun onDestroyView() {
+      super.onDestroyView()
+      _binding = null
+    }
+
+    override fun onOptionsItemSelected(item: MenuItem): Boolean {
+      return when (item.itemId) {
+        android.R.id.home -> {
+          NavHostFragment.findNavController(this).navigateUp()
+          true
+        }
+        else -> false
+      }
+    }
+
+    private fun onPatientItemClicked(patientItem: PatientListViewModel.PatientItem) {
+      findNavController()
+        .navigate(PatientListFragmentDirections.navigateToProductDetail(patientItem.resourceId))
+    }
+
+    private fun onAddPatientClick() {
+      findNavController()
+        .navigate(PatientListFragmentDirections.actionPatientListToAddPatientFragment())
+    }
+
+    private fun fadeInTopBanner(state: CurrentSyncJobStatus) {
+      if (topBanner.visibility != View.VISIBLE) {
+        syncStatus.text = resources.getString(R.string.syncing).uppercase()
+        syncPercent.text = ""
+        syncProgress.progress = 0
+        syncProgress.visibility = View.VISIBLE
+        topBanner.visibility = View.VISIBLE
+        val animation = AnimationUtils.loadAnimation(topBanner.context, R.anim.fade_in)
+        topBanner.startAnimation(animation)
+      } else if (
+        state is CurrentSyncJobStatus.Running && state.inProgressSyncJob is SyncJobStatus.InProgress
+      ) {
+        val inProgressState = state.inProgressSyncJob as? SyncJobStatus.InProgress
+        val progress =
+          inProgressState
+            ?.let { it.completed.toDouble().div(it.total) }
+            ?.let { if (it.isNaN()) 0.0 else it }
+            ?.times(100)
+            ?.roundToInt()
+        "$progress% ${inProgressState?.syncOperation?.name?.lowercase()}ed"
+          .also { syncPercent.text = it }
+        syncProgress.progress = progress ?: 0
+      }
+    }
+
+    private fun fadeOutTopBanner(state: CurrentSyncJobStatus) {
+      fadeOutTopBanner(state::class.java.simpleName.uppercase())
+    }
+
+    private fun fadeOutTopBanner(state: LastSyncJobStatus) {
+      fadeOutTopBanner(state::class.java.simpleName.uppercase())
+    }
+
+    private fun fadeOutTopBanner(statusText: String) {
       syncPercent.text = ""
-      syncProgress.progress = 0
-      syncProgress.visibility = View.VISIBLE
-      topBanner.visibility = View.VISIBLE
-      val animation = AnimationUtils.loadAnimation(topBanner.context, R.anim.fade_in)
-      topBanner.startAnimation(animation)
-    } else if (
-      state is CurrentSyncJobStatus.Running && state.inProgressSyncJob is SyncJobStatus.InProgress
-    ) {
-      val inProgressState = state.inProgressSyncJob as? SyncJobStatus.InProgress
-      val progress =
-        inProgressState
-          ?.let { it.completed.toDouble().div(it.total) }
-          ?.let { if (it.isNaN()) 0.0 else it }
-          ?.times(100)
-          ?.roundToInt()
-      "$progress% ${inProgressState?.syncOperation?.name?.lowercase()}ed"
-        .also { syncPercent.text = it }
-      syncProgress.progress = progress ?: 0
-    }
-  }
-
-  private fun fadeOutTopBanner(state: CurrentSyncJobStatus) {
-    fadeOutTopBanner(state::class.java.simpleName.uppercase())
-  }
-
-  private fun fadeOutTopBanner(state: LastSyncJobStatus) {
-    fadeOutTopBanner(state::class.java.simpleName.uppercase())
-  }
-
-  private fun fadeOutTopBanner(statusText: String) {
-    syncPercent.text = ""
-    syncProgress.visibility = View.GONE
-    if (topBanner.visibility == View.VISIBLE) {
-      "${resources.getString(R.string.sync).uppercase()} $statusText".also { syncStatus.text = it }
-
-      val animation = AnimationUtils.loadAnimation(topBanner.context, R.anim.fade_out)
-      topBanner.startAnimation(animation)
-      Handler(Looper.getMainLooper()).postDelayed({ topBanner.visibility = View.GONE }, 2000)
-    }
-  }
-}+      syncProgress.visibility = View.GONE
+      if (topBanner.visibility == View.VISIBLE) {
+        "${resources.getString(R.string.sync).uppercase()} $statusText".also { syncStatus.text = it }
+
+        val animation = AnimationUtils.loadAnimation(topBanner.context, R.anim.fade_out)
+        topBanner.startAnimation(animation)
+        Handler(Looper.getMainLooper()).postDelayed({ topBanner.visibility = View.GONE }, 2000)
+      }
+    }
+  }