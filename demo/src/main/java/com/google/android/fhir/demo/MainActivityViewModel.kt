/*
 * Copyright 2023-2024 Google LLC
 *
 * Licensed under the Apache License, Version 2.0 (the "License");
 * you may not use this file except in compliance with the License.
 * You may obtain a copy of the License at
 *
 *       http://www.apache.org/licenses/LICENSE-2.0
 *
 * Unless required by applicable law or agreed to in writing, software
 * distributed under the License is distributed on an "AS IS" BASIS,
 * WITHOUT WARRANTIES OR CONDITIONS OF ANY KIND, either express or implied.
 * See the License for the specific language governing permissions and
 * limitations under the License.
 */

package com.google.android.fhir.demo

import android.app.Application
import android.text.format.DateFormat
import androidx.lifecycle.AndroidViewModel
import androidx.lifecycle.LiveData
import androidx.lifecycle.MutableLiveData
import androidx.lifecycle.viewModelScope
import androidx.work.Constraints
import com.google.android.fhir.demo.data.DemoFhirSyncWorker
import com.google.android.fhir.sync.CurrentSyncJobStatus
import com.google.android.fhir.sync.PeriodicSyncConfiguration
import com.google.android.fhir.sync.PeriodicSyncJobStatus
import com.google.android.fhir.sync.RepeatInterval
import com.google.android.fhir.sync.Sync
<<<<<<< HEAD
import java.time.format.DateTimeFormatter
import java.util.concurrent.TimeUnit
import kotlinx.coroutines.ExperimentalCoroutinesApi
import kotlinx.coroutines.flow.MutableStateFlow
=======
import java.time.OffsetDateTime
import java.time.format.DateTimeFormatter
import java.util.concurrent.TimeUnit
import kotlinx.coroutines.InternalCoroutinesApi
import kotlinx.coroutines.Job
import kotlinx.coroutines.flow.Flow
import kotlinx.coroutines.flow.MutableSharedFlow
>>>>>>> f107597d
import kotlinx.coroutines.flow.SharingStarted
import kotlinx.coroutines.flow.combine
import kotlinx.coroutines.flow.shareIn

/** View model for [MainActivity]. */
@OptIn(ExperimentalCoroutinesApi::class)
class MainActivityViewModel(application: Application) : AndroidViewModel(application) {
  private val _lastSyncTimestampLiveData = MutableLiveData<String>()
  val lastSyncTimestampLiveData: LiveData<String>
    get() = _lastSyncTimestampLiveData

<<<<<<< HEAD
  private val _oneTimeSyncTrigger = MutableStateFlow(false)

  val pollState =
    Sync.periodicSync<DemoFhirSyncWorker>(
        context = application.applicationContext,
        periodicSyncConfiguration =
          PeriodicSyncConfiguration(
            syncConstraints = Constraints.Builder().build(),
            repeat = RepeatInterval(interval = 15, timeUnit = TimeUnit.MINUTES),
          ),
      )
      .shareIn(viewModelScope, SharingStarted.Eagerly, 10)

  val oneTimeSyncState =
    _oneTimeSyncTrigger
      .combine(
        flow = Sync.oneTimeSync<DemoFhirSyncWorker>(context = application.applicationContext),
      ) { _, syncJobStatus ->
        syncJobStatus
      }
      .shareIn(viewModelScope, SharingStarted.Eagerly, 10)
=======
  private val _pollState = MutableSharedFlow<CurrentSyncJobStatus>()
  val pollState: Flow<CurrentSyncJobStatus>
    get() = _pollState

  private val _pollPeriodicSyncJobStatus = MutableSharedFlow<PeriodicSyncJobStatus>()
  val pollPeriodicSyncJobStatus: Flow<PeriodicSyncJobStatus>
    get() = _pollPeriodicSyncJobStatus

  init {
    viewModelScope.launch {
      Sync.periodicSync<DemoFhirSyncWorker>(
          application.applicationContext,
          periodicSyncConfiguration =
            PeriodicSyncConfiguration(
              syncConstraints = Constraints.Builder().build(),
              repeat = RepeatInterval(interval = 15, timeUnit = TimeUnit.MINUTES),
            ),
        )
        .shareIn(this, SharingStarted.Eagerly, 10)
        .collect { _pollPeriodicSyncJobStatus.emit(it) }
    }
  }
>>>>>>> f107597d

  private var oneTimeSyncJob: Job? = null

  fun triggerOneTimeSync() {
<<<<<<< HEAD
    _oneTimeSyncTrigger.value = !_oneTimeSyncTrigger.value
=======
    // Cancels any ongoing sync job before starting a new one. Since this function may be called
    // more than once, not canceling the ongoing job could result in the creation of multiple jobs
    // that emit the same object.
    oneTimeSyncJob?.cancel()
    oneTimeSyncJob =
      viewModelScope.launch {
        Sync.oneTimeSync<DemoFhirSyncWorker>(getApplication())
          .shareIn(this, SharingStarted.Eagerly, 0)
          .collect { result -> result.let { _pollState.emit(it) } }
      }
>>>>>>> f107597d
  }

  /** Emits last sync time. */
  fun updateLastSyncTimestamp(lastSync: OffsetDateTime? = null) {
    val formatter =
      DateTimeFormatter.ofPattern(
        if (DateFormat.is24HourFormat(getApplication())) formatString24 else formatString12,
      )
    _lastSyncTimestampLiveData.value =
      lastSync?.let { it.toLocalDateTime()?.format(formatter) ?: "" }
        ?: Sync.getLastSyncTimestamp(getApplication())?.toLocalDateTime()?.format(formatter) ?: ""
  }

  companion object {
    private const val formatString24 = "yyyy-MM-dd HH:mm:ss"
    private const val formatString12 = "yyyy-MM-dd hh:mm:ss a"
  }
}<|MERGE_RESOLUTION|>--- conflicted
+++ resolved
@@ -29,20 +29,14 @@
 import com.google.android.fhir.sync.PeriodicSyncJobStatus
 import com.google.android.fhir.sync.RepeatInterval
 import com.google.android.fhir.sync.Sync
-<<<<<<< HEAD
 import java.time.format.DateTimeFormatter
 import java.util.concurrent.TimeUnit
 import kotlinx.coroutines.ExperimentalCoroutinesApi
 import kotlinx.coroutines.flow.MutableStateFlow
-=======
-import java.time.OffsetDateTime
-import java.time.format.DateTimeFormatter
-import java.util.concurrent.TimeUnit
 import kotlinx.coroutines.InternalCoroutinesApi
 import kotlinx.coroutines.Job
 import kotlinx.coroutines.flow.Flow
 import kotlinx.coroutines.flow.MutableSharedFlow
->>>>>>> f107597d
 import kotlinx.coroutines.flow.SharingStarted
 import kotlinx.coroutines.flow.combine
 import kotlinx.coroutines.flow.shareIn
@@ -54,7 +48,6 @@
   val lastSyncTimestampLiveData: LiveData<String>
     get() = _lastSyncTimestampLiveData
 
-<<<<<<< HEAD
   private val _oneTimeSyncTrigger = MutableStateFlow(false)
 
   val pollState =
@@ -76,12 +69,13 @@
         syncJobStatus
       }
       .shareIn(viewModelScope, SharingStarted.Eagerly, 10)
-=======
+      
   private val _pollState = MutableSharedFlow<CurrentSyncJobStatus>()
   val pollState: Flow<CurrentSyncJobStatus>
     get() = _pollState
 
-  private val _pollPeriodicSyncJobStatus = MutableSharedFlow<PeriodicSyncJobStatus>()
+  private val _
+  = MutableSharedFlow<PeriodicSyncJobStatus>()
   val pollPeriodicSyncJobStatus: Flow<PeriodicSyncJobStatus>
     get() = _pollPeriodicSyncJobStatus
 
@@ -99,14 +93,11 @@
         .collect { _pollPeriodicSyncJobStatus.emit(it) }
     }
   }
->>>>>>> f107597d
 
   private var oneTimeSyncJob: Job? = null
 
   fun triggerOneTimeSync() {
-<<<<<<< HEAD
     _oneTimeSyncTrigger.value = !_oneTimeSyncTrigger.value
-=======
     // Cancels any ongoing sync job before starting a new one. Since this function may be called
     // more than once, not canceling the ongoing job could result in the creation of multiple jobs
     // that emit the same object.
@@ -117,7 +108,6 @@
           .shareIn(this, SharingStarted.Eagerly, 0)
           .collect { result -> result.let { _pollState.emit(it) } }
       }
->>>>>>> f107597d
   }
 
   /** Emits last sync time. */
