<?xml version="1.0" encoding="utf-8" ?>
<!--
 Copyright 2020 Google LLC

 Licensed under the Apache License, Version 2.0 (the "License");
 you may not use this file except in compliance with the License.
 You may obtain a copy of the License at

      http://www.apache.org/licenses/LICENSE-2.0

 Unless required by applicable law or agreed to in writing, software
 distributed under the License is distributed on an "AS IS" BASIS,
 WITHOUT WARRANTIES OR CONDITIONS OF ANY KIND, either express or implied.
 See the License for the specific language governing permissions and
 limitations under the License.
-->
<resources>
    <color name="low_risk">#388e3c</color>
    <color name="low_risk_background">#e8f5e9</color>
    <color name="moderate_risk">#FFBF00</color>
    <color name="moderate_risk_background">#fff8e1</color>
    <color name="high_risk">#c62828</color>
    <color name="high_risk_background">#ffebee</color>
    <color name="unknown_risk_background">#10156125</color>
    <color name="unknown_risk">#ffffff</color>
    <color name="syncing_background">#E8F0FE</color>
    <color name="disable_state">#9AFFFFFF</color>

    <color name="primary_blue_40">#0B57D0</color>
    <color name="onPrimary_blue_100">#FFFFFF</color>
    <color name="primaryContainer_blue_90">#D3E3FD</color>
    <color name="onPrimaryContainer_blue_10">#041E49</color>

    <color name="secondary_blue_40">#00639B</color>
    <color name="onSecondary_blue_100">#FFFFFF</color>
    <color name="secondaryContainer_blue_90">#C2E7FF</color>
    <color name="onSecondaryContainer_blue_10">#001D35</color>

    <color name="tertiary_green_40">#146C2E</color>
    <color name="onTertiary_green_100">#FFFFFF</color>
    <color name="tertiaryContainer_green_90">#C4EED0</color>
    <color name="onTertiaryContainer_green_10">#072711</color>

    <color name="error_red_40">#B3261E</color>
    <color name="errorContainer_red_100">#FFFFFF</color>
    <color name="onError_red_90">#F9DEDC</color>
    <color name="onErrorContainer_red_10">#410E0B</color>

    <color name="background_neutral_100">#FFFFFF</color>
    <color name="onBackground_neutral_10">#1F1F1F</color>

    <color name="surface_neutral_100">#FFFFFF</color>
    <color name="onSurface_neutral_10">#1F1F1F</color>

    <color name="surfaceVariant_neutral_variant_90">#E1E3E1</color>
    <color name="onSurfaceVariant_neutral_variant_30">#444746</color>

    <color name="outline_neutral_variant_50">#747775</color>

    <color name="primary_blue_80">#A8C7FA</color>
    <color name="onPrimary_blue_20">#062E6F</color>
    <color name="primaryContainer_blue_30">#0842A0</color>
    <color name="onPrimaryContainer_blue_90">#D3E3FD</color>

    <color name="secondary_blue_80">#7FCFFF</color>
    <color name="onSecondary_blue_20">#003355</color>
    <color name="secondaryContainer_blue_30">#004A77</color>
    <color name="onSecondaryContainer_blue_90">#C2E7FF</color>

    <color name="tertiary_green_80">#146C2E</color>
    <color name="onTertiary_green_20">#0A3818</color>
    <color name="tertiaryContainer_green_30">#0F5223</color>
    <color name="onTertiaryContainer_green_90">#C4EED0</color>

    <color name="error_red_80">#F2B8B5</color>
<<<<<<< HEAD
    <color name="errorContainer_red_20">#601410</color>
    <color name="onError_red_30">#8C1D18</color>
=======
    <color name="onError_red_30">#8C1D18</color>
    <color name="errorContainer_red_20">#601410</color>
>>>>>>> 82f71b7a
    <color name="onErrorContainer_red_90">#F9DEDC</color>

    <color name="background_neutral_10">#1F1F1F</color>
    <color name="onBackground_neutral_90">#E3E3E3</color>

    <color name="surface_neutral_10">#1F1F1F</color>
    <color name="onSurface_neutral_90">#E3E3E3</color>

    <color name="surfaceVariant_neutral_variant_30">#444746</color>
    <color name="onSurfaceVariant_neutral_variant_80">#C4C7C5</color>

    <color name="outline_neutral_variant_60">#8E918F</color>
</resources><|MERGE_RESOLUTION|>--- conflicted
+++ resolved
@@ -73,13 +73,8 @@
     <color name="onTertiaryContainer_green_90">#C4EED0</color>
 
     <color name="error_red_80">#F2B8B5</color>
-<<<<<<< HEAD
-    <color name="errorContainer_red_20">#601410</color>
-    <color name="onError_red_30">#8C1D18</color>
-=======
     <color name="onError_red_30">#8C1D18</color>
     <color name="errorContainer_red_20">#601410</color>
->>>>>>> 82f71b7a
     <color name="onErrorContainer_red_90">#F9DEDC</color>
 
     <color name="background_neutral_10">#1F1F1F</color>
