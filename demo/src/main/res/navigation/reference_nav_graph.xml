<?xml version="1.0" encoding="utf-8" ?>
<navigation
    xmlns:android="http://schemas.android.com/apk/res/android"
    xmlns:app="http://schemas.android.com/apk/res-auto"
    xmlns:tools="http://schemas.android.com/tools"
    android:id="@+id/reference_nav_graph"
    app:startDestination="@id/home_fragment"
>

  <fragment
        android:id="@+id/home_fragment"
        android:name="com.google.android.fhir.demo.HomeFragment"
        android:label="HomeFragment"
        tools:layout="@layout/fragment_home"
    >
    <action
            android:id="@+id/action_home_fragment_to_addPatientFragment"
            app:destination="@id/addPatientFragment"
        />
    <action
            android:id="@+id/action_home_fragment_to_patient_list"
            app:destination="@id/patient_list"
        />
    <action
<<<<<<< HEAD
            android:id="@+id/action_home_fragment_to_manual_sync_fragment"
            app:destination="@id/manualSyncFragment"
        />
    <action
            android:id="@+id/action_home_fragment_to_periodic_sync_fragment"
            app:destination="@id/periodicSyncFragment"
        />
=======
            android:id="@+id/action_home_fragment_to_sync_fragment"
            app:destination="@id/manualSyncFragment"
        />
>>>>>>> e702d604
  </fragment>

  <fragment
        android:id="@+id/patient_list"
        android:label="Patient List"
        android:name="com.google.android.fhir.demo.PatientListFragment"
        tools:layout="@layout/patient_list_view"
    >
    <action
            android:id="@+id/navigate_to_product_detail"
            app:destination="@id/patient_details"
        />
    <action
            android:id="@+id/action_patient_list_to_addPatientFragment"
            app:destination="@id/addPatientFragment"
        />
  </fragment>

  <fragment
        android:id="@+id/patient_details"
        android:label="Patient Details"
        android:name="com.google.android.fhir.demo.PatientDetailsFragment"
        tools:layout="@layout/patient_detail"
    >
        <action
            android:id="@+id/navigate_to_edit_patient"
            app:destination="@id/editPatientFragment"
        />
        <action
            android:id="@+id/action_patient_details_to_screenEncounterFragment"
            app:destination="@id/screenerEncounterFragment"
        />
    <argument android:name="patient_id" app:argType="string" />
  </fragment>

  <fragment
        android:id="@+id/screenerEncounterFragment"
        android:label="Screen Encounter"
        android:name="com.google.android.fhir.demo.ScreenerFragment"
        tools:layout="@layout/screener_encounter_fragment"
    >
    <argument android:name="patient_id" app:argType="string" />
  </fragment>
  <fragment
        android:id="@+id/addPatientFragment"
        android:label="@string/add_patient"
        android:name="com.google.android.fhir.demo.AddPatientFragment"
        tools:layout="@layout/add_patient_fragment"
    />

    <fragment
        android:id="@+id/editPatientFragment"
        android:label="Edit Patient"
        android:name="com.google.android.fhir.demo.EditPatientFragment"
        tools:layout="@layout/add_patient_fragment"
    >
        <argument android:name="patient_id" app:argType="string" />
    </fragment>

  <fragment
        android:id="@+id/manualSyncFragment"
        android:name="com.google.android.fhir.demo.SyncFragment"
        android:label="fragment_manual_sync"
        tools:layout="@layout/sync"
    />

<<<<<<< HEAD
  <fragment
        android:id="@+id/periodicSyncFragment"
        android:name="com.google.android.fhir.demo.PeriodicSyncFragment"
        android:label="fragment_periodic_sync"
        tools:layout="@layout/periodic_sync"
    />

=======
>>>>>>> e702d604
</navigation><|MERGE_RESOLUTION|>--- conflicted
+++ resolved
@@ -22,19 +22,13 @@
             app:destination="@id/patient_list"
         />
     <action
-<<<<<<< HEAD
-            android:id="@+id/action_home_fragment_to_manual_sync_fragment"
-            app:destination="@id/manualSyncFragment"
+            android:id="@+id/action_home_fragment_to_sync_fragment"
+            app:destination="@id/syncFragment"
         />
     <action
             android:id="@+id/action_home_fragment_to_periodic_sync_fragment"
             app:destination="@id/periodicSyncFragment"
         />
-=======
-            android:id="@+id/action_home_fragment_to_sync_fragment"
-            app:destination="@id/manualSyncFragment"
-        />
->>>>>>> e702d604
   </fragment>
 
   <fragment
@@ -95,20 +89,16 @@
     </fragment>
 
   <fragment
-        android:id="@+id/manualSyncFragment"
+        android:id="@+id/syncFragment"
         android:name="com.google.android.fhir.demo.SyncFragment"
         android:label="fragment_manual_sync"
         tools:layout="@layout/sync"
     />
 
-<<<<<<< HEAD
   <fragment
         android:id="@+id/periodicSyncFragment"
         android:name="com.google.android.fhir.demo.PeriodicSyncFragment"
         android:label="fragment_periodic_sync"
         tools:layout="@layout/periodic_sync"
     />
-
-=======
->>>>>>> e702d604
 </navigation>