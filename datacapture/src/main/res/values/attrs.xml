<?xml version="1.0" encoding="utf-8" ?>
<!--
 Copyright 2021 Google LLC

 Licensed under the Apache License, Version 2.0 (the "License");
 you may not use this file except in compliance with the License.
 You may obtain a copy of the License at

      http://www.apache.org/licenses/LICENSE-2.0

 Unless required by applicable law or agreed to in writing, software
 distributed under the License is distributed on an "AS IS" BASIS,
 WITHOUT WARRANTIES OR CONDITIONS OF ANY KIND, either express or implied.
 See the License for the specific language governing permissions and
 limitations under the License.
-->
<resources>
    <!-- Styles for widgets.   -->

    <!--   Style for group type question text. -->
    <attr name="questionnaireGroupTypeQuestionTextStyle" format="reference" />

    <!--   Style for question text. -->
    <attr name="questionnaireQuestionTextStyle" format="reference" />

    <!--   Style for subtitle text. -->
    <attr name="questionnaireSubtitleTextStyle" format="reference" />

    <!--   Style for help header. -->
    <attr name="questionnaireHelpHeaderStyle" format="reference" />

    <!--   Style for help text. -->
    <attr name="questionnaireHelpTextStyle" format="reference" />

    <!--   Style for help button -->
    <attr name="questionnaireHelpButtonStyle" format="reference" />

    <!--   Style for question text in review mode -->
    <attr name="questionnaireReviewModeQuestionTextStyle" format="reference" />

    <!--   Style for answer text in review mode -->
    <attr name="questionnaireReviewModeAnswerTextStyle" format="reference" />

    <!--   Style for not answered text in review mode -->
    <attr
        name="questionnaireReviewModeNotAnsweredTextStyle"
        format="reference"
    />

    <!--   Style for item divider in review mode -->
    <attr name="questionnaireReviewModeItemDividerStyle" format="reference" />

    <!--   Style for answer text. -->
    <attr name="questionnaireAnswerTextStyle" format="reference" />

    <!--   Style for bottom navigation container. -->
    <attr name="questionnaireBottomNavContainerStyle" format="reference" />

    <!--   Style for bottom navigation container divider. -->
    <attr
        name="questionnaireBottomNavContainerDividerStyle"
        format="reference"
    />

    <!--   Style for radio buttons. -->
    <attr name="questionnaireRadioButtonStyle" format="reference" />

    <!--   Style for checkbox buttons. -->
    <attr name="questionnaireCheckBoxStyle" format="reference" />

    <!--   Style for item text appears in dropDown view list. -->
    <attr name="questionnaireDropDownTextStyle" format="reference" />

    <!--   Style for text appears in dropDown autocomplete textView. -->
    <attr name="questionnaireDropDownSelectedTextStyle" format="reference" />

    <!--   Style for dropDown view layout. -->
    <attr name="questionnaireDropdownLayoutStyle" format="reference" />

    <!--   Style for outline box in textInput layout. -->
    <attr name="questionnaireTextInputLayoutStyle" format="reference" />

    <!--   Style for textInputEditText view. -->
    <attr name="questionnaireTextInputEditTextStyle" format="reference" />

    <!--   Style for chip view. -->
    <attr name="questionnaireChipStyle" format="reference" />

    <!--   Style for dialog title text in modal view. -->
    <attr name="questionnaireDialogTitleStyle" format="reference" />

    <!--   Style for positive and negative dialog buttons in modal view. -->
    <attr name="questionnaireDialogButtonStyle" format="reference" />

    <!--   Style for add another answer button in modal view. -->
    <attr name="questionnaireAddAnotherAnswerButtonStyle" format="reference" />

    <!--   Style for error text. -->
    <attr name="questionnaireErrorTextStyle" format="reference" />

    <!--   Styles for navigation.  -->

    <!--   Style for previous and next buttons in paginated layout. -->
    <attr name="questionnaireButtonStyle" format="reference" />

    <!--   Style for submit button. -->
    <attr name="questionnaireSubmitButtonStyle" format="reference" />
<<<<<<< HEAD
    <!--   Style for cancel button. -->
    <attr name="questionnaireCancelButtonStyle" format="reference" />
=======

>>>>>>> 256ab759
    <!--   Style for edit button. -->
    <attr name="questionnaireEditButtonStyle" format="reference" />

    <!--   Style for validation error dialog title text in modal view. -->
    <attr name="questionnaireValidationDialogTitleStyle" format="reference" />

    <!--   Style for validation error dialog body text in modal view. -->
    <attr name="questionnaireValidationDialogBodyStyle" format="reference" />

    <!--   Style for validation error positive and negative dialog buttons in modal view. -->
    <attr name="questionnaireValidationDialogButtonStyle" format="reference" />

    <!--   Style for Linear Progress Indicator. -->
    <attr name="questionnaireLinearProgressIndicatorStyle" format="reference" />

    <!--   Style for attachment take photo button. -->
    <attr
        name="questionnaireAttachmentTakePhotoButtonStyle"
        format="reference"
    />

    <!--   Style for attachment divider. -->
    <attr name="questionnaireAttachmentDividerStyle" format="reference" />

    <!--   Style for attachment uploaded label. -->
    <attr name="questionnaireAttachmentUploadedLabelStyle" format="reference" />

    <!--   Style for attachment upload button. -->
    <attr name="questionnaireAttachmentUploadButtonStyle" format="reference" />

    <!--   Style for attachment delete button. -->
    <attr name="questionnaireAttachmentDeleteButtonStyle" format="reference" />

    <!--   Style for attachment preview photo shape appearance. -->
    <attr
        name="questionnaireShapeAppearanceAttachmentPreviewPhotoStyle"
        format="reference"
    />

    <!--   Style for attachment preview icon. -->
    <attr name="questionnaireAttachmentPreviewIconStyle" format="reference" />

    <!--   Style for attachment preview icon background. -->
    <attr
        name="questionnaireAttachmentPreviewIconBackgroundStyle"
        format="reference"
    />

    <!--   Style for attachment preview title. -->
    <attr name="questionnaireAttachmentPreviewTitleStyle" format="reference" />

    <declare-styleable name="QuestionnaireTheme">
        <!-- The ID of the theme to be applied to the questionnaire. The referenced theme must
             extend Theme.Questionnaire. If unspecified, Theme.Questionnaire will be used. -->
        <attr name="questionnaire_theme" format="reference" />
    </declare-styleable>
</resources><|MERGE_RESOLUTION|>--- conflicted
+++ resolved
@@ -105,12 +105,10 @@
 
     <!--   Style for submit button. -->
     <attr name="questionnaireSubmitButtonStyle" format="reference" />
-<<<<<<< HEAD
+
     <!--   Style for cancel button. -->
     <attr name="questionnaireCancelButtonStyle" format="reference" />
-=======
-
->>>>>>> 256ab759
+ 
     <!--   Style for edit button. -->
     <attr name="questionnaireEditButtonStyle" format="reference" />
 
