<?xml version="1.0" encoding="utf-8" ?>
<!--
 Copyright 2021 Google LLC

 Licensed under the Apache License, Version 2.0 (the "License");
 you may not use this file except in compliance with the License.
 You may obtain a copy of the License at

      http://www.apache.org/licenses/LICENSE-2.0

 Unless required by applicable law or agreed to in writing, software
 distributed under the License is distributed on an "AS IS" BASIS,
 WITHOUT WARRANTIES OR CONDITIONS OF ANY KIND, either express or implied.
 See the License for the specific language governing permissions and
 limitations under the License.
-->
<resources>
<<<<<<< HEAD
    <attr name="groupHeaderTextAppearanceQuestionnaire" format="reference" />
    <attr name="headerTextAppearanceQuestionnaire" format="reference" />
    <attr name="checkBoxStyleQuestionnaire" format="reference" />
    <attr name="radioButtonStyleQuestionnaire" format="reference" />
    <attr name="dropDownTextAppearanceQuestionnaire" format="reference" />
    <attr
        name="dropDownSelectedTextAppearanceQuestionnaire"
        format="reference"
    />
    <attr name="dropDownStyleQuestionnaire" format="reference" />
    <attr name="editTextInputTextAppearanceQuestionnaire" format="reference" />
    <attr name="editTextLayoutStyleQuestionnaire" format="reference" />
    <attr name="chipStyleQuestionnaire" format="reference" />

=======
    <attr name="groupHeaderTextAppearance" format="reference" />
    <attr name="questionnaireTextInputLayoutStyle" format="reference" />
    <attr name="questionnaireExposedMenuLayoutStyle" format="reference" />
    <attr name="questionnaireTextColor" format="reference" />
>>>>>>> 8f235f00
    <declare-styleable name="QuestionnaireTheme">
        <!-- The ID of the theme to be applied to the questionnaire. The referenced theme must
             extend Theme.Questionnaire. If unspecified, Theme.Questionnaire will be used. -->
        <attr name="questionnaire_theme" format="reference" />
    </declare-styleable>
</resources><|MERGE_RESOLUTION|>--- conflicted
+++ resolved
@@ -15,7 +15,6 @@
  limitations under the License.
 -->
 <resources>
-<<<<<<< HEAD
     <attr name="groupHeaderTextAppearanceQuestionnaire" format="reference" />
     <attr name="headerTextAppearanceQuestionnaire" format="reference" />
     <attr name="checkBoxStyleQuestionnaire" format="reference" />
@@ -30,12 +29,10 @@
     <attr name="editTextLayoutStyleQuestionnaire" format="reference" />
     <attr name="chipStyleQuestionnaire" format="reference" />
 
-=======
     <attr name="groupHeaderTextAppearance" format="reference" />
     <attr name="questionnaireTextInputLayoutStyle" format="reference" />
     <attr name="questionnaireExposedMenuLayoutStyle" format="reference" />
     <attr name="questionnaireTextColor" format="reference" />
->>>>>>> 8f235f00
     <declare-styleable name="QuestionnaireTheme">
         <!-- The ID of the theme to be applied to the questionnaire. The referenced theme must
              extend Theme.Questionnaire. If unspecified, Theme.Questionnaire will be used. -->
