<?xml version="1.0" encoding="utf-8" ?>
<!--
 Copyright 2021 Google LLC

 Licensed under the Apache License, Version 2.0 (the "License");
 you may not use this file except in compliance with the License.
 You may obtain a copy of the License at

      http://www.apache.org/licenses/LICENSE-2.0

 Unless required by applicable law or agreed to in writing, software
 distributed under the License is distributed on an "AS IS" BASIS,
 WITHOUT WARRANTIES OR CONDITIONS OF ANY KIND, either express or implied.
 See the License for the specific language governing permissions and
 limitations under the License.
-->
<resources>
    <!-- Styles for widgets.   -->

    <!--   Style for group type question text. -->
    <attr name="questionnaireGroupTypeQuestionTextStyle" format="reference" />

    <!--   Style for question text. -->
    <attr name="questionnaireQuestionTextStyle" format="reference" />
    <!--   Style for subtitle text. -->
    <attr name="questionnaireSubtitleTextStyle" format="reference" />
    <!--   Style for help header. -->
    <attr name="questionnaireHelpHeaderStyle" format="reference" />
    <!--   Style for help text. -->
    <attr name="questionnaireHelpTextStyle" format="reference" />
    <!--   Style for help button -->
    <attr name="questionnaireHelpButtonStyle" format="reference" />
<<<<<<< HEAD
    <!--   Style for answer text. -->
    <attr name="questionnaireAnswerTextStyle" format="reference" />
    <!--   Style for bottom container. -->
    <attr name="questionnaireBottomContainerStyle" format="reference" />
    <!--   Style for bottom container divider. -->
    <attr name="questionnaireBottomContainerDividerStyle" format="reference" />
=======
    <!--   Style for question text in review mode -->
    <attr name="questionnaireReviewModeQuestionTextStyle" format="reference" />

    <!--   Style for answer text in review mode -->
    <attr name="questionnaireReviewModeAnswerTextStyle" format="reference" />
    <!--   Style for not answered text in review mode -->
    <attr
        name="questionnaireReviewModeNotAnsweredTextStyle"
        format="reference"
    />
    <!--   Style for item divider in review mode -->
    <attr name="questionnaireReviewModeItemDividerStyle" format="reference" />
>>>>>>> 2f051288

    <!--   Style for radio buttons. -->
    <attr name="questionnaireRadioButtonStyle" format="reference" />
    <!--   Style for checkbox buttons. -->
    <attr name="questionnaireCheckBoxStyle" format="reference" />

    <!--   Style for item text appears in dropDown view list. -->
    <attr name="questionnaireDropDownTextStyle" format="reference" />
    <!--   Style for text appears in dropDown autocomplete textView. -->
    <attr name="questionnaireDropDownSelectedTextStyle" format="reference" />
    <!--   Style for dropDown view layout. -->
    <attr name="questionnaireDropdownLayoutStyle" format="reference" />

    <!--   Style for outline box in textInput layout. -->
    <attr name="questionnaireTextInputLayoutStyle" format="reference" />

    <!--   Style for textInputEditText view. -->
    <attr name="questionnaireTextInputEditTextStyle" format="reference" />

    <!--   Style for chip view. -->
    <attr name="questionnaireChipStyle" format="reference" />

    <!--   Style for dialog title text in modal view. -->
    <attr name="questionnaireDialogTitleStyle" format="reference" />
    <!--   Style for positive and negative dialog buttons in modal view. -->
    <attr name="questionnaireDialogButtonStyle" format="reference" />
    <!--   Style for add another answer button in modal view. -->
    <attr name="questionnaireAddAnotherAnswerButtonStyle" format="reference" />

    <!--   Style for error text. -->
    <attr name="questionnaireErrorTextStyle" format="reference" />

    <!--   Styles for navigation.  -->

    <!--   Style for previous and next buttons in paginated layout. -->
    <attr name="questionnaireButtonStyle" format="reference" />
    <!--   Style for submit button. -->
    <attr name="questionnaireSubmitButtonStyle" format="reference" />
    <!--   Style for edit button. -->
    <attr name="questionnaireEditButtonStyle" format="reference" />
    <!--   Style for validation error dialog title text in modal view. -->
    <attr name="questionnaireValidationDialogTitleStyle" format="reference" />
    <!--   Style for validation error dialog body text in modal view. -->
    <attr name="questionnaireValidationDialogBodyStyle" format="reference" />
    <!--   Style for validation error positive and negative dialog buttons in modal view. -->
    <attr name="questionnaireValidationDialogButtonStyle" format="reference" />

    <!--   Style for Linear Progress Indicator. -->
    <attr name="questionnaireLinearProgressIndicatorStyle" format="reference" />

    <!--   Style for attachment take photo button. -->
    <attr
        name="questionnaireAttachmentTakePhotoButtonStyle"
        format="reference"
    />
    <!--   Style for attachment divider. -->
    <attr name="questionnaireAttachmentDividerStyle" format="reference" />
    <!--   Style for attachment uploaded label. -->
    <attr name="questionnaireAttachmentUploadedLabelStyle" format="reference" />
    <!--   Style for attachment upload button. -->
    <attr name="questionnaireAttachmentUploadButtonStyle" format="reference" />
    <!--   Style for attachment delete button. -->
    <attr name="questionnaireAttachmentDeleteButtonStyle" format="reference" />
    <!--   Style for attachment preview photo shape appearance. -->
    <attr
        name="questionnaireShapeAppearanceAttachmentPreviewPhotoStyle"
        format="reference"
    />
    <!--   Style for attachment preview icon. -->
    <attr name="questionnaireAttachmentPreviewIconStyle" format="reference" />
    <!--   Style for attachment preview icon background. -->
    <attr
        name="questionnaireAttachmentPreviewIconBackgroundStyle"
        format="reference"
    />
    <!--   Style for attachment preview title. -->
    <attr name="questionnaireAttachmentPreviewTitleStyle" format="reference" />

    <declare-styleable name="QuestionnaireTheme">
        <!-- The ID of the theme to be applied to the questionnaire. The referenced theme must
             extend Theme.Questionnaire. If unspecified, Theme.Questionnaire will be used. -->
        <attr name="questionnaire_theme" format="reference" />
    </declare-styleable>
</resources><|MERGE_RESOLUTION|>--- conflicted
+++ resolved
@@ -30,14 +30,6 @@
     <attr name="questionnaireHelpTextStyle" format="reference" />
     <!--   Style for help button -->
     <attr name="questionnaireHelpButtonStyle" format="reference" />
-<<<<<<< HEAD
-    <!--   Style for answer text. -->
-    <attr name="questionnaireAnswerTextStyle" format="reference" />
-    <!--   Style for bottom container. -->
-    <attr name="questionnaireBottomContainerStyle" format="reference" />
-    <!--   Style for bottom container divider. -->
-    <attr name="questionnaireBottomContainerDividerStyle" format="reference" />
-=======
     <!--   Style for question text in review mode -->
     <attr name="questionnaireReviewModeQuestionTextStyle" format="reference" />
 
@@ -50,7 +42,12 @@
     />
     <!--   Style for item divider in review mode -->
     <attr name="questionnaireReviewModeItemDividerStyle" format="reference" />
->>>>>>> 2f051288
+    <!--   Style for answer text. -->
+    <attr name="questionnaireAnswerTextStyle" format="reference" />
+    <!--   Style for bottom container. -->
+    <attr name="questionnaireBottomContainerStyle" format="reference" />
+    <!--   Style for bottom container divider. -->
+    <attr name="questionnaireBottomContainerDividerStyle" format="reference" />
 
     <!--   Style for radio buttons. -->
     <attr name="questionnaireRadioButtonStyle" format="reference" />
