--- conflicted
+++ resolved
@@ -36,13 +36,6 @@
 
     <!--   Style for outline box in textInput layout. -->
     <attr name="questionnaireTextInputLayoutStyle" format="reference" />
-<<<<<<< HEAD
-    <attr name="questionnaireExposedMenuLayoutStyle" format="reference" />
-    <attr name="editButtonStyleQuestionnaire" format="reference" />
-    <attr name="submitButtonStyleQuestionnaire" format="reference" />
-    <attr name="dialogTextButtonAppearanceQuestionnaire" format="reference" />
-    <attr name="questionnaireTextColor" format="reference" />
-=======
 
     <!--   Style for textInputEditText view. -->
     <attr name="questionnaireTextInputEditTextStyle" format="reference" />
@@ -66,8 +59,9 @@
     <attr name="questionnaireButtonStyle" format="reference" />
     <!--   Style for submit button. -->
     <attr name="questionnaireSubmitButtonStyle" format="reference" />
+    <!--   Style for edit button. -->
+    <attr name="editButtonStyleQuestionnaire" format="reference" />
 
->>>>>>> d715db42
     <declare-styleable name="QuestionnaireTheme">
         <!-- The ID of the theme to be applied to the questionnaire. The referenced theme must
              extend Theme.Questionnaire. If unspecified, Theme.Questionnaire will be used. -->
