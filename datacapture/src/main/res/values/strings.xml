<resources xmlns:xliff="urn:oasis:names:tc:xliff:document:1.2">
    <string
        name="required_constraint_validation_error_msg"
    >Missing answer for required field.</string>
    <string
        name="min_value_validation_error_msg"
    >Minimum value allowed is:<xliff:g id="min_value">%1$s</xliff:g> </string>
    <string
        name="max_decimal_validation_error_msg"
    >The maximum number of decimal places that are permitted in the answer is: <xliff:g
            id="max_value"
        >%1$s</xliff:g>  </string>
    <string
        name="max_value_validation_error_msg"
    >Maximum value allowed is:<xliff:g id="max_value">%1$s</xliff:g> </string>
    <string name="submit_button_text">Submit</string>
    <string name="button_pagination_next">Next</string>
    <string name="button_pagination_previous">Previous</string>
    <string name="back_button_text">Back</string>
    <string name="edit_button_text">Edit</string>
    <string name="review_answers_text">Review answers</string>

    <string name="open_choice_other">Other</string>
    <string name="open_choice_other_hint">Enter custom option</string>
    <string name="open_choice_other_add_another">Add another answer</string>
    <string name="multi_select_dialog_subtitle">Select all that apply</string>
    <string name="no">No</string>
    <string name="yes">Yes</string>
    <string name="submit_questionnaire">Submit</string>
    <string name="save">Save</string>
    <string name="date">Date</string>
    <string name="time">Time</string>
    <string name="select_date">Select date</string>
    <string name="select_time">Select time</string>
    <string name="hyphen">-</string>
<<<<<<< HEAD
    <string name="button_review">Review</string>
    <string
        name="answers_required_text"
    >"Please answer all required fields!"</string>

=======
    <string name="cancel">Cancel</string>
>>>>>>> 7ff2bf82
</resources><|MERGE_RESOLUTION|>--- conflicted
+++ resolved
@@ -33,13 +33,10 @@
     <string name="select_date">Select date</string>
     <string name="select_time">Select time</string>
     <string name="hyphen">-</string>
-<<<<<<< HEAD
+    <string name="cancel">Cancel</string>
     <string name="button_review">Review</string>
     <string
         name="answers_required_text"
     >"Please answer all required fields!"</string>
 
-=======
-    <string name="cancel">Cancel</string>
->>>>>>> 7ff2bf82
 </resources>