<resources xmlns:xliff="urn:oasis:names:tc:xliff:document:1.2">
    <string
        name="required_constraint_validation_error_msg"
    >Missing answer for required field.</string>
    <string
        name="min_value_validation_error_msg"
    >Minimum value allowed is:<xliff:g id="min_value">%1$s</xliff:g> </string>
    <string
        name="max_decimal_validation_error_msg"
    >The maximum number of decimal places that are permitted in the answer is: <xliff:g
            id="max_value"
        >%1$s</xliff:g>  </string>
    <string
        name="max_value_validation_error_msg"
    >Maximum value allowed is:<xliff:g id="max_value">%1$s</xliff:g> </string>
    <string name="submit_button_text">Submit</string>
    <string name="button_pagination_next">Next</string>
    <string name="button_pagination_previous">Previous</string>

    <string name="open_choice_other">Other</string>
    <string name="open_choice_other_hint">Enter custom option</string>
    <string name="open_choice_other_add_another">Add another answer</string>
    <string name="multi_select_dialog_subtitle">Select all that apply</string>
    <string name="no">No</string>
    <string name="yes">Yes</string>
    <string name="submit_questionnaire">Submit</string>
    <string name="save">Save</string>
    <string name="date">Date</string>
    <string name="time">Time</string>
    <string name="select_date">Select date</string>
    <string name="select_time">Select time</string>
    <string name="hyphen">-</string>
<<<<<<< HEAD

=======
    <string name="cancel">Cancel</string>
>>>>>>> d0ca56c4
</resources><|MERGE_RESOLUTION|>--- conflicted
+++ resolved
@@ -30,9 +30,5 @@
     <string name="select_date">Select date</string>
     <string name="select_time">Select time</string>
     <string name="hyphen">-</string>
-<<<<<<< HEAD
-
-=======
     <string name="cancel">Cancel</string>
->>>>>>> d0ca56c4
 </resources>