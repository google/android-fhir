<resources xmlns:xliff="urn:oasis:names:tc:xliff:document:1.2">
    <string
        name="required_constraint_validation_error_msg"
    >Missing answer for required field.</string>
    <string
        name="min_value_validation_error_msg"
    >Minimum value allowed is:<xliff:g id="min_value">%1$s</xliff:g> </string>
    <string
        name="max_value_validation_error_msg"
    >Maximum value allowed is:<xliff:g id="max_value">%1$s</xliff:g> </string>
    <string name="submit_button_text">Submit</string>
    <string name="button_pagination_next">Next</string>
    <string name="button_pagination_previous">Previous</string>

    <string name="open_choice_other">Other</string>
    <string name="open_choice_other_hint">Enter custom option</string>
    <string name="open_choice_other_add_another">Add another answer</string>
<<<<<<< HEAD
    <string name="app_name">MLKit Showcase</string>

    <string name="entry_java_title">Java</string>
    <string
        name="entry_java_subtitle"
    >Run the MLKit Showcase written in Java.</string>
    <string name="entry_kotlin_title">Kotlin</string>
    <string
        name="entry_kotlin_subtitle"
    >Run the MLKit Showcase written in Kotlin.</string>
    <string name="mode_odt_live_title">Object Detection: Live Camera</string>
    <string
        name="mode_odt_live_subtitle"
    >A device’s live camera can be used to detect objects in an environment.</string>
    <string name="mode_odt_static_title">Object Detection: Static Image</string>
    <string
        name="mode_odt_static_subtitle"
    >One or more objects can be detected from a provided image.</string>
    <string name="mode_barcode_live_title">Barcode Scanning</string>
    <string
        name="mode_barcode_live_subtitle"
    >Read data encoded in most standard barcode formats.</string>
    <string
        name="custom_model_live_title"
    >Object Detection: Live Camera with Custom Classification (Birds)</string>
    <string
        name="custom_model_live_subtitle"
    >A device\'s live camera can be used to detect birds in an environment.</string>
    <string name="settings_title">MLKit Showcase Settings</string>
    <string name="cd_settings_button">Settings</string>
    <string name="cd_close_button">Back</string>
    <string name="cd_flash_button">Toggle camera flash</string>

    <string
        name="prompt_point_at_a_barcode"
    >Point your camera at a barcode</string>

    <string name="prompt_move_camera_closer">Move closer to search</string>
    <string name="prompt_searching">Searching&#8230;</string>

    <!-- Strings for camera settings. -->
    <string
        name="pref_key_rear_camera_preview_size"
        translatable="false"
    >rcpvs</string>
    <string
        name="pref_key_rear_camera_picture_size"
        translatable="false"
    >rcpts</string>

    <!-- Strings for barcode detection settings. -->
    <string
        name="pref_key_barcode_reticle_width"
        translatable="false"
    >barcode_brw</string>
    <string
        name="pref_key_barcode_reticle_height"
        translatable="false"
    >barcode_brh</string>
    <string
        name="pref_key_enable_barcode_size_check"
        translatable="false"
    >barcode_ebsc</string>
    <string
        name="pref_key_minimum_barcode_width"
        translatable="false"
    >barcode_mbw</string>
    <string
        name="pref_key_delay_loading_barcode_result"
        translatable="false"
    >barcode_dlbr</string>
=======
    <string name="no">No</string>
    <string name="yes">Yes</string>
>>>>>>> e3b7e7eb
</resources><|MERGE_RESOLUTION|>--- conflicted
+++ resolved
@@ -14,8 +14,7 @@
 
     <string name="open_choice_other">Other</string>
     <string name="open_choice_other_hint">Enter custom option</string>
-    <string name="open_choice_other_add_another">Add another answer</string>
-<<<<<<< HEAD
+    <string name="open_choice_other_add_another">Add another answer</string> 
     <string name="app_name">MLKit Showcase</string>
 
     <string name="entry_java_title">Java</string>
@@ -86,9 +85,7 @@
     <string
         name="pref_key_delay_loading_barcode_result"
         translatable="false"
-    >barcode_dlbr</string>
-=======
+    >barcode_dlbr</string> 
     <string name="no">No</string>
     <string name="yes">Yes</string>
->>>>>>> e3b7e7eb
 </resources>