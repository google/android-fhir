<resources xmlns:xliff="urn:oasis:names:tc:xliff:document:1.2">
    <string
        name="required_constraint_validation_error_msg"
    >Missing answer for required field.</string>
    <string
        name="min_value_validation_error_msg"
    >Minimum value allowed is:<xliff:g id="min_value">%1$s</xliff:g> </string>
    <string
        name="max_decimal_validation_error_msg"
    >The maximum number of decimal places that are permitted in the answer is: <xliff:g
            id="max_value"
        >%1$s</xliff:g>  </string>
    <string
        name="max_value_validation_error_msg"
    >Maximum value allowed is:<xliff:g id="max_value">%1$s</xliff:g> </string>
    <string
        name="number_format_validation_error_msg"
    >Only use (.) between two numbers. Other special characters are not supported.</string>
    <string
        name="date_format_validation_error_msg"
    >Date format needs to be <xliff:g id="locale_format">%1$s</xliff:g></string>
    <string name="submit_button_text">Submit</string>
    <string name="button_pagination_next">Next</string>
    <string name="button_pagination_previous">Previous</string>
    <string name="back_button_text">Back</string>
    <string name="edit_button_text">Edit</string>
    <string name="review_answers_text">Review answers</string>

    <string name="open_choice_other">Other</string>
    <string name="open_choice_other_hint">Enter custom option</string>
    <string name="open_choice_other_add_another">Add another answer</string>
    <string name="multi_select_dialog_subtitle">Select all that apply</string>
    <string name="no">No</string>
    <string name="yes">Yes</string>
    <string name="submit_questionnaire">Submit</string>
    <string name="save">Save</string>
    <string name="date">Date</string>
    <string name="time">Time</string>
    <string name="select_date">Select date</string>
    <string name="select_time">Select time</string>
    <string name="hyphen">-</string>
    <string name="cancel">Cancel</string>
    <string name="button_review">Review</string>
    <string name="not_answered">"Not Answered"</string>
    <string name="help">Help</string>
    <string name="space_asterisk">\u0020\u002a</string>
<<<<<<< HEAD
    <string
        name="questionnaire_validation_error_supporting_text"
    >Fields that need to be completed:</string>
    <string
        name="questionnaire_validation_error_headline"
    >Complete all required fields</string>
    <string
        name="questionnaire_validation_error_item_text_with_bullet"
    >• %s</string>
=======
    <string name="group_header_add_item_button">Add item</string>
>>>>>>> edbc9c0b

</resources><|MERGE_RESOLUTION|>--- conflicted
+++ resolved
@@ -44,7 +44,6 @@
     <string name="not_answered">"Not Answered"</string>
     <string name="help">Help</string>
     <string name="space_asterisk">\u0020\u002a</string>
-<<<<<<< HEAD
     <string
         name="questionnaire_validation_error_supporting_text"
     >Fields that need to be completed:</string>
@@ -54,8 +53,6 @@
     <string
         name="questionnaire_validation_error_item_text_with_bullet"
     >• %s</string>
-=======
     <string name="group_header_add_item_button">Add item</string>
->>>>>>> edbc9c0b
 
 </resources>