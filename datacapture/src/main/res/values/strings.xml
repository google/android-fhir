--- conflicted
+++ resolved
@@ -100,8 +100,7 @@
     >The maximum number of decimal places that are permitted in the answer is: <xliff:g
             id="max_value"
         >%1$s</xliff:g>  </string>
-    <string
-<<<<<<< HEAD
+    <string 
         name="questionnaire_validation_error_fix_button_text"
     >Fix questions</string>
     <string name="questionnaire_yes_button_text">Yes</string>
@@ -109,7 +108,7 @@
     <string
         name="questionnaire_cancel_text"
     >Do you want to exit the questionnaire?</string>
-=======
+ 
         name="max_value_validation_error_msg"
     >Maximum value allowed is:<xliff:g id="max_value">%1$s</xliff:g> </string>
     <string
@@ -125,5 +124,5 @@
     >Number must be between <xliff:g id="min_value">%1$s</xliff:g> and <xliff:g
             id="max_value"
         >%2$s</xliff:g></string>
->>>>>>> aff90f16
+ 
 </resources>