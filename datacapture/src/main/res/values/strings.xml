--- conflicted
+++ resolved
@@ -14,15 +14,12 @@
         name="max_value_validation_error_msg"
     >Maximum value allowed is:<xliff:g id="max_value">%1$s</xliff:g> </string>
     <string
-<<<<<<< HEAD
         name="number_format_validation_error_msg"
     >Only use (.) between two numbers. Other special characters are not supported.</string>
-=======
         name="date_format_validation_error_msg"
     >Date format needs to be <xliff:g
             id="locale_format"
         >%1$s</xliff:g> </string>
->>>>>>> 2a9b4d93
     <string name="submit_button_text">Submit</string>
     <string name="button_pagination_next">Next</string>
     <string name="button_pagination_previous">Previous</string>
