--- conflicted
+++ resolved
@@ -42,7 +42,6 @@
         >@style/TextAppearance.MaterialComponents.Headline6
         </item>
         <item
-<<<<<<< HEAD
             name="headerTextAppearanceQuestionnaire"
         >@style/TextAppearance.MaterialComponents.Subtitle2</item>
         <item
@@ -70,7 +69,7 @@
         <item
             name="chipStyleQuestionnaire"
         >@style/Widget.MaterialComponents.Chip.Entry</item>
-=======
+        <item
             name="questionnaireTextInputLayoutStyle"
         >@style/Questionnaire.Widget.MaterialComponents.TextInputLayout.OutlinedBox
         </item>
@@ -113,7 +112,6 @@
         <item
             name="editTextStyle"
         >@style/Questionnaire.Widget.MaterialComponents.TextInputEditText.OutlinedBox</item>
->>>>>>> 8f235f00
     </style>
 
     <style
