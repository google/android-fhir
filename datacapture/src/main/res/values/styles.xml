--- conflicted
+++ resolved
@@ -203,7 +203,6 @@
     <style name="ThemeOverlay.App.RadioButton" parent="">
         <item name="colorSecondary">?attr/colorPrimary</item>
     </style>
-
     <style
         name="Questionnaire.EditButtonStyle"
         parent="Widget.Material3.Button.OutlinedButton.Icon"
@@ -227,23 +226,10 @@
     <item name="android:layout_marginTop">12dp</item>
     <item name="android:layout_marginBottom">12dp</item>
   </style>
-
-<<<<<<< HEAD
-    <style
-        name="Questionnaire.TextAppearance.Dialog.Header"
-        parent="TextAppearance.AppCompat.Subhead"
-    >
-        <item name="android:textColor">?attr/colorOnSurface</item>
-        <item name="fontFamily">sans-serif-medium</item>
-        <item name="android:fontFamily">sans-serif-medium</item>
-    </style>
     <style name="Divider">
         <item name="android:layout_height">1dp</item>
         <item name="android:background">?attr/colorOnSurface</item>
         <item name="android:alpha">0.30</item>
     </style>
 
-
-=======
->>>>>>> e774b325
 </resources>