<?xml version="1.0" encoding="utf-8" ?>
<!--
 Copyright 2021 Google LLC

 Licensed under the Apache License, Version 2.0 (the "License");
 you may not use this file except in compliance with the License.
 You may obtain a copy of the License at

      http://www.apache.org/licenses/LICENSE-2.0

 Unless required by applicable law or agreed to in writing, software
 distributed under the License is distributed on an "AS IS" BASIS,
 WITHOUT WARRANTIES OR CONDITIONS OF ANY KIND, either express or implied.
 See the License for the specific language governing permissions and
 limitations under the License.
-->
<resources>
    <!-- The default theme applied to the questionnaire rendered using QuestionnaireFragment. In
         order to override the style attributes defined in this theme, extend this theme, override
         the style attributes and set questionnaire_theme to the ID of the extended theme.

         For example, to override the groupHeaderTextAppearance attribute, define a new theme called
         Theme.MyQuestionnaire with the override attribute:

            <style name="Theme.MyQuestionnaire" parent="Theme.Questionnaire">
                <item name="groupHeaderTextAppearance">@style/TextAppearance.MaterialComponents.Subtitle1</item>
            </style>

         and apply the new theme to the questionnaire by setting the questionnaire_theme attribute
         to the ID of the new theme:

            <item name="questionnaire_theme">@style/Theme.MyQuestionnaire</item>

         in the theme of your application, activity, fragment or view that contains the
         QuestionnaireFragment. -->
    <style
        name="Theme.Questionnaire"
        parent="Theme.Material3.DayNight.NoActionBar"
    >
      <item
            name="questionnaireQuestionTextStyle"
        >@style/TextAppearance.Material3.TitleMedium</item>
        <item
            name="questionnaireSubtitleTextStyle"
        >@style/TextAppearance.Material3.BodyMedium</item>
        <item
            name="questionnaireCheckBoxStyle"
        >@style/Questionnaire.CheckBoxStyle
        </item>
        <item
            name="questionnaireRadioButtonStyle"
        >@style/Questionnaire.RadioButtonStyle</item>
        <item
            name="questionnaireDropDownTextStyle"
        >@style/TextAppearance.Material3.BodyLarge</item>
        <item
            name="questionnaireDropDownSelectedTextStyle"
        >@style/TextAppearance.Material3.BodyLarge</item>
        <item
            name="questionnaireTextInputEditTextStyle"
        >@style/TextAppearance.Material3.BodyLarge</item>
        <item
            name="questionnaireChipStyle"
        >@style/Widget.MaterialComponents.Chip.Entry</item>
        <item name="questionnaireButtonStyle">@style/Widget.Material3.Button
        </item>
        <item name="questionnaireErrorTextStyle">
          @style/Questionnaire.ErrorStyle
        </item>
        <item
            name="questionnaireTextInputLayoutStyle"
        >@style/Questionnaire.TextInputLayoutStyle
        </item>
        <item
            name="questionnaireDropdownLayoutStyle"
        >@style/Questionnaire.DropdownLayoutStyle
        </item>
        <item name="chipStyle">@style/Questionnaire.ChipActionStyle</item>
        <item
<<<<<<< HEAD
            name="chipStyle"
        >@style/Questionnaire.Widget.MaterialComponents.Chip.Action</item>
        <item
            name="editButtonStyleQuestionnaire"
        >@style/Questionnaire.EditButtonStyle
        </item>
        <item
            name="submitButtonStyleQuestionnaire"
=======
            name="questionnaireSubmitButtonStyle"
>>>>>>> d715db42
        >@style/Questionnaire.SubmitButtonStyle
        </item>
        <item name="questionnaireDialogButtonStyle">
        @style/Widget.Material3.Button.TextButton.Dialog
        </item>
        <item name="questionnaireDialogTitleStyle">
          @style/TextAppearance.Material3.TitleMedium
        </item>
<<<<<<< HEAD
        <item name="questionnaireTextColor">@color/text_color</item>
=======
        <item
            name="questionnaireAddAnotherAnswerButtonStyle"
        >@style/Widget.Material3.Button
        </item>
>>>>>>> d715db42
    </style>

    <style
        name="Questionnaire.ErrorStyle"
        parent="TextAppearance.Material3.BodySmall"
    >
        <item name="android:textColor">?attr/colorError</item>
    </style>

    <style
        name="Questionnaire.TextInputLayoutStyle"
        parent="Widget.Material3.TextInputLayout.OutlinedBox"
    >
        <item name="materialThemeOverlay">
          @style/Questionnaire.TextInputEditTextStyle
        </item>
<!--        Override default theme box stroke color to improve contrast of disabled widget. -->
        <item name="boxStrokeColor">@color/box_stroke_color</item>
    </style>

    <style
        name="Questionnaire.DropdownLayoutStyle"
        parent="Widget.Material3.TextInputLayout.OutlinedBox.ExposedDropdownMenu"
    >
        <item name="materialThemeOverlay">
          @style/Questionnaire.AutoCompleteTextViewStyle
        </item>
<!--        Override default theme box stroke color to improve contrast of disabled widget. -->
        <item name="boxStrokeColor">@color/box_stroke_color</item>
    </style>

    <style
        name="Questionnaire.TextInputEditTextStyle"
        parent="ThemeOverlay.Material3.TextInputEditText.OutlinedBox"
    >
        <item
            name="editTextStyle"
        >@style/Questionnaire.TextInputEditTextOutlinedBoxStyle</item>
    </style>

    <style
        name="Questionnaire.AutoCompleteTextViewStyle"
        parent="ThemeOverlay.Material3.AutoCompleteTextView.OutlinedBox"
    >
        <item
            name="autoCompleteTextViewStyle"
        >@style/Questionnaire.AutoCompleteTextViewOutlinedBoxStyle</item>
    </style>

    <style
        name="Questionnaire.TextInputEditTextOutlinedBoxStyle"
        parent="Widget.Material3.TextInputEditText.OutlinedBox"
    >
<!--        Override default theme text color to improve contrast of disabled text. -->
        <item name="android:textColor">@color/text_color</item>
    </style>

    <style
        name="Questionnaire.AutoCompleteTextViewOutlinedBoxStyle"
        parent="Widget.Material3.AutoCompleteTextView.OutlinedBox"
    >
<!--        Override default theme text color to improve contrast of disabled text. -->
        <item name="android:textColor">@color/text_color</item>
    </style>

    <style
        name="Questionnaire.ChipActionStyle"
        parent="Widget.MaterialComponents.Chip.Action"
    >
<!--        Override default theme text color to improve contrast of disabled text. -->
        <item
            name="android:textColor"
        >@color/questionnaire_chip_text_color</item>
    </style>

    <style
        name="Questionnaire.CheckBoxStyle"
        parent="Widget.Material3.CompoundButton.CheckBox"
    >
        <item name="android:textColor">@color/checked_text_color</item>
        <item name="android:buttonTint">@color/checked_text_color</item>
        <item
            name="android:background"
        >@drawable/questionnaire_item_checkbox_background</item>
        <item name="android:padding">@dimen/padding_default</item>
    </style>

    <style
        name="Questionnaire.RadioButtonStyle"
        parent="Widget.Material3.CompoundButton.RadioButton"
    >
        <item name="android:textColor">@color/checked_text_color</item>
        <item name="android:buttonTint">@color/checked_text_color</item>
        <item
            name="android:background"
        >@drawable/questionnaire_item_checkbox_background</item>
        <item name="android:padding">@dimen/padding_default</item>
    </style>

<<<<<<< HEAD
    <style name="ThemeOverlay.App.RadioButton" parent="">
        <item name="colorSecondary">?attr/colorPrimary</item>
    </style>
    <style
        name="Questionnaire.EditButtonStyle"
        parent="Widget.Material3.Button.OutlinedButton.Icon"
    >
        <item name="android:text">@string/edit_button_text</item>
        <item name="android:textAllCaps">false</item>
    </style>
=======
>>>>>>> d715db42
    <style
        name="Questionnaire.SubmitButtonStyle"
        parent="Widget.Material3.Button"
    >
        <item name="android:text">@string/submit_questionnaire</item>
        <item name="android:textAllCaps">false</item>
        <item name="android:visibility">gone</item>
    </style>

</resources><|MERGE_RESOLUTION|>--- conflicted
+++ resolved
@@ -77,19 +77,12 @@
         </item>
         <item name="chipStyle">@style/Questionnaire.ChipActionStyle</item>
         <item
-<<<<<<< HEAD
-            name="chipStyle"
-        >@style/Questionnaire.Widget.MaterialComponents.Chip.Action</item>
+            name="questionnaireSubmitButtonStyle"
+        >@style/Questionnaire.SubmitButtonStyle
+        </item>
         <item
             name="editButtonStyleQuestionnaire"
-        >@style/Questionnaire.EditButtonStyle
-        </item>
-        <item
-            name="submitButtonStyleQuestionnaire"
-=======
-            name="questionnaireSubmitButtonStyle"
->>>>>>> d715db42
-        >@style/Questionnaire.SubmitButtonStyle
+            >@style/Questionnaire.EditButtonStyle
         </item>
         <item name="questionnaireDialogButtonStyle">
         @style/Widget.Material3.Button.TextButton.Dialog
@@ -97,14 +90,11 @@
         <item name="questionnaireDialogTitleStyle">
           @style/TextAppearance.Material3.TitleMedium
         </item>
-<<<<<<< HEAD
-        <item name="questionnaireTextColor">@color/text_color</item>
-=======
         <item
             name="questionnaireAddAnotherAnswerButtonStyle"
         >@style/Widget.Material3.Button
         </item>
->>>>>>> d715db42
+        <item name="questionnaireTextColor">@color/text_color</item>
     </style>
 
     <style
@@ -204,19 +194,14 @@
         <item name="android:padding">@dimen/padding_default</item>
     </style>
 
-<<<<<<< HEAD
-    <style name="ThemeOverlay.App.RadioButton" parent="">
-        <item name="colorSecondary">?attr/colorPrimary</item>
-    </style>
     <style
         name="Questionnaire.EditButtonStyle"
         parent="Widget.Material3.Button.OutlinedButton.Icon"
-    >
+        >
         <item name="android:text">@string/edit_button_text</item>
         <item name="android:textAllCaps">false</item>
     </style>
-=======
->>>>>>> d715db42
+
     <style
         name="Questionnaire.SubmitButtonStyle"
         parent="Widget.Material3.Button"
