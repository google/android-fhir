--- conflicted
+++ resolved
@@ -35,18 +35,13 @@
          QuestionnaireFragment. -->
     <style
         name="Theme.Questionnaire"
-        parent="Theme.Material3.DayNight.NoActionBar"
-<<<<<<< HEAD
-        >
-=======
-    >
->>>>>>> 2fa68524
+        parent="Theme.Material3.DayNight.NoActionBar" 
+    > 
         <item name="questionnaireGroupTypeQuestionTextStyle">
             @style/TextAppearance.Material3.TitleMedium
         </item>
         <item
-            name="questionnaireQuestionTextStyle"
-<<<<<<< HEAD
+            name="questionnaireQuestionTextStyle" 
             >@style/TextAppearance.Material3.TitleMedium
         </item>
         <item
@@ -58,8 +53,7 @@
             >@style/TextAppearance.Material3.TitleSmall</item>
         <item
             name="questionnaireHelpTextStyle"
-            >@style/TextAppearance.Material3.BodyMedium</item>
-=======
+            >@style/TextAppearance.Material3.BodyMedium</item> 
         >@style/TextAppearance.Material3.TitleMedium
         </item>
         <item
@@ -71,8 +65,7 @@
         >@style/TextAppearance.Material3.TitleSmall</item>
         <item
             name="questionnaireHelpTextStyle"
-        >@style/TextAppearance.Material3.BodyMedium</item>
->>>>>>> 2fa68524
+        >@style/TextAppearance.Material3.BodyMedium</item> 
         <item name="questionnaireHelpButtonStyle">
             @style/Widget.MaterialComponents.Button.TextButton.Icon
         </item>
@@ -87,22 +80,16 @@
             name="questionnaireRadioButtonStyle"
             >@style/Questionnaire.RadioButtonStyle</item>
         <item
-            name="questionnaireDropDownTextStyle"
-<<<<<<< HEAD
-            >@style/TextAppearance.Material3.BodyLarge</item>
-=======
-        >@style/TextAppearance.Material3.BodyLarge</item>
->>>>>>> 2fa68524
+            name="questionnaireDropDownTextStyle" 
+            >@style/TextAppearance.Material3.BodyLarge</item> 
+        >@style/TextAppearance.Material3.BodyLarge</item> 
         <item name="questionnaireDropDownSelectedTextStyle">
             @style/TextAppearance.Material3.BodyLarge
         </item>
         <item
-            name="questionnaireTextInputEditTextStyle"
-<<<<<<< HEAD
-            >@style/TextAppearance.Material3.BodyLarge
-=======
-        >@style/TextAppearance.Material3.BodyLarge
->>>>>>> 2fa68524
+            name="questionnaireTextInputEditTextStyle" 
+            >@style/TextAppearance.Material3.BodyLarge 
+        >@style/TextAppearance.Material3.BodyLarge 
         </item>
         <item
             name="questionnaireChipStyle"
@@ -157,8 +144,7 @@
         </item>
         <item name="questionnaireAttachmentTakePhotoButtonStyle">
             @style/Questionnaire.AttachmentTakePhotoButtonStyle
-        </item>
-<<<<<<< HEAD
+        </item> 
         <item name="questionnaireAttachmentUploadButtonStyle">
             @style/Questionnaire.AttachmentUploadButtonStyle
         </item>
@@ -169,8 +155,7 @@
             @style/Questionnaire.AttachmentPreviewIconStyle
         </item>
         <item name="questionnaireAttachmentPreviewTextStyle">
-            @style/TextAppearance.Material3.BodySmall
-=======
+            @style/TextAppearance.Material3.BodySmall 
         <item name="questionnaireAttachmentDividerStyle">
             @style/Questionnaire.AttachmentDividerStyle
         </item>
@@ -193,30 +178,21 @@
             @style/Questionnaire.AttachmentPreviewIconBackgroundStyle
         </item>
         <item name="questionnaireAttachmentPreviewTitleStyle">
-            @style/Questionnaire.AttachmentPreviewTitleStyle
->>>>>>> 2fa68524
+            @style/Questionnaire.AttachmentPreviewTitleStyle 
         </item>
     </style>
 
     <style
         name="Questionnaire.HelpStyle"
-        parent="TextAppearance.Material3.TitleSmall"
-<<<<<<< HEAD
-        >
-=======
-    >
->>>>>>> 2fa68524
+        parent="TextAppearance.Material3.TitleSmall" 
+    > 
         <item name="android:textColor">?attr/colorOnSurfaceVariant</item>
     </style>
 
     <style
         name="Questionnaire.HelpDescriptionStyle"
-        parent="TextAppearance.Material3.BodyMedium"
-<<<<<<< HEAD
-        >
-=======
-    >
->>>>>>> 2fa68524
+        parent="TextAppearance.Material3.BodyMedium" 
+    > 
         <item name="android:textColor">?attr/colorOnSurfaceVariant</item>
     </style>
 
@@ -267,12 +243,8 @@
 
     <style
         name="Questionnaire.AutoCompleteTextViewStyle"
-        parent="ThemeOverlay.Material3.AutoCompleteTextView.OutlinedBox"
-<<<<<<< HEAD
-        >
-=======
-    >
->>>>>>> 2fa68524
+        parent="ThemeOverlay.Material3.AutoCompleteTextView.OutlinedBox" 
+    > 
         <item name="autoCompleteTextViewStyle">
             @style/Questionnaire.AutoCompleteTextViewOutlinedBoxStyle
         </item>
@@ -281,11 +253,8 @@
     <style
         name="Questionnaire.TextInputEditTextOutlinedBoxStyle"
         parent="Widget.Material3.TextInputEditText.OutlinedBox"
-<<<<<<< HEAD
-        >
-=======
-    >
->>>>>>> 2fa68524
+ 
+        > 
         <!--        Override default theme text color to improve contrast of disabled text. -->
         <item name="android:textColor">@color/text_color</item>
     </style>
@@ -293,11 +262,8 @@
     <style
         name="Questionnaire.AutoCompleteTextViewOutlinedBoxStyle"
         parent="Widget.Material3.AutoCompleteTextView.OutlinedBox"
-<<<<<<< HEAD
-        >
-=======
-    >
->>>>>>> 2fa68524
+ 
+    > 
         <!--        Override default theme text color to improve contrast of disabled text. -->
         <item name="android:textColor">@color/text_color</item>
     </style>
@@ -305,11 +271,8 @@
     <style
         name="Questionnaire.ChipActionStyle"
         parent="Widget.MaterialComponents.Chip.Action"
-<<<<<<< HEAD
-        >
-=======
-    >
->>>>>>> 2fa68524
+ 
+        > 
         <!--        Override default theme text color to improve contrast of disabled text. -->
         <item
             name="android:textColor"
