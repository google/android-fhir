--- conflicted
+++ resolved
@@ -396,20 +396,15 @@
         parent="Widget.Material3.Button"
     >
         <item name="android:textAllCaps">false</item>
-<<<<<<< HEAD
-        <item name="android:visibility">visible</item>
         <item name= "android:layout_width">wrap_content </item>
         <item name= "android:layout_height">wrap_content </item>
-=======
->>>>>>> 4169a8dc
+
     </style>
     <style
         name="Questionnaire.CancelButtonStyle"
         parent="Widget.Material3.Button.TextButton"
     >
         <item name="android:textAllCaps">false</item>
-<<<<<<< HEAD
-        <item name="android:visibility">visible</item>
         <item name= "android:layout_width">wrap_content </item>
         <item name= "android:layout_height">wrap_content </item>
     </style>
@@ -420,8 +415,7 @@
     >
         <item name= "android:layout_width">wrap_content </item>
         <item name= "android:layout_height">wrap_content </item>
-=======
->>>>>>> 4169a8dc
+
     </style>
 
     <style
