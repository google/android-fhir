--- conflicted
+++ resolved
@@ -88,17 +88,14 @@
         <item
             name="chipStyle"
         >@style/Questionnaire.Widget.MaterialComponents.Chip.Action</item>
-<<<<<<< HEAD
+        <item name="dialogTextButtonAppearanceQuestionnaire">
+            @style/Questionnaire.Widget.MaterialComponents.TextButton
+        </item>
+        <item name="dialogHeaderTextAppearanceQuestionnaire">
+            @style/Questionnaire.TextAppearance.Dialog.Header
+        </item>
         <item name="questionnaireTextColor">@color/text_color</item>
         <item name="dividerStyle">@style/Divider</item>
-=======
-        <item name="dialogTextButtonAppearanceQuestionnaire">
-            @style/Questionnaire.Widget.MaterialComponents.TextButton
-        </item>
-        <item name="dialogHeaderTextAppearanceQuestionnaire">
-            @style/Questionnaire.TextAppearance.Dialog.Header
-        </item>
->>>>>>> 61d9892d
     </style>
 
     <style
@@ -252,7 +249,29 @@
         <item name="android:layout_marginBottom">12dp</item>
     </style>
 
-<<<<<<< HEAD
+    <style
+        name="Questionnaire.Widget.MaterialComponents.TextButton"
+        parent="Widget.MaterialComponents.Button.TextButton.Dialog"
+    >
+        <item name="fontFamily">sans-serif-medium</item>
+        <item name="android:fontFamily">sans-serif-medium</item>
+        <item name="android:textStyle">normal</item>
+        <item name="android:textColor">?attr/colorPrimary</item>
+        <item
+            name="android:textSize"
+        >@dimen/dialog_button_text_size_default</item>
+        <item name="android:textAllCaps">false</item>
+        <item name="android:letterSpacing">0.0178571429</item>
+    </style>
+
+    <style
+        name="Questionnaire.TextAppearance.Dialog.Header"
+        parent="TextAppearance.AppCompat.Subhead"
+    >
+        <item name="android:textColor">?attr/colorOnSurface</item>
+        <item name="fontFamily">sans-serif-medium</item>
+        <item name="android:fontFamily">sans-serif-medium</item>
+    </style>
     <style name="Divider">
         <item name="android:layout_height">1dp</item>
         <item name="android:background">?attr/colorOnSurface</item>
@@ -260,29 +279,4 @@
     </style>
 
 
-=======
-    <style
-        name="Questionnaire.Widget.MaterialComponents.TextButton"
-        parent="Widget.MaterialComponents.Button.TextButton.Dialog"
-    >
-        <item name="fontFamily">sans-serif-medium</item>
-        <item name="android:fontFamily">sans-serif-medium</item>
-        <item name="android:textStyle">normal</item>
-        <item name="android:textColor">?attr/colorPrimary</item>
-        <item
-            name="android:textSize"
-        >@dimen/dialog_button_text_size_default</item>
-        <item name="android:textAllCaps">false</item>
-        <item name="android:letterSpacing">0.0178571429</item>
-    </style>
-
-    <style
-        name="Questionnaire.TextAppearance.Dialog.Header"
-        parent="TextAppearance.AppCompat.Subhead"
-    >
-        <item name="android:textColor">?attr/colorOnSurface</item>
-        <item name="fontFamily">sans-serif-medium</item>
-        <item name="android:fontFamily">sans-serif-medium</item>
-    </style>
->>>>>>> 61d9892d
 </resources>