--- conflicted
+++ resolved
@@ -109,7 +109,6 @@
             name="questionnaireAddAnotherAnswerButtonStyle"
         >@style/Widget.Material3.Button
         </item>
-<<<<<<< HEAD
         <item name="questionnaireValidationDialogTitleStyle">
             @style/TextAppearance.Material3.HeadlineSmall
         </item>
@@ -118,11 +117,9 @@
         </item>
         <item name="questionnaireValidationDialogButtonStyle">
             @style/Widget.Material3.Button.TextButton.Dialog
-=======
         <item
             name="questionnaireLinearProgressIndicatorStyle"
         >@style/Widget.Material3.LinearProgressIndicator
->>>>>>> 2a9b4d93
         </item>
     </style>
 
