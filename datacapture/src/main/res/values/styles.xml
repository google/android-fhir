--- conflicted
+++ resolved
@@ -192,7 +192,6 @@
         <item name="colorSecondary">?attr/colorPrimary</item>
     </style>
 
-<<<<<<< HEAD
 
     <style
         name="ThemeOverlay.Questionnaire.DatePicker"
@@ -235,14 +234,13 @@
         parent="Widget.MaterialComponents.MaterialCalendar.HeaderToggleButton"
     >
         <item name="android:tint">?attr/colorOnSurface</item>
-=======
+    </style>
     <style
         name="Questionnaire.TextAppearance.MaterialComponents.Body2"
         parent="TextAppearance.MaterialComponents.Body2"
     >
         <item name="android:layout_marginTop">12dp</item>
         <item name="android:layout_marginBottom">12dp</item>
->>>>>>> 4363e717
     </style>
 
 </resources>