<?xml version="1.0" encoding="utf-8" ?>
<!--
 Copyright 2021 Google LLC

 Licensed under the Apache License, Version 2.0 (the "License");
 you may not use this file except in compliance with the License.
 You may obtain a copy of the License at

      http://www.apache.org/licenses/LICENSE-2.0

 Unless required by applicable law or agreed to in writing, software
 distributed under the License is distributed on an "AS IS" BASIS,
 WITHOUT WARRANTIES OR CONDITIONS OF ANY KIND, either express or implied.
 See the License for the specific language governing permissions and
 limitations under the License.
-->
<resources>
    <dimen name="item_margin_horizontal">16dp</dimen>
    <dimen name="item_margin_vertical">8dp</dimen>
    <dimen name="prefix_padding_end">5dp</dimen>
    <dimen name="answer_option_checkbox_margin_vertical">2dp</dimen>
    <dimen name="padding_drop_down">16dp</dimen>
    <dimen name="padding_auto_complete">10dp</dimen>
    <dimen name="auto_complete_item_gap">5dp</dimen>
    <dimen name="auto_complete_dimen">1dp</dimen>
<<<<<<< HEAD
    <dimen name="check_box_item_gap">16dp</dimen>
    <dimen name="radio_button_item_gap">16dp</dimen>
=======
    <dimen name="top_action_bar_padding_horizontal">8dp</dimen>
    <dimen name="top_action_bar_height">64dp</dimen>
    <dimen name="top_action_button_padding">12dp</dimen>
    <dimen name="search_progress_bar_size">48dp</dimen>
    <dimen name="search_button_text_size">16sp</dimen>
    <dimen name="search_button_margin_bottom">24dp</dimen>
    <dimen name="bottom_prompt_chip_text_size">14sp</dimen>
    <dimen name="bottom_prompt_chip_margin_bottom">28dp</dimen>
    <dimen name="bottom_prompt_chip_corner_radius">8dp</dimen>
    <dimen name="barcode_reticle_ripple_stroke_width">4dp</dimen>
    <dimen name="barcode_reticle_ripple_size_offset">40dp</dimen>
    <dimen name="barcode_reticle_stroke_width">4dp</dimen>
    <dimen name="barcode_reticle_corner_radius">8dp</dimen>
>>>>>>> 2c9e7123
</resources><|MERGE_RESOLUTION|>--- conflicted
+++ resolved
@@ -23,10 +23,6 @@
     <dimen name="padding_auto_complete">10dp</dimen>
     <dimen name="auto_complete_item_gap">5dp</dimen>
     <dimen name="auto_complete_dimen">1dp</dimen>
-<<<<<<< HEAD
-    <dimen name="check_box_item_gap">16dp</dimen>
-    <dimen name="radio_button_item_gap">16dp</dimen>
-=======
     <dimen name="top_action_bar_padding_horizontal">8dp</dimen>
     <dimen name="top_action_bar_height">64dp</dimen>
     <dimen name="top_action_button_padding">12dp</dimen>
@@ -40,5 +36,6 @@
     <dimen name="barcode_reticle_ripple_size_offset">40dp</dimen>
     <dimen name="barcode_reticle_stroke_width">4dp</dimen>
     <dimen name="barcode_reticle_corner_radius">8dp</dimen>
->>>>>>> 2c9e7123
+    <dimen name="check_box_item_gap">16dp</dimen>
+    <dimen name="radio_button_item_gap">16dp</dimen>
 </resources>