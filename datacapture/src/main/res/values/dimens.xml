--- conflicted
+++ resolved
@@ -31,7 +31,6 @@
     <dimen name="dialog_button_text_size_default">14sp</dimen>
     <dimen name="auto_complete_chip_group_margin">10dp</dimen>
     <dimen name="auto_complete_chip_group_bottom_margin">50dp</dimen>
-<<<<<<< HEAD
     <dimen name="instructions_top_margin">4dp</dimen>
     <dimen name="help_button_margin_start">4dp</dimen>
     <dimen name="help_button_width">24dp</dimen>
@@ -40,7 +39,5 @@
     <dimen name="help_header_horizontal_margin">16dp</dimen>
     <dimen name="help_header_margin_bottom">4dp</dimen>
     <dimen name="help_margin_bottom">16dp</dimen>
-=======
     <dimen name="icon_inset">16dp</dimen>
->>>>>>> a09beb08
 </resources>