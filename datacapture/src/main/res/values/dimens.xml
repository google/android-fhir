<?xml version="1.0" encoding="utf-8" ?>
<!--
 Copyright 2021 Google LLC

 Licensed under the Apache License, Version 2.0 (the "License");
 you may not use this file except in compliance with the License.
 You may obtain a copy of the License at

      http://www.apache.org/licenses/LICENSE-2.0

 Unless required by applicable law or agreed to in writing, software
 distributed under the License is distributed on an "AS IS" BASIS,
 WITHOUT WARRANTIES OR CONDITIONS OF ANY KIND, either express or implied.
 See the License for the specific language governing permissions and
 limitations under the License.
-->
<resources>
    <dimen name="item_margin_horizontal">16dp</dimen>
    <dimen name="item_margin_vertical">8dp</dimen>
    <dimen name="answer_option_checkbox_margin_vertical">2dp</dimen>
    <dimen name="padding_drop_down">16dp</dimen>
    <dimen name="padding_auto_complete">10dp</dimen>
    <dimen name="auto_complete_item_gap">5dp</dimen>
    <dimen name="auto_complete_dimen">1dp</dimen>
    <dimen name="check_box_item_gap">16dp</dimen>
<<<<<<< HEAD
=======
    <dimen name="radio_button_item_gap">16dp</dimen>
>>>>>>> 14c03b9f
</resources><|MERGE_RESOLUTION|>--- conflicted
+++ resolved
@@ -23,8 +23,5 @@
     <dimen name="auto_complete_item_gap">5dp</dimen>
     <dimen name="auto_complete_dimen">1dp</dimen>
     <dimen name="check_box_item_gap">16dp</dimen>
-<<<<<<< HEAD
-=======
     <dimen name="radio_button_item_gap">16dp</dimen>
->>>>>>> 14c03b9f
 </resources>