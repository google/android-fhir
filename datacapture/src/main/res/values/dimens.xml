<?xml version="1.0" encoding="utf-8" ?>
<!--
 Copyright 2021 Google LLC

 Licensed under the Apache License, Version 2.0 (the "License");
 you may not use this file except in compliance with the License.
 You may obtain a copy of the License at

      http://www.apache.org/licenses/LICENSE-2.0

 Unless required by applicable law or agreed to in writing, software
 distributed under the License is distributed on an "AS IS" BASIS,
 WITHOUT WARRANTIES OR CONDITIONS OF ANY KIND, either express or implied.
 See the License for the specific language governing permissions and
 limitations under the License.
-->
<resources>
    <dimen name="item_margin_horizontal">16dp</dimen>
    <dimen name="item_margin_vertical">8dp</dimen>
    <dimen name="prefix_padding_end">5dp</dimen>
    <dimen name="answer_option_checkbox_margin_vertical">2dp</dimen>
    <dimen name="padding_drop_down">16dp</dimen>
    <dimen name="padding_auto_complete">10dp</dimen>
    <dimen name="auto_complete_item_gap">5dp</dimen>
<<<<<<< HEAD
    <dimen name="top_action_bar_padding_horizontal">8dp</dimen>
    <dimen name="top_action_bar_height">64dp</dimen>
    <dimen name="top_action_button_padding">12dp</dimen>
    <dimen name="search_progress_bar_size">48dp</dimen>
    <dimen name="search_button_text_size">16sp</dimen>
    <dimen name="search_button_margin_bottom">24dp</dimen>
    <dimen name="bottom_prompt_chip_text_size">14sp</dimen>
    <dimen name="bottom_prompt_chip_margin_bottom">28dp</dimen>
    <dimen name="bottom_prompt_chip_corner_radius">8dp</dimen>
    <dimen name="barcode_reticle_ripple_stroke_width">4dp</dimen>
    <dimen name="barcode_reticle_ripple_size_offset">40dp</dimen>
    <dimen name="barcode_reticle_stroke_width">4dp</dimen>
    <dimen name="barcode_reticle_corner_radius">8dp</dimen>
    <dimen name="check_box_item_gap">16dp</dimen>
    <dimen name="radio_button_item_gap">16dp</dimen>
=======
    <dimen name="auto_complete_dimen">1dp</dimen>
>>>>>>> e331b979
    <dimen name="recyclerview_bottom_padding">64dp</dimen>
    <dimen name="padding_modal_card">24dp</dimen>
    <dimen name="padding_default">16dp</dimen>
    <dimen name="padding_half_size">8dp</dimen>
    <dimen name="padding_quarter_size">4dp</dimen>
    <dimen name="radio_button_item_gap">16dp</dimen>
    <dimen name="dialog_button_text_size_default">14sp</dimen>
    <dimen name="auto_complete_chip_group_margin">10dp</dimen>
    <dimen name="auto_complete_chip_group_bottom_margin">50dp</dimen>
</resources><|MERGE_RESOLUTION|>--- conflicted
+++ resolved
@@ -22,25 +22,6 @@
     <dimen name="padding_drop_down">16dp</dimen>
     <dimen name="padding_auto_complete">10dp</dimen>
     <dimen name="auto_complete_item_gap">5dp</dimen>
-<<<<<<< HEAD
-    <dimen name="top_action_bar_padding_horizontal">8dp</dimen>
-    <dimen name="top_action_bar_height">64dp</dimen>
-    <dimen name="top_action_button_padding">12dp</dimen>
-    <dimen name="search_progress_bar_size">48dp</dimen>
-    <dimen name="search_button_text_size">16sp</dimen>
-    <dimen name="search_button_margin_bottom">24dp</dimen>
-    <dimen name="bottom_prompt_chip_text_size">14sp</dimen>
-    <dimen name="bottom_prompt_chip_margin_bottom">28dp</dimen>
-    <dimen name="bottom_prompt_chip_corner_radius">8dp</dimen>
-    <dimen name="barcode_reticle_ripple_stroke_width">4dp</dimen>
-    <dimen name="barcode_reticle_ripple_size_offset">40dp</dimen>
-    <dimen name="barcode_reticle_stroke_width">4dp</dimen>
-    <dimen name="barcode_reticle_corner_radius">8dp</dimen>
-    <dimen name="check_box_item_gap">16dp</dimen>
-    <dimen name="radio_button_item_gap">16dp</dimen>
-=======
-    <dimen name="auto_complete_dimen">1dp</dimen>
->>>>>>> e331b979
     <dimen name="recyclerview_bottom_padding">64dp</dimen>
     <dimen name="padding_modal_card">24dp</dimen>
     <dimen name="padding_default">16dp</dimen>
