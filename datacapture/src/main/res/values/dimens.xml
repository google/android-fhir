--- conflicted
+++ resolved
@@ -40,16 +40,13 @@
     <dimen name="help_header_margin_bottom">4dp</dimen>
     <dimen name="help_margin_bottom">16dp</dimen>
     <dimen name="icon_inset">16dp</dimen>
-<<<<<<< HEAD
+    <dimen name="choice_button_image">48dp</dimen>
     <dimen name="attachment_error_margin_top">4dp</dimen>
     <dimen name="attachment_photo_preview_max_width">200dp</dimen>
     <dimen name="attachment_photo_preview_max_height">200dp</dimen>
     <dimen name="attachment_icon_file_preview_width">32dp</dimen>
     <dimen name="attachment_icon_file_preview_height">32dp</dimen>
     <dimen name="attachment_icon_button_size">24dp</dimen>
-=======
-    <dimen name="choice_button_image">48dp</dimen>
->>>>>>> 2b07e5db
     <!--  dimens for padding between text and icon in the radio button  -->
     <dimen name="padding_between_text_and_icon">16dp</dimen>
     <dimen name="padding_after_text">24dp</dimen>
