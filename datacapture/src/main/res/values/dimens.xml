--- conflicted
+++ resolved
@@ -50,12 +50,9 @@
     <dimen name="attachment_icon_button_size">24dp</dimen>
     <dimen name="attachment_uploaded_label_margin_bottom">4dp</dimen>
     <dimen name="attachment_divider_height">1dp</dimen>
-<<<<<<< HEAD
-    <dimen name="bottom_container_padding_vertical">8dp</dimen>
-=======
     <dimen name="item_media_image_preview_max_width">200dp</dimen>
     <dimen name="item_media_image_preview_max_height">200dp</dimen>
->>>>>>> aff90f16
+    <dimen name="bottom_container_padding_vertical">8dp</dimen>
     <!--  dimens for padding between text and icon in the radio button  -->
     <dimen name="padding_between_text_and_icon">16dp</dimen>
     <dimen name="padding_after_text">24dp</dimen>
