<?xml version="1.0" encoding="utf-8" ?>
<!--
 Copyright 2020 Google LLC

 Licensed under the Apache License, Version 2.0 (the "License");
 you may not use this file except in compliance with the License.
 You may obtain a copy of the License at

      http://www.apache.org/licenses/LICENSE-2.0

 Unless required by applicable law or agreed to in writing, software
 distributed under the License is distributed on an "AS IS" BASIS,
 WITHOUT WARRANTIES OR CONDITIONS OF ANY KIND, either express or implied.
 See the License for the specific language governing permissions and
 limitations under the License.
-->
<LinearLayout
    xmlns:android="http://schemas.android.com/apk/res/android"
    android:layout_width="match_parent"
    android:layout_height="wrap_content"
    android:layout_marginHorizontal="@dimen/item_margin_horizontal"
    android:layout_marginVertical="@dimen/item_margin_vertical"
    android:orientation="vertical"
>

    <LinearLayout
        android:layout_width="match_parent"
        android:layout_height="wrap_content"
        android:orientation="horizontal"
    >

        <TextView
            android:id="@+id/prefix"
            android:layout_width="wrap_content"
            android:layout_height="wrap_content"
            android:visibility="gone"
        />

        <TextView
            android:id="@+id/checkbox_group_header"
            android:layout_width="wrap_content"
            android:layout_height="wrap_content"
            android:layout_marginStart="@dimen/item_margin_vertical"
            android:layout_marginEnd="@dimen/item_margin_horizontal"
        />

    </LinearLayout>

    <com.google.android.flexbox.FlexboxLayout
        xmlns:app="http://schemas.android.com/apk/res-auto"
        android:id="@+id/checkbox_group"
        android:layout_width="match_parent"
        android:layout_height="wrap_content"
<<<<<<< HEAD
        app:alignContent="flex_start"
        app:alignItems="flex_start"
        app:flexDirection="column"
        app:flexWrap="wrap"
    >
    </com.google.android.flexbox.FlexboxLayout>
=======
        android:orientation="vertical"
    />

    <include
        android:id="@+id/error_text_view"
        layout="@layout/input_error_text_view"
    />
>>>>>>> 3432f5aa

</LinearLayout><|MERGE_RESOLUTION|>--- conflicted
+++ resolved
@@ -51,21 +51,15 @@
         android:id="@+id/checkbox_group"
         android:layout_width="match_parent"
         android:layout_height="wrap_content"
-<<<<<<< HEAD
         app:alignContent="flex_start"
         app:alignItems="flex_start"
         app:flexDirection="column"
         app:flexWrap="wrap"
-    >
-    </com.google.android.flexbox.FlexboxLayout>
-=======
-        android:orientation="vertical"
     />
 
     <include
         android:id="@+id/error_text_view"
         layout="@layout/input_error_text_view"
     />
->>>>>>> 3432f5aa
 
 </LinearLayout>