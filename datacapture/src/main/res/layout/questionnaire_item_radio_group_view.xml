--- conflicted
+++ resolved
@@ -45,17 +45,10 @@
 
     </LinearLayout>
 
-<!--    <RadioGroup-->
-<!--        android:id="@+id/radio_group"-->
-<!--        android:layout_width="match_parent"-->
-<!--        android:layout_height="wrap_content"-->
-<!--    />-->
-
     <androidx.constraintlayout.widget.ConstraintLayout
         android:id="@+id/radio_group"
         android:layout_width="match_parent"
         android:layout_height="wrap_content"
-<<<<<<< HEAD
     >
 
     <androidx.constraintlayout.helper.widget.Flow
@@ -70,12 +63,9 @@
 
 </androidx.constraintlayout.widget.ConstraintLayout>
 
-=======
-    />
-
     <include
         android:id="@+id/error_text_view"
         layout="@layout/input_error_text_view"
     />
->>>>>>> 7c36626d
+
 </LinearLayout>