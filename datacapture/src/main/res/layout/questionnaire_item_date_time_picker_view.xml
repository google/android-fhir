<?xml version="1.0" encoding="utf-8" ?>
<!--
 Copyright 2020 Google LLC

 Licensed under the Apache License, Version 2.0 (the "License");
 you may not use this file except in compliance with the License.
 You may obtain a copy of the License at

      http://www.apache.org/licenses/LICENSE-2.0

 Unless required by applicable law or agreed to in writing, software
 distributed under the License is distributed on an "AS IS" BASIS,
 WITHOUT WARRANTIES OR CONDITIONS OF ANY KIND, either express or implied.
 See the License for the specific language governing permissions and
 limitations under the License.
-->
<LinearLayout
    xmlns:android="http://schemas.android.com/apk/res/android"
    xmlns:app="http://schemas.android.com/apk/res-auto"
    android:layout_width="match_parent"
    android:layout_height="wrap_content"
    android:layout_marginHorizontal="@dimen/item_margin_horizontal"
    android:layout_marginVertical="@dimen/item_margin_vertical"
    android:orientation="vertical"
>

    <LinearLayout
        android:layout_width="match_parent"
        android:layout_height="wrap_content"
        android:orientation="horizontal"
    >

        <TextView
            android:id="@+id/prefix_text_view"
            android:layout_width="wrap_content"
            android:layout_height="wrap_content"
            android:visibility="gone"
        />

<<<<<<< HEAD
            <TextView
                style="?attr/headerTextAppearanceQuestionnaire"
                android:id="@+id/prefix"
                android:layout_width="wrap_content"
                android:layout_height="wrap_content"
                android:visibility="gone"
            />

            <TextView
                style="?attr/headerTextAppearanceQuestionnaire"
                android:id="@+id/date_question"
                android:layout_width="wrap_content"
                android:layout_height="wrap_content"
                android:layout_marginStart="@dimen/item_margin_vertical"
            />
=======
        <TextView
            android:id="@+id/question_text_view"
            android:layout_width="wrap_content"
            android:layout_height="wrap_content"
        />

    </LinearLayout>
>>>>>>> 8f235f00

    <LinearLayout
        android:layout_width="match_parent"
        android:layout_height="wrap_content"
        android:orientation="horizontal"
    >

        <com.google.android.material.textfield.TextInputLayout
<<<<<<< HEAD
            style="?attr/editTextLayoutStyleQuestionnaire"
            android:id="@+id/dateInputLayout"
            android:layout_width="match_parent"
=======
            android:id="@+id/date_input_layout"
            style="?attr/questionnaireTextInputLayoutStyle"
            android:layout_width="0dp"
>>>>>>> 8f235f00
            android:layout_height="wrap_content"
            android:layout_weight="1"
            app:startIconDrawable="@drawable/gm_calendar_today_24"
        >

            <com.google.android.material.textfield.TextInputEditText
<<<<<<< HEAD
                style="?attr/editTextInputTextAppearanceQuestionnaire"
                android:id="@+id/dateInputEditText"
=======
                android:id="@+id/date_input_edit_text"
>>>>>>> 8f235f00
                android:layout_width="match_parent"
                android:layout_height="wrap_content"
                android:inputType="none"
            />

        </com.google.android.material.textfield.TextInputLayout>

<<<<<<< HEAD
    </LinearLayout>

    <Space
        android:layout_width="@dimen/item_margin_horizontal"
        android:layout_height="match_parent"
    />

    <LinearLayout
        android:layout_width="0dp"
        android:layout_height="wrap_content"
        android:layout_weight="1"
        android:orientation="vertical"
    >

        <TextView
            style="?attr/headerTextAppearanceQuestionnaire"
            android:id="@+id/time_question"
            android:layout_width="match_parent"
            android:layout_height="wrap_content"
        />

        <com.google.android.material.textfield.TextInputLayout
            style="?attr/editTextLayoutStyleQuestionnaire"
            android:id="@+id/timeInputLayout"
            android:layout_width="match_parent"
=======
        <Space
            android:layout_width="@dimen/item_margin_horizontal"
            android:layout_height="match_parent"
        />

        <com.google.android.material.textfield.TextInputLayout
            android:id="@+id/time_input_layout"
            style="?attr/questionnaireTextInputLayoutStyle"
            android:layout_width="0dp"
>>>>>>> 8f235f00
            android:layout_height="wrap_content"
            android:layout_weight="1"
            app:startIconDrawable="@drawable/gm_schedule_24"
        >

            <com.google.android.material.textfield.TextInputEditText
<<<<<<< HEAD
                style="?attr/editTextInputTextAppearanceQuestionnaire"
                android:id="@+id/timeInputEditText"
=======
                android:id="@+id/time_input_edit_text"
>>>>>>> 8f235f00
                android:layout_width="match_parent"
                android:layout_height="wrap_content"
                android:enabled="false"
                android:inputType="none"
            />

        </com.google.android.material.textfield.TextInputLayout>

    </LinearLayout>

</LinearLayout><|MERGE_RESOLUTION|>--- conflicted
+++ resolved
@@ -31,37 +31,21 @@
     >
 
         <TextView
+            style="?attr/headerTextAppearanceQuestionnaire"
             android:id="@+id/prefix_text_view"
             android:layout_width="wrap_content"
             android:layout_height="wrap_content"
             android:visibility="gone"
         />
 
-<<<<<<< HEAD
-            <TextView
-                style="?attr/headerTextAppearanceQuestionnaire"
-                android:id="@+id/prefix"
-                android:layout_width="wrap_content"
-                android:layout_height="wrap_content"
-                android:visibility="gone"
-            />
-
-            <TextView
-                style="?attr/headerTextAppearanceQuestionnaire"
-                android:id="@+id/date_question"
-                android:layout_width="wrap_content"
-                android:layout_height="wrap_content"
-                android:layout_marginStart="@dimen/item_margin_vertical"
-            />
-=======
         <TextView
+            style="?attr/headerTextAppearanceQuestionnaire"
             android:id="@+id/question_text_view"
             android:layout_width="wrap_content"
             android:layout_height="wrap_content"
         />
 
     </LinearLayout>
->>>>>>> 8f235f00
 
     <LinearLayout
         android:layout_width="match_parent"
@@ -70,27 +54,17 @@
     >
 
         <com.google.android.material.textfield.TextInputLayout
-<<<<<<< HEAD
-            style="?attr/editTextLayoutStyleQuestionnaire"
-            android:id="@+id/dateInputLayout"
-            android:layout_width="match_parent"
-=======
             android:id="@+id/date_input_layout"
             style="?attr/questionnaireTextInputLayoutStyle"
             android:layout_width="0dp"
->>>>>>> 8f235f00
             android:layout_height="wrap_content"
             android:layout_weight="1"
             app:startIconDrawable="@drawable/gm_calendar_today_24"
         >
 
             <com.google.android.material.textfield.TextInputEditText
-<<<<<<< HEAD
                 style="?attr/editTextInputTextAppearanceQuestionnaire"
-                android:id="@+id/dateInputEditText"
-=======
                 android:id="@+id/date_input_edit_text"
->>>>>>> 8f235f00
                 android:layout_width="match_parent"
                 android:layout_height="wrap_content"
                 android:inputType="none"
@@ -98,33 +72,6 @@
 
         </com.google.android.material.textfield.TextInputLayout>
 
-<<<<<<< HEAD
-    </LinearLayout>
-
-    <Space
-        android:layout_width="@dimen/item_margin_horizontal"
-        android:layout_height="match_parent"
-    />
-
-    <LinearLayout
-        android:layout_width="0dp"
-        android:layout_height="wrap_content"
-        android:layout_weight="1"
-        android:orientation="vertical"
-    >
-
-        <TextView
-            style="?attr/headerTextAppearanceQuestionnaire"
-            android:id="@+id/time_question"
-            android:layout_width="match_parent"
-            android:layout_height="wrap_content"
-        />
-
-        <com.google.android.material.textfield.TextInputLayout
-            style="?attr/editTextLayoutStyleQuestionnaire"
-            android:id="@+id/timeInputLayout"
-            android:layout_width="match_parent"
-=======
         <Space
             android:layout_width="@dimen/item_margin_horizontal"
             android:layout_height="match_parent"
@@ -134,19 +81,14 @@
             android:id="@+id/time_input_layout"
             style="?attr/questionnaireTextInputLayoutStyle"
             android:layout_width="0dp"
->>>>>>> 8f235f00
             android:layout_height="wrap_content"
             android:layout_weight="1"
             app:startIconDrawable="@drawable/gm_schedule_24"
         >
 
             <com.google.android.material.textfield.TextInputEditText
-<<<<<<< HEAD
                 style="?attr/editTextInputTextAppearanceQuestionnaire"
-                android:id="@+id/timeInputEditText"
-=======
                 android:id="@+id/time_input_edit_text"
->>>>>>> 8f235f00
                 android:layout_width="match_parent"
                 android:layout_height="wrap_content"
                 android:enabled="false"
