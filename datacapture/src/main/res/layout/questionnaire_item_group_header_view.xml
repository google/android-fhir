<?xml version="1.0" encoding="utf-8" ?>
<!--
 Copyright 2020 Google LLC

 Licensed under the Apache License, Version 2.0 (the "License");
 you may not use this file except in compliance with the License.
 You may obtain a copy of the License at

      http://www.apache.org/licenses/LICENSE-2.0

 Unless required by applicable law or agreed to in writing, software
 distributed under the License is distributed on an "AS IS" BASIS,
 WITHOUT WARRANTIES OR CONDITIONS OF ANY KIND, either express or implied.
 See the License for the specific language governing permissions and
 limitations under the License.
-->
<LinearLayout
    xmlns:android="http://schemas.android.com/apk/res/android"
    android:layout_width="match_parent"
    android:layout_height="wrap_content"
    android:layout_marginHorizontal="@dimen/item_margin_horizontal"
    android:layout_marginVertical="@dimen/item_margin_vertical"
    android:orientation="horizontal"
>

    <TextView
<<<<<<< HEAD
        style="?attr/groupHeaderTextAppearanceQuestionnaire"
        android:id="@+id/prefix"
=======
        android:id="@+id/prefix_text_view"
>>>>>>> 8f235f00
        android:layout_width="wrap_content"
        android:layout_height="wrap_content"
        android:visibility="gone"
    />

    <TextView
        style="?attr/groupHeaderTextAppearanceQuestionnaire"
        android:id="@+id/group_header"
        android:layout_width="wrap_content"
        android:layout_height="wrap_content"
    />
</LinearLayout><|MERGE_RESOLUTION|>--- conflicted
+++ resolved
@@ -24,12 +24,8 @@
 >
 
     <TextView
-<<<<<<< HEAD
         style="?attr/groupHeaderTextAppearanceQuestionnaire"
-        android:id="@+id/prefix"
-=======
         android:id="@+id/prefix_text_view"
->>>>>>> 8f235f00
         android:layout_width="wrap_content"
         android:layout_height="wrap_content"
         android:visibility="gone"
