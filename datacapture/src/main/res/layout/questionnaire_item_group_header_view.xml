<?xml version="1.0" encoding="utf-8" ?>
<!--
 Copyright 2020 Google LLC

 Licensed under the Apache License, Version 2.0 (the "License");
 you may not use this file except in compliance with the License.
 You may obtain a copy of the License at

      http://www.apache.org/licenses/LICENSE-2.0

 Unless required by applicable law or agreed to in writing, software
 distributed under the License is distributed on an "AS IS" BASIS,
 WITHOUT WARRANTIES OR CONDITIONS OF ANY KIND, either express or implied.
 See the License for the specific language governing permissions and
 limitations under the License.
-->
<LinearLayout
    xmlns:android="http://schemas.android.com/apk/res/android"
    android:layout_width="match_parent"
    android:layout_height="wrap_content"
<<<<<<< HEAD
    android:layout_marginHorizontal="@dimen/item_margin_horizontal"
    android:layout_marginVertical="@dimen/item_margin_vertical"
    android:orientation="vertical"
>

    <LinearLayout
        android:layout_width="wrap_content"
        android:layout_height="wrap_content"
        android:orientation="horizontal"
    >

    <TextView
            style="?attr/groupHeaderTextAppearanceQuestionnaire"
            android:id="@+id/prefix_text_view"
            android:layout_width="wrap_content"
            android:layout_height="wrap_content"
            android:paddingRight="@dimen/prefix_padding_end"
            android:visibility="gone"
        />

        <TextView
            style="?attr/groupHeaderTextAppearanceQuestionnaire"
            android:id="@+id/group_header"
            android:layout_width="wrap_content"
            android:layout_height="wrap_content"
        />

    </LinearLayout>

    <ImageView
        android:id="@+id/itemImage"
        android:layout_width="wrap_content"
        android:layout_height="wrap_content"
        android:layout_gravity="center_horizontal"
        android:layout_marginHorizontal="@dimen/item_margin_horizontal"
        android:layout_marginVertical="@dimen/item_margin_vertical"
        android:visibility="gone"
=======
    android:orientation="horizontal"
>
    <com.google.android.fhir.datacapture.views.QuestionnaireItemHeaderView
        android:id="@+id/header"
        android:layout_width="match_parent"
        android:layout_height="wrap_content"
        android:layout_marginHorizontal="@dimen/item_margin_horizontal"
        android:layout_marginVertical="@dimen/item_margin_vertical"
    />

    <include
        android:id="@+id/error"
        layout="@layout/input_error_text_view"
        android:layout_width="wrap_content"
        android:layout_height="wrap_content"
        android:layout_marginHorizontal="@dimen/item_margin_horizontal"
        android:layout_marginVertical="@dimen/item_margin_vertical"
>>>>>>> ffcad637
    />

</LinearLayout><|MERGE_RESOLUTION|>--- conflicted
+++ resolved
@@ -18,35 +18,15 @@
     xmlns:android="http://schemas.android.com/apk/res/android"
     android:layout_width="match_parent"
     android:layout_height="wrap_content"
-<<<<<<< HEAD
-    android:layout_marginHorizontal="@dimen/item_margin_horizontal"
-    android:layout_marginVertical="@dimen/item_margin_vertical"
     android:orientation="vertical"
 >
-
-    <LinearLayout
-        android:layout_width="wrap_content"
+    <com.google.android.fhir.datacapture.views.QuestionnaireItemHeaderView
+        android:id="@+id/header"
+        android:layout_width="match_parent"
         android:layout_height="wrap_content"
-        android:orientation="horizontal"
-    >
-
-    <TextView
-            style="?attr/groupHeaderTextAppearanceQuestionnaire"
-            android:id="@+id/prefix_text_view"
-            android:layout_width="wrap_content"
-            android:layout_height="wrap_content"
-            android:paddingRight="@dimen/prefix_padding_end"
-            android:visibility="gone"
-        />
-
-        <TextView
-            style="?attr/groupHeaderTextAppearanceQuestionnaire"
-            android:id="@+id/group_header"
-            android:layout_width="wrap_content"
-            android:layout_height="wrap_content"
-        />
-
-    </LinearLayout>
+        android:layout_marginHorizontal="@dimen/item_margin_horizontal"
+        android:layout_marginVertical="@dimen/item_margin_vertical"
+    />
 
     <ImageView
         android:id="@+id/itemImage"
@@ -56,16 +36,7 @@
         android:layout_marginHorizontal="@dimen/item_margin_horizontal"
         android:layout_marginVertical="@dimen/item_margin_vertical"
         android:visibility="gone"
-=======
-    android:orientation="horizontal"
->
-    <com.google.android.fhir.datacapture.views.QuestionnaireItemHeaderView
-        android:id="@+id/header"
-        android:layout_width="match_parent"
-        android:layout_height="wrap_content"
-        android:layout_marginHorizontal="@dimen/item_margin_horizontal"
-        android:layout_marginVertical="@dimen/item_margin_vertical"
-    />
+        />
 
     <include
         android:id="@+id/error"
@@ -74,7 +45,6 @@
         android:layout_height="wrap_content"
         android:layout_marginHorizontal="@dimen/item_margin_horizontal"
         android:layout_marginVertical="@dimen/item_margin_vertical"
->>>>>>> ffcad637
     />
 
 </LinearLayout>