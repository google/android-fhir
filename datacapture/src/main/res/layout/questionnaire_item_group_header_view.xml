<?xml version="1.0" encoding="utf-8" ?>
<!--
 Copyright 2020 Google LLC

 Licensed under the Apache License, Version 2.0 (the "License");
 you may not use this file except in compliance with the License.
 You may obtain a copy of the License at

      http://www.apache.org/licenses/LICENSE-2.0

 Unless required by applicable law or agreed to in writing, software
 distributed under the License is distributed on an "AS IS" BASIS,
 WITHOUT WARRANTIES OR CONDITIONS OF ANY KIND, either express or implied.
 See the License for the specific language governing permissions and
 limitations under the License.
-->
<LinearLayout
    xmlns:android="http://schemas.android.com/apk/res/android"
    android:layout_width="match_parent"
    android:layout_height="wrap_content"
    android:orientation="vertical"
>
    <LinearLayout
        android:layout_width="match_parent"
        android:layout_height="wrap_content"
        android:orientation="horizontal"
    >
        <com.google.android.fhir.datacapture.views.QuestionnaireGroupTypeHeaderView
            android:id="@+id/header"
            android:layout_width="match_parent"
            android:layout_height="wrap_content"
            android:layout_marginTop="@dimen/padding_default"
            android:layout_marginHorizontal="@dimen/item_margin_horizontal"
        />

<<<<<<< HEAD
    <com.google.android.fhir.datacapture.views.QuestionnaireItemMediaView
        android:id="@+id/item_media"
        android:layout_width="match_parent"
        android:layout_height="wrap_content"
    />

    <include
        android:id="@+id/error"
        layout="@layout/input_error_text_view"
=======
        <include
            android:id="@+id/error"
            layout="@layout/input_error_text_view"
            android:layout_width="wrap_content"
            android:layout_height="wrap_content"
            android:layout_marginHorizontal="@dimen/item_margin_horizontal"
            android:layout_marginVertical="@dimen/item_margin_vertical"
        />
    </LinearLayout>
    <com.google.android.material.button.MaterialButton
        android:id="@+id/add_item"
>>>>>>> da528d40
        android:layout_width="wrap_content"
        android:layout_height="wrap_content"
        android:layout_gravity="center_horizontal"
        android:orientation="vertical"
        android:text="@string/group_header_add_item_button"
    />

</LinearLayout><|MERGE_RESOLUTION|>--- conflicted
+++ resolved
@@ -33,17 +33,6 @@
             android:layout_marginHorizontal="@dimen/item_margin_horizontal"
         />
 
-<<<<<<< HEAD
-    <com.google.android.fhir.datacapture.views.QuestionnaireItemMediaView
-        android:id="@+id/item_media"
-        android:layout_width="match_parent"
-        android:layout_height="wrap_content"
-    />
-
-    <include
-        android:id="@+id/error"
-        layout="@layout/input_error_text_view"
-=======
         <include
             android:id="@+id/error"
             layout="@layout/input_error_text_view"
@@ -53,9 +42,15 @@
             android:layout_marginVertical="@dimen/item_margin_vertical"
         />
     </LinearLayout>
+
+    <com.google.android.fhir.datacapture.views.QuestionnaireItemMediaView
+        android:id="@+id/item_media"
+        android:layout_width="match_parent"
+        android:layout_height="wrap_content"
+        />
+
     <com.google.android.material.button.MaterialButton
         android:id="@+id/add_item"
->>>>>>> da528d40
         android:layout_width="wrap_content"
         android:layout_height="wrap_content"
         android:layout_gravity="center_horizontal"
