<?xml version="1.0" encoding="utf-8" ?>
<!--
 Copyright 2020 Google LLC

 Licensed under the Apache License, Version 2.0 (the "License");
 you may not use this file except in compliance with the License.
 You may obtain a copy of the License at

      http://www.apache.org/licenses/LICENSE-2.0

 Unless required by applicable law or agreed to in writing, software
 distributed under the License is distributed on an "AS IS" BASIS,
 WITHOUT WARRANTIES OR CONDITIONS OF ANY KIND, either express or implied.
 See the License for the specific language governing permissions and
 limitations under the License.
-->
<LinearLayout
    xmlns:android="http://schemas.android.com/apk/res/android"
    android:layout_width="match_parent"
    android:layout_height="wrap_content"
    android:layout_marginHorizontal="@dimen/item_margin_horizontal"
<<<<<<< HEAD
    android:layout_marginVertical="@dimen/item_margin_vertical"
    android:orientation="vertical"
=======
    android:layout_marginTop="@dimen/padding_default"
    android:orientation="horizontal"
>>>>>>> da437fab
>

    <com.google.android.fhir.datacapture.views.QuestionnaireItemHeaderView
        android:id="@+id/header"
        android:layout_width="match_parent"
        android:layout_height="wrap_content"
    />

    <ImageView
        android:id="@+id/itemImage"
        android:layout_width="wrap_content"
        android:layout_height="wrap_content"
        android:layout_gravity="center_horizontal"
        android:layout_marginHorizontal="@dimen/item_margin_horizontal"
        android:layout_marginVertical="@dimen/item_margin_vertical"
        android:visibility="gone"
    />

</LinearLayout><|MERGE_RESOLUTION|>--- conflicted
+++ resolved
@@ -19,13 +19,8 @@
     android:layout_width="match_parent"
     android:layout_height="wrap_content"
     android:layout_marginHorizontal="@dimen/item_margin_horizontal"
-<<<<<<< HEAD
-    android:layout_marginVertical="@dimen/item_margin_vertical"
-    android:orientation="vertical"
-=======
     android:layout_marginTop="@dimen/padding_default"
     android:orientation="horizontal"
->>>>>>> da437fab
 >
 
     <com.google.android.fhir.datacapture.views.QuestionnaireItemHeaderView
