--- conflicted
+++ resolved
@@ -27,24 +27,16 @@
     >
 
         <TextView
-<<<<<<< HEAD
             style="?attr/headerTextAppearanceQuestionnaire"
-            android:id="@+id/prefix"
-=======
             android:id="@+id/prefix_text_view"
->>>>>>> 8f235f00
             android:layout_width="wrap_content"
             android:layout_height="wrap_content"
             android:visibility="gone"
         />
 
         <TextView
-<<<<<<< HEAD
             style="?attr/headerTextAppearanceQuestionnaire"
-            android:id="@+id/dropdown_question_title"
-=======
             android:id="@+id/question_text_view"
->>>>>>> 8f235f00
             android:layout_width="match_parent"
             android:layout_height="wrap_content"
         />
@@ -52,12 +44,8 @@
     </LinearLayout>
 
     <com.google.android.material.textfield.TextInputLayout
-        style="?attr/dropDownStyleQuestionnaire"
         android:id="@+id/text_input_layout"
-<<<<<<< HEAD
-=======
         style="?attr/questionnaireExposedMenuLayoutStyle"
->>>>>>> 8f235f00
         android:layout_width="match_parent"
         android:layout_height="wrap_content"
     >
