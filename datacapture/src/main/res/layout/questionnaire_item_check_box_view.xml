--- conflicted
+++ resolved
@@ -15,15 +15,12 @@
  limitations under the License.
 -->
 <CheckBox
+    xmlns:android="http://schemas.android.com/apk/res/android"
     style="?attr/questionnaireCheckBoxStyle"
-    xmlns:android="http://schemas.android.com/apk/res/android"
     android:id="@+id/check_box"
     android:layout_width="match_parent"
     android:layout_height="wrap_content"
     android:layout_marginHorizontal="@dimen/item_margin_horizontal"
-<<<<<<< HEAD
     android:layout_marginVertical="@dimen/item_margin_vertical"
     android:button="@drawable/checkbox"
-=======
->>>>>>> b8a9367e
 />