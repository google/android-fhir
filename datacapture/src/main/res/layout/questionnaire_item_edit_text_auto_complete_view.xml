--- conflicted
+++ resolved
@@ -32,37 +32,24 @@
     >
 
         <TextView
-<<<<<<< HEAD
             style="?attr/headerTextAppearanceQuestionnaire"
-            android:id="@+id/prefix"
-=======
             android:id="@+id/prefix_text_view"
->>>>>>> 8f235f00
             android:layout_width="wrap_content"
             android:layout_height="wrap_content"
             android:visibility="gone"
         />
 
         <TextView
-<<<<<<< HEAD
             style="?attr/headerTextAppearanceQuestionnaire"
-            android:id="@+id/group_header"
-=======
             android:id="@+id/question_text_view"
->>>>>>> 8f235f00
             android:layout_width="wrap_content"
             android:layout_height="wrap_content"
         />
 
     </LinearLayout>
     <com.google.android.material.textfield.TextInputLayout
-<<<<<<< HEAD
-        style="?attr/editTextLayoutStyleQuestionnaire"
-        android:id="@+id/textInputLayout"
-=======
         android:id="@+id/text_input_layout"
         style="?attr/questionnaireTextInputLayoutStyle"
->>>>>>> 8f235f00
         android:layout_width="match_parent"
         android:layout_height="wrap_content"
         android:orientation="vertical"
@@ -82,13 +69,8 @@
         >
 
             <com.google.android.material.textfield.TextInputEditText
-<<<<<<< HEAD
-                style="?attr/editTextInputTextAppearanceQuestionnaire"
-                android:id="@+id/textInputEditText"
-=======
                 style="?attr/questionnaireTextInputLayoutStyle"
                 android:id="@+id/text_input_edit_text"
->>>>>>> 8f235f00
                 android:layout_width="wrap_content"
                 android:minEms="5"
                 android:layout_height="wrap_content"
