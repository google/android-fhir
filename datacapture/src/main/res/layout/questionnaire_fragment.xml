--- conflicted
+++ resolved
@@ -28,14 +28,9 @@
         style="?attr/questionnaireEditButtonStyle"
         android:layout_width="wrap_content"
         android:layout_height="wrap_content"
-<<<<<<< HEAD
-        android:layout_marginHorizontal="@dimen/item_margin_horizontal"
-        android:layout_marginVertical="@dimen/item_margin_vertical"
-        app:icon="@drawable/ic_outline_edit_24"
-=======
         android:layout_marginHorizontal="@dimen/action_button_margin_horizontal"
         android:layout_marginVertical="@dimen/action_button_margin_vertical"
->>>>>>> e9e5af38
+        app:icon="@drawable/ic_outline_edit_24"
         app:layout_constraintEnd_toEndOf="parent"
         app:layout_constraintTop_toTopOf="parent"
     />
@@ -132,15 +127,7 @@
         <LinearLayout
             android:layout_width="wrap_content"
             android:layout_height="wrap_content"
-<<<<<<< HEAD
             android:orientation="horizontal"
-
-            android:layout_marginHorizontal="@dimen/item_margin_horizontal"
- 
-=======
-            android:layout_marginHorizontal="@dimen/action_button_margin_horizontal"
-            android:layout_marginVertical="@dimen/action_button_margin_vertical"
->>>>>>> e9e5af38
             app:layout_constraintBottom_toBottomOf="parent"
             app:layout_constraintEnd_toEndOf="parent"
         >
@@ -150,8 +137,8 @@
                 style="?attr/questionnaireCancelButtonStyle"
                 android:layout_width="wrap_content"
                 android:layout_height="wrap_content"
-                android:layout_marginHorizontal="@dimen/item_margin_horizontal"
-                android:layout_marginVertical="@dimen/item_margin_vertical"
+                android:layout_marginHorizontal="@dimen/action_button_margin_horizontal"
+                android:layout_marginVertical="@dimen/action_button_margin_vertical"
             />
 
             <Button
@@ -159,8 +146,8 @@
                 style="?attr/questionnaireSubmitButtonStyle"
                 android:layout_width="wrap_content"
                 android:layout_height="wrap_content"
-                android:layout_marginHorizontal="@dimen/item_margin_horizontal"
-                android:layout_marginVertical="@dimen/item_margin_vertical"
+                android:layout_marginHorizontal="@dimen/action_button_margin_horizontal"
+                android:layout_marginVertical="@dimen/action_button_margin_vertical"
             />
         </LinearLayout>
 
