--- conflicted
+++ resolved
@@ -16,22 +16,17 @@
 -->
 <androidx.constraintlayout.widget.ConstraintLayout
     xmlns:android="http://schemas.android.com/apk/res/android"
-    xmlns:app="http://schemas.android.com/apk/res-auto"
     android:layout_width="match_parent"
     android:layout_height="match_parent"
+    android:layout_alignParentBottom="true"
     android:layout_alignParentTop="true"
-    android:layout_alignParentBottom="true"
+    xmlns:app="http://schemas.android.com/apk/res-auto"
 >
 
     <Button
-<<<<<<< HEAD
         android:id="@+id/review_mode_edit_button"
         style="?attr/editButtonStyleQuestionnaire"
         app:icon="@drawable/ic_outline_edit_24"
-=======
-        style="?attr/questionnaireButtonStyle"
-        android:id="@+id/pagination_previous_button"
->>>>>>> d715db42
         android:layout_width="wrap_content"
         android:layout_height="wrap_content"
         android:layout_marginHorizontal="@dimen/item_margin_horizontal"
@@ -40,7 +35,6 @@
         app:layout_constraintTop_toTopOf="parent"
     />
 
-<<<<<<< HEAD
     <androidx.recyclerview.widget.RecyclerView
         android:id="@+id/recycler_view"
         android:layout_width="match_parent"
@@ -53,25 +47,6 @@
     <androidx.constraintlayout.widget.ConstraintLayout
         android:id="@+id/buttons_layout"
         android:layout_width="match_parent"
-=======
-    <Button
-        style="?attr/questionnaireButtonStyle"
-        android:id="@+id/pagination_next_button"
-        android:layout_width="wrap_content"
-        android:layout_height="wrap_content"
-        android:layout_marginHorizontal="@dimen/item_margin_horizontal"
-        android:layout_marginVertical="@dimen/item_margin_vertical"
-        android:text="@string/button_pagination_next"
-        android:textAllCaps="false"
-        app:layout_constraintBottom_toBottomOf="parent"
-        app:layout_constraintEnd_toEndOf="parent"
-    />
-
-    <Button
-        style="?attr/questionnaireSubmitButtonStyle"
-        android:id="@+id/submit_questionnaire"
-        android:layout_width="wrap_content"
->>>>>>> d715db42
         android:layout_height="wrap_content"
         android:layout_alignParentTop="true"
         android:layout_alignParentBottom="true"
@@ -80,7 +55,7 @@
 
         <Button
             android:id="@+id/pagination_previous_button"
-            style="?attr/buttonStyleQuestionnaire"
+            style="?attr/questionnaireButtonStyle"
             android:layout_width="wrap_content"
             android:layout_height="wrap_content"
             android:layout_marginHorizontal="@dimen/item_margin_horizontal"
@@ -94,7 +69,7 @@
 
         <Button
             android:id="@+id/pagination_next_button"
-            style="?attr/buttonStyleQuestionnaire"
+            style="?attr/questionnaireButtonStyle"
             android:layout_width="wrap_content"
             android:layout_height="wrap_content"
             android:layout_marginHorizontal="@dimen/item_margin_horizontal"
@@ -108,7 +83,7 @@
 
         <Button
             android:id="@+id/review_mode_button"
-            style="?attr/buttonStyleQuestionnaire"
+            style="?attr/questionnaireSubmitButtonStyle"
             android:layout_width="wrap_content"
             android:layout_height="wrap_content"
             android:layout_marginHorizontal="@dimen/item_margin_horizontal"
@@ -121,7 +96,7 @@
         />
 
         <Button
-            style="?attr/submitButtonStyleQuestionnaire"
+            style="?attr/questionnaireSubmitButtonStyle"
             android:id="@+id/submit_questionnaire"
             android:layout_width="wrap_content"
             android:layout_height="wrap_content"
