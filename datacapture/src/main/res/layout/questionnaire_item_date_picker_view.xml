--- conflicted
+++ resolved
@@ -71,11 +71,8 @@
             android:layout_width="match_parent"
             android:layout_height="wrap_content"
             android:inputType="none"
-<<<<<<< HEAD
             android:singleLine="true"
-=======
             android:hint="@string/date"
->>>>>>> abe53dfb
         />
 
     </com.google.android.material.textfield.TextInputLayout>
