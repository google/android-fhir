/*
 * Copyright 2021 Google LLC
 *
 * Licensed under the Apache License, Version 2.0 (the "License");
 * you may not use this file except in compliance with the License.
 * You may obtain a copy of the License at
 *
 *       http://www.apache.org/licenses/LICENSE-2.0
 *
 * Unless required by applicable law or agreed to in writing, software
 * distributed under the License is distributed on an "AS IS" BASIS,
 * WITHOUT WARRANTIES OR CONDITIONS OF ANY KIND, either express or implied.
 * See the License for the specific language governing permissions and
 * limitations under the License.
 */

package com.google.android.fhir.datacapture.views

import android.view.LayoutInflater
import android.view.View
import android.view.ViewGroup
import android.widget.CheckBox
import android.widget.TextView
import androidx.constraintlayout.helper.widget.Flow
import androidx.constraintlayout.widget.ConstraintLayout
import com.google.android.fhir.datacapture.ChoiceOrientationTypes
import com.google.android.fhir.datacapture.R
import com.google.android.fhir.datacapture.choiceOrientation
import com.google.android.fhir.datacapture.optionExclusive
import com.google.android.fhir.datacapture.validation.ValidationResult
import com.google.android.fhir.datacapture.validation.getSingleStringValidationMessage
import org.hl7.fhir.r4.model.Questionnaire
import org.hl7.fhir.r4.model.QuestionnaireResponse

internal object QuestionnaireItemCheckBoxGroupViewHolderFactory :
  QuestionnaireItemViewHolderFactory(R.layout.questionnaire_item_checkbox_group_view) {
  override fun getQuestionnaireItemViewHolderDelegate() =
    object : QuestionnaireItemViewHolderDelegate {
      private lateinit var header: QuestionnaireItemHeaderView
      private lateinit var checkboxGroup: ConstraintLayout
      private lateinit var flow: Flow
      private lateinit var error: TextView
      override lateinit var questionnaireItemViewItem: QuestionnaireItemViewItem

      override fun init(itemView: View) {
        header = itemView.findViewById(R.id.header)
        checkboxGroup = itemView.findViewById(R.id.checkbox_group)
        flow = itemView.findViewById(R.id.checkbox_flow)
        error = itemView.findViewById(R.id.error)
      }

<<<<<<< HEAD
      override fun bind(questionnaireItemViewItem: QuestionnaireItemViewItem, position: Int) {
        if (!questionnaireItemViewItem.questionnaireItem.prefix.isNullOrEmpty()) {
          prefixTextView.visibility = View.VISIBLE
          prefixTextView.text = questionnaireItemViewItem.questionnaireItem.localizedPrefixSpanned
        } else {
          prefixTextView.visibility = View.GONE
        }
=======
      override fun bind(questionnaireItemViewItem: QuestionnaireItemViewItem) {
>>>>>>> 73b93e06
        val (questionnaireItem, _) = questionnaireItemViewItem
        val choiceOrientation =
          questionnaireItem.choiceOrientation ?: ChoiceOrientationTypes.VERTICAL

        header.bind(questionnaireItem)

        // Keep the Flow layout which is always the first child
        checkboxGroup.removeViews(1, checkboxGroup.childCount - 1)
        when (choiceOrientation) {
          ChoiceOrientationTypes.HORIZONTAL -> {
            flow.setOrientation(Flow.HORIZONTAL)
            flow.setWrapMode(Flow.WRAP_CHAIN)
          }
          ChoiceOrientationTypes.VERTICAL -> {
            flow.setOrientation(Flow.VERTICAL)
            flow.setWrapMode(Flow.WRAP_NONE)
          }
        }
        questionnaireItemViewItem
          .answerOption
          .map { answerOption -> View.generateViewId() to answerOption }
          .onEach { populateViewWithAnswerOption(it.first, it.second, choiceOrientation) }
          .map { it.first }
          .let { flow.referencedIds = it.toIntArray() }
      }

      override fun displayValidationResult(validationResult: ValidationResult) {
        error.text =
          if (validationResult.getSingleStringValidationMessage() == "") null
          else validationResult.getSingleStringValidationMessage()
      }

      override fun setReadOnly(isReadOnly: Boolean) {
        // The Flow layout has index 0. The checkbox indices start from 1.
        for (i in 1 until checkboxGroup.childCount) {
          val view = checkboxGroup.getChildAt(i)
          view.isEnabled = !isReadOnly
        }
      }

      private fun populateViewWithAnswerOption(
        viewId: Int,
        answerOption: Questionnaire.QuestionnaireItemAnswerOptionComponent,
        choiceOrientation: ChoiceOrientationTypes
      ) {
        val checkboxLayout =
          LayoutInflater.from(checkboxGroup.context)
            .inflate(R.layout.questionnaire_item_check_box_view, null)
        val checkbox =
          checkboxLayout.findViewById<CheckBox>(R.id.check_box).apply {
            id = viewId
            text = answerOption.valueCoding.display
            isChecked = questionnaireItemViewItem.isAnswerOptionSelected(answerOption)
            layoutParams =
              ViewGroup.LayoutParams(
                when (choiceOrientation) {
                  ChoiceOrientationTypes.HORIZONTAL -> ViewGroup.LayoutParams.WRAP_CONTENT
                  ChoiceOrientationTypes.VERTICAL -> ViewGroup.LayoutParams.MATCH_PARENT
                },
                ViewGroup.LayoutParams.WRAP_CONTENT
              )
            setOnClickListener {
              when (isChecked) {
                true -> {
                  questionnaireItemViewItem.addAnswer(
                    QuestionnaireResponse.QuestionnaireResponseItemAnswerComponent().apply {
                      value = answerOption.value
                    }
                  )
                  if (answerOption.optionExclusive) {
                    // if this answer option has optionExclusive extension, then deselect other
                    // answer options.
                    val optionExclusiveIndex = checkboxGroup.indexOfChild(it) - 1
                    for (i in 0 until questionnaireItemViewItem.answerOption.size) {
                      if (optionExclusiveIndex == i) {
                        continue
                      }
                      (checkboxGroup.getChildAt(i + 1) as CheckBox).isChecked = false
                      questionnaireItemViewItem.removeAnswer(
                        QuestionnaireResponse.QuestionnaireResponseItemAnswerComponent().apply {
                          value = questionnaireItemViewItem.answerOption[i].value
                        }
                      )
                    }
                  } else {
                    // deselect optionExclusive answer option.
                    for (i in 0 until questionnaireItemViewItem.answerOption.size) {
                      if (!questionnaireItemViewItem.answerOption[i].optionExclusive) {
                        continue
                      }
                      (checkboxGroup.getChildAt(i + 1) as CheckBox).isChecked = false
                      questionnaireItemViewItem.removeAnswer(
                        QuestionnaireResponse.QuestionnaireResponseItemAnswerComponent().apply {
                          value = questionnaireItemViewItem.answerOption[i].value
                        }
                      )
                    }
                  }
                }
                false -> {
                  questionnaireItemViewItem.removeAnswer(
                    QuestionnaireResponse.QuestionnaireResponseItemAnswerComponent().apply {
                      value = answerOption.value
                    }
                  )
                }
              }

              onAnswerChanged(checkboxGroup.context)
            }
          }
        checkboxGroup.addView(checkbox)
        flow.addView(checkbox)
      }
    }
}<|MERGE_RESOLUTION|>--- conflicted
+++ resolved
@@ -49,17 +49,7 @@
         error = itemView.findViewById(R.id.error)
       }
 
-<<<<<<< HEAD
       override fun bind(questionnaireItemViewItem: QuestionnaireItemViewItem, position: Int) {
-        if (!questionnaireItemViewItem.questionnaireItem.prefix.isNullOrEmpty()) {
-          prefixTextView.visibility = View.VISIBLE
-          prefixTextView.text = questionnaireItemViewItem.questionnaireItem.localizedPrefixSpanned
-        } else {
-          prefixTextView.visibility = View.GONE
-        }
-=======
-      override fun bind(questionnaireItemViewItem: QuestionnaireItemViewItem) {
->>>>>>> 73b93e06
         val (questionnaireItem, _) = questionnaireItemViewItem
         val choiceOrientation =
           questionnaireItem.choiceOrientation ?: ChoiceOrientationTypes.VERTICAL
