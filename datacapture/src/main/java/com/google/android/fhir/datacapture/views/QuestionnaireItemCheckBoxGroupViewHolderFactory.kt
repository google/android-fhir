/*
 * Copyright 2021 Google LLC
 *
 * Licensed under the Apache License, Version 2.0 (the "License");
 * you may not use this file except in compliance with the License.
 * You may obtain a copy of the License at
 *
 *       http://www.apache.org/licenses/LICENSE-2.0
 *
 * Unless required by applicable law or agreed to in writing, software
 * distributed under the License is distributed on an "AS IS" BASIS,
 * WITHOUT WARRANTIES OR CONDITIONS OF ANY KIND, either express or implied.
 * See the License for the specific language governing permissions and
 * limitations under the License.
 */

package com.google.android.fhir.datacapture.views

import android.view.LayoutInflater
import android.view.View
import android.view.ViewGroup
import android.widget.CheckBox
import android.widget.TextView
import com.google.android.fhir.datacapture.R
import com.google.android.fhir.datacapture.choiceOrientation
import com.google.android.fhir.datacapture.localizedPrefix
import com.google.android.fhir.datacapture.localizedText
<<<<<<< HEAD
import com.google.android.flexbox.FlexDirection
import com.google.android.flexbox.FlexboxLayout
=======
import com.google.android.fhir.datacapture.validation.ValidationResult
import com.google.android.fhir.datacapture.validation.getSingleStringValidationMessage
>>>>>>> 7c36626d
import org.hl7.fhir.r4.model.Questionnaire
import org.hl7.fhir.r4.model.QuestionnaireResponse

internal object QuestionnaireItemCheckBoxGroupViewHolderFactory :
  QuestionnaireItemViewHolderFactory(R.layout.questionnaire_item_checkbox_group_view) {
  override fun getQuestionnaireItemViewHolderDelegate() =
    object : QuestionnaireItemViewHolderDelegate {
      private lateinit var prefixTextView: TextView
<<<<<<< HEAD
      private lateinit var checkboxGroupHeader: TextView
      private lateinit var checkboxGroup: FlexboxLayout
      private lateinit var questionnaireItemViewItem: QuestionnaireItemViewItem
=======
      private lateinit var questionTextView: TextView
      private lateinit var checkboxGroup: LinearLayout
      private lateinit var errorTextView: TextView
      override lateinit var questionnaireItemViewItem: QuestionnaireItemViewItem
>>>>>>> 7c36626d

      override fun init(itemView: View) {
        prefixTextView = itemView.findViewById(R.id.prefix_text_view)
        checkboxGroup = itemView.findViewById(R.id.checkbox_group)
        questionTextView = itemView.findViewById(R.id.question_text_view)
        errorTextView = itemView.findViewById(R.id.error_text_view)
      }

      override fun bind(questionnaireItemViewItem: QuestionnaireItemViewItem) {
        if (!questionnaireItemViewItem.questionnaireItem.prefix.isNullOrEmpty()) {
          prefixTextView.visibility = View.VISIBLE
          prefixTextView.text = questionnaireItemViewItem.questionnaireItem.localizedPrefix
        } else {
          prefixTextView.visibility = View.GONE
        }
        val (questionnaireItem, _) = questionnaireItemViewItem
        questionTextView.text = questionnaireItem.localizedText
        checkboxGroup.removeAllViews()
<<<<<<< HEAD
        if (questionnaireItem.choiceOrientation == "horizontal") {
          checkboxGroup.flexDirection = FlexDirection.ROW
        } else {
          checkboxGroup.flexDirection = FlexDirection.COLUMN
        }
        questionnaireItem.answerOption.forEach { answerOption ->
=======
        questionnaireItemViewItem.answerOption.forEach { answerOption ->
>>>>>>> 7c36626d
          populateViewWithAnswerOption(answerOption)
        }
      }

      override fun displayValidationResult(validationResult: ValidationResult) {
        errorTextView.text =
          if (validationResult.getSingleStringValidationMessage() == "") null
          else validationResult.getSingleStringValidationMessage()
      }

      override fun setReadOnly(isReadOnly: Boolean) {
        for (i in 0 until checkboxGroup.childCount) {
          val view = checkboxGroup.getChildAt(i)
          view.findViewById<CheckBox>(R.id.check_box).isEnabled = !isReadOnly
        }
      }

      private fun populateViewWithAnswerOption(
        answerOption: Questionnaire.QuestionnaireItemAnswerOptionComponent
      ) {
        val singleCheckBox =
          LayoutInflater.from(checkboxGroup.context)
            .inflate(R.layout.questionnaire_item_check_box_view, null)
        val checkbox = singleCheckBox.findViewById<CheckBox>(R.id.check_box)
        checkbox.isChecked = questionnaireItemViewItem.isAnswerOptionSelected(answerOption)
        checkbox.text = answerOption.valueCoding.display
        checkbox.setOnClickListener {
          if (checkbox.isChecked) {
            questionnaireItemViewItem.addAnswer(
              QuestionnaireResponse.QuestionnaireResponseItemAnswerComponent().apply {
                value = answerOption.value
              }
            )
          } else {
            questionnaireItemViewItem.removeAnswer(
              QuestionnaireResponse.QuestionnaireResponseItemAnswerComponent().apply {
                value = answerOption.value
              }
            )
          }
          onAnswerChanged(checkboxGroup.context)
        }
        if (questionnaireItemViewItem.questionnaireItem.choiceOrientation == "horizontal") {
          (checkbox.layoutParams as ViewGroup.MarginLayoutParams).marginEnd =
            checkboxGroup.context.resources.getDimension(R.dimen.check_box_item_gap).toInt()
        }
        checkboxGroup.addView(singleCheckBox)
      }
    }
}<|MERGE_RESOLUTION|>--- conflicted
+++ resolved
@@ -25,13 +25,10 @@
 import com.google.android.fhir.datacapture.choiceOrientation
 import com.google.android.fhir.datacapture.localizedPrefix
 import com.google.android.fhir.datacapture.localizedText
-<<<<<<< HEAD
+import com.google.android.fhir.datacapture.validation.ValidationResult
+import com.google.android.fhir.datacapture.validation.getSingleStringValidationMessage
 import com.google.android.flexbox.FlexDirection
 import com.google.android.flexbox.FlexboxLayout
-=======
-import com.google.android.fhir.datacapture.validation.ValidationResult
-import com.google.android.fhir.datacapture.validation.getSingleStringValidationMessage
->>>>>>> 7c36626d
 import org.hl7.fhir.r4.model.Questionnaire
 import org.hl7.fhir.r4.model.QuestionnaireResponse
 
@@ -40,16 +37,10 @@
   override fun getQuestionnaireItemViewHolderDelegate() =
     object : QuestionnaireItemViewHolderDelegate {
       private lateinit var prefixTextView: TextView
-<<<<<<< HEAD
-      private lateinit var checkboxGroupHeader: TextView
+      private lateinit var questionTextView: TextView
       private lateinit var checkboxGroup: FlexboxLayout
-      private lateinit var questionnaireItemViewItem: QuestionnaireItemViewItem
-=======
-      private lateinit var questionTextView: TextView
-      private lateinit var checkboxGroup: LinearLayout
       private lateinit var errorTextView: TextView
       override lateinit var questionnaireItemViewItem: QuestionnaireItemViewItem
->>>>>>> 7c36626d
 
       override fun init(itemView: View) {
         prefixTextView = itemView.findViewById(R.id.prefix_text_view)
@@ -68,16 +59,13 @@
         val (questionnaireItem, _) = questionnaireItemViewItem
         questionTextView.text = questionnaireItem.localizedText
         checkboxGroup.removeAllViews()
-<<<<<<< HEAD
+          questionnaireItem.answerOption.forEach { answerOption ->
         if (questionnaireItem.choiceOrientation == "horizontal") {
           checkboxGroup.flexDirection = FlexDirection.ROW
         } else {
           checkboxGroup.flexDirection = FlexDirection.COLUMN
         }
         questionnaireItem.answerOption.forEach { answerOption ->
-=======
-        questionnaireItemViewItem.answerOption.forEach { answerOption ->
->>>>>>> 7c36626d
           populateViewWithAnswerOption(answerOption)
         }
       }
