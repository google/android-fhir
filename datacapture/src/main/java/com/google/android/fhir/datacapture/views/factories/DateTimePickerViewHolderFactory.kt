--- conflicted
+++ resolved
@@ -125,9 +125,10 @@
       override fun bind(questionnaireViewItem: QuestionnaireViewItem) {
         clearPreviousState()
         header.bind(questionnaireViewItem)
-<<<<<<< HEAD
         with(dateInputLayout) {
-          hint = canonicalizedDatePattern
+          // Use 'mm' for month instead of 'MM' to avoid confusion.
+          // See https://developer.android.com/reference/kotlin/java/text/SimpleDateFormat.
+          hint = canonicalizedDatePattern.lowercase()
           when {
             questionnaireViewItem.markOptionalQuestionText ->
               // Show the R.string.optional_helper_text as the helper text only if the question text
@@ -149,11 +150,6 @@
               }
           }
         }
-=======
-        // Use 'mm' for month instead of 'MM' to avoid confusion.
-        // See https://developer.android.com/reference/kotlin/java/text/SimpleDateFormat.
-        dateInputLayout.hint = canonicalizedDatePattern.lowercase()
->>>>>>> 390b3dec
         dateInputEditText.removeTextChangedListener(textWatcher)
 
         val questionnaireItemViewItemDateTimeAnswer =
