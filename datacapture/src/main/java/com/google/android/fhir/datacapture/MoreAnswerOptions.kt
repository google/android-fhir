--- conflicted
+++ resolved
@@ -25,7 +25,12 @@
     if (!hasValueCoding()) {
       throw IllegalArgumentException("Answer option does not having coding.")
     }
-<<<<<<< HEAD
+    val display = valueCoding.displayElement.getLocalizedText() ?: valueCoding.display
+    return if (display.isNullOrEmpty()) {
+      valueCoding.code
+    } else {
+      display
+    }
   }
 
 val QuestionnaireResponse.QuestionnaireResponseItemAnswerComponent.displayString: String?
@@ -39,12 +44,5 @@
       }
     } else {
       null
-=======
-    val display = valueCoding.displayElement.getLocalizedText() ?: valueCoding.display
-    return if (display.isNullOrEmpty()) {
-      valueCoding.code
-    } else {
-      display
->>>>>>> 8b4b8e16
     }
   }