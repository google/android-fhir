/*
 * Copyright 2022 Google LLC
 *
 * Licensed under the Apache License, Version 2.0 (the "License");
 * you may not use this file except in compliance with the License.
 * You may obtain a copy of the License at
 *
 *       http://www.apache.org/licenses/LICENSE-2.0
 *
 * Unless required by applicable law or agreed to in writing, software
 * distributed under the License is distributed on an "AS IS" BASIS,
 * WITHOUT WARRANTIES OR CONDITIONS OF ANY KIND, either express or implied.
 * See the License for the specific language governing permissions and
 * limitations under the License.
 */

package com.google.android.fhir.datacapture.views

import android.content.Context
import android.net.Uri
import android.provider.OpenableColumns
import android.view.View
import android.widget.Button
import android.widget.ImageView
import android.widget.TextView
import androidx.annotation.DrawableRes
import androidx.annotation.StringRes
import androidx.appcompat.app.AppCompatActivity
import androidx.constraintlayout.widget.ConstraintLayout
import androidx.core.content.FileProvider
import androidx.core.os.bundleOf
import com.bumptech.glide.Glide
import com.google.android.fhir.datacapture.MimeType
import com.google.android.fhir.datacapture.R
import com.google.android.fhir.datacapture.hasMimeType
import com.google.android.fhir.datacapture.hasMimeTypeOnly
import com.google.android.fhir.datacapture.isGivenSizeOverLimit
import com.google.android.fhir.datacapture.maxSizeInMiBs
import com.google.android.fhir.datacapture.mimeTypes
import com.google.android.fhir.datacapture.utilities.tryUnwrapContext
import com.google.android.fhir.datacapture.validation.Invalid
import com.google.android.fhir.datacapture.validation.NotValidated
import com.google.android.fhir.datacapture.validation.Valid
import com.google.android.fhir.datacapture.validation.ValidationResult
import com.google.android.fhir.datacapture.views.attachment.CameraLauncherFragment
import com.google.android.fhir.datacapture.views.attachment.OpenDocumentLauncherFragment
import com.google.android.material.divider.MaterialDivider
import com.google.android.material.snackbar.Snackbar
import java.io.File
import java.util.Date
import org.hl7.fhir.r4.model.Attachment
import org.hl7.fhir.r4.model.Questionnaire.QuestionnaireItemComponent
import org.hl7.fhir.r4.model.QuestionnaireResponse

internal object QuestionnaireItemAttachmentViewHolderFactory :
  QuestionnaireItemViewHolderFactory(R.layout.questionnaire_item_attachment_view) {
  override fun getQuestionnaireItemViewHolderDelegate() =
    object : QuestionnaireItemViewHolderDelegate {
      override lateinit var questionnaireItemViewItem: QuestionnaireItemViewItem
      private lateinit var header: QuestionnaireItemHeaderView
      private lateinit var errorTextView: TextView
      private lateinit var takePhotoButton: Button
      private lateinit var uploadPhotoButton: Button
      private lateinit var uploadAudioButton: Button
      private lateinit var uploadVideoButton: Button
      private lateinit var uploadDocumentButton: Button
      private lateinit var uploadFileButton: Button
      private lateinit var divider: MaterialDivider
      private lateinit var labelUploaded: TextView
      private lateinit var photoPreview: ConstraintLayout
      private lateinit var photoThumbnail: ImageView
      private lateinit var photoTitle: TextView
      private lateinit var photoDeleteButton: Button
      private lateinit var filePreview: ConstraintLayout
      private lateinit var fileIcon: ImageView
      private lateinit var fileTitle: TextView
      private lateinit var fileDeleteButton: Button
      private lateinit var context: AppCompatActivity

      override fun init(itemView: View) {
        header = itemView.findViewById(R.id.header)
        errorTextView = itemView.findViewById(R.id.error)
        takePhotoButton = itemView.findViewById(R.id.take_photo)
        uploadPhotoButton = itemView.findViewById(R.id.upload_photo)
        uploadAudioButton = itemView.findViewById(R.id.upload_audio)
        uploadVideoButton = itemView.findViewById(R.id.upload_video)
        uploadDocumentButton = itemView.findViewById(R.id.upload_document)
        uploadFileButton = itemView.findViewById(R.id.upload_file)
        divider = itemView.findViewById(R.id.divider)
        labelUploaded = itemView.findViewById(R.id.label_uploaded)
        photoPreview = itemView.findViewById(R.id.photo_preview)
        photoThumbnail = itemView.findViewById(R.id.photo_thumbnail)
        photoTitle = itemView.findViewById(R.id.photo_title)
        photoDeleteButton = itemView.findViewById(R.id.photo_delete)
        filePreview = itemView.findViewById(R.id.file_preview)
        fileIcon = itemView.findViewById(R.id.file_icon)
        fileTitle = itemView.findViewById(R.id.file_title)
        fileDeleteButton = itemView.findViewById(R.id.file_delete)
        context = itemView.context.tryUnwrapContext()!!
      }

      override fun bind(questionnaireItemViewItem: QuestionnaireItemViewItem) {
        this.questionnaireItemViewItem = questionnaireItemViewItem
        val questionnaireItem = questionnaireItemViewItem.questionnaireItem
        header.bind(questionnaireItem)
        displayOrClearInitialPreview()
        displayTakePhotoButton(questionnaireItem)
        displayUploadButton(questionnaireItem)
        takePhotoButton.setOnClickListener { view -> onTakePhotoClicked(view, questionnaireItem) }
        uploadPhotoButton.setOnClickListener { view -> onUploadClicked(view, questionnaireItem) }
        uploadAudioButton.setOnClickListener { view -> onUploadClicked(view, questionnaireItem) }
        uploadVideoButton.setOnClickListener { view -> onUploadClicked(view, questionnaireItem) }
        uploadDocumentButton.setOnClickListener { view -> onUploadClicked(view, questionnaireItem) }
        uploadFileButton.setOnClickListener { view -> onUploadClicked(view, questionnaireItem) }
        photoDeleteButton.setOnClickListener { view -> onDeleteClicked(view) }
        fileDeleteButton.setOnClickListener { view -> onDeleteClicked(view) }
      }

      override fun displayValidationResult(validationResult: ValidationResult) {
        when (validationResult) {
          is NotValidated,
          Valid -> errorTextView.visibility = View.GONE
          is Invalid -> {
            errorTextView.text = validationResult.getSingleStringValidationMessage()
            errorTextView.visibility = View.VISIBLE
          }
        }
      }

      override fun setReadOnly(isReadOnly: Boolean) {
        takePhotoButton.isEnabled = !isReadOnly
        uploadPhotoButton.isEnabled = !isReadOnly
        uploadAudioButton.isEnabled = !isReadOnly
        uploadVideoButton.isEnabled = !isReadOnly
        uploadDocumentButton.isEnabled = !isReadOnly
        uploadFileButton.isEnabled = !isReadOnly
        photoDeleteButton.isEnabled = !isReadOnly
        fileDeleteButton.isEnabled = !isReadOnly
      }

      private fun displayOrClearInitialPreview() {
        val answer = questionnaireItemViewItem.answers.firstOrNull()

        // Clear preview if there is no answer to prevent showing old previews in views that have
        // been recycled.
        if (answer == null) {
          clearPhotoPreview()
          clearFilePreview()
          return
        }

        answer.valueAttachment?.let { attachment ->
          displayPreview(
            attachmentType = getMimeType(attachment.contentType),
            attachmentTitle = attachment.title,
            attachmentByteArray = attachment.data
          )
        }
      }

      private fun displayTakePhotoButton(questionnaireItem: QuestionnaireItemComponent) {
        if (questionnaireItem.hasMimeType(MimeType.IMAGE.value)) {
          takePhotoButton.visibility = View.VISIBLE
        }
      }

      private fun displayUploadButton(questionnaireItem: QuestionnaireItemComponent) {
        when {
          questionnaireItem.hasMimeTypeOnly(MimeType.AUDIO.value) -> {
            uploadAudioButton.visibility = View.VISIBLE
          }
          questionnaireItem.hasMimeTypeOnly(MimeType.DOCUMENT.value) -> {
            uploadDocumentButton.visibility = View.VISIBLE
          }
          questionnaireItem.hasMimeTypeOnly(MimeType.IMAGE.value) -> {
            uploadPhotoButton.visibility = View.VISIBLE
          }
          questionnaireItem.hasMimeTypeOnly(MimeType.VIDEO.value) -> {
            uploadVideoButton.visibility = View.VISIBLE
          }
          else -> {
            uploadFileButton.visibility = View.VISIBLE
          }
        }
      }

      private fun onTakePhotoClicked(view: View, questionnaireItem: QuestionnaireItemComponent) {
        val file = File.createTempFile("IMG_", ".jpeg", context.cacheDir)
        val attachmentUri =
          FileProvider.getUriForFile(context, "${context.packageName}.fileprovider", file)

        context.supportFragmentManager.setFragmentResultListener(
          CameraLauncherFragment.CAMERA_RESULT_KEY,
          context
        ) { _, result ->
          val isSaved = result.getBoolean(CameraLauncherFragment.CAMERA_RESULT_KEY)
          if (!isSaved) return@setFragmentResultListener

          if (questionnaireItem.isGivenSizeOverLimit(file.length().toBigDecimal())) {
            displayError(
              R.string.max_size_image_above_limit_validation_error_msg,
              questionnaireItem.maxSizeInMiBs
            )
            displaySnackbar(view, R.string.upload_failed)
            file.delete()
            return@setFragmentResultListener
          }

          val attachmentMimeTypeWithSubType = context.getMimeTypeFromUri(attachmentUri)
          val attachmentMimeType = getMimeType(attachmentMimeTypeWithSubType)
          if (!questionnaireItem.hasMimeType(attachmentMimeType)) {
            displayError(R.string.mime_type_wrong_media_format_validation_error_msg)
            displaySnackbar(view, R.string.upload_failed)
            file.delete()
            return@setFragmentResultListener
          }

          val attachmentByteArray = context.readBytesFromUri(attachmentUri)
          val answer =
            QuestionnaireResponse.QuestionnaireResponseItemAnswerComponent().apply {
              value =
                Attachment().apply {
                  contentType = attachmentMimeTypeWithSubType
                  data = attachmentByteArray
                  title = file.name
                  creation = Date()
                }
            }
          questionnaireItemViewItem.setAnswer(answer)

<<<<<<< HEAD
          loadPhotoPreview(attachmentUri)
          clearFilePreview()
          displayDeleteButton()
          displaySnackbarOnUpload(view, attachmentMimeType)
=======
          divider.visibility = View.VISIBLE
          labelUploaded.visibility = View.VISIBLE
          displayPreview(
            attachmentType = attachmentMimeType.type,
            attachmentTitle = file.name,
            attachmentUri = attachmentUri
          )
          displaySnackbarOnUpload(view, attachmentMimeType.type)
>>>>>>> ccae099b
          file.delete()
        }

        CameraLauncherFragment()
          .apply { arguments = bundleOf(EXTRA_SAVED_PHOTO_URI_KEY to attachmentUri) }
          .show(
            context.supportFragmentManager,
            QuestionnaireItemAttachmentViewHolderFactory.javaClass.simpleName
          )
      }

      private fun onUploadClicked(view: View, questionnaireItem: QuestionnaireItemComponent) {
        context.supportFragmentManager.setFragmentResultListener(
          OpenDocumentLauncherFragment.OPEN_DOCUMENT_RESULT_KEY,
          context
        ) { _, result ->
          val attachmentUri =
            (result.get(OpenDocumentLauncherFragment.OPEN_DOCUMENT_RESULT_KEY)
              ?: return@setFragmentResultListener)
              as Uri

          val attachmentByteArray = context.readBytesFromUri(attachmentUri)
          if (questionnaireItem.isGivenSizeOverLimit(attachmentByteArray.size.toBigDecimal())) {
            displayError(
              R.string.max_size_file_above_limit_validation_error_msg,
              questionnaireItem.maxSizeInMiBs
            )
            displaySnackbar(view, R.string.upload_failed)
            return@setFragmentResultListener
          }

          val attachmentMimeTypeWithSubType = context.getMimeTypeFromUri(attachmentUri)
          val attachmentMimeType = getMimeType(attachmentMimeTypeWithSubType)
          if (!questionnaireItem.hasMimeType(attachmentMimeType)) {
            displayError(R.string.mime_type_wrong_media_format_validation_error_msg)
            displaySnackbar(view, R.string.upload_failed)
            return@setFragmentResultListener
          }

          val attachmentTitle = getFileName(attachmentUri)
          val answer =
            QuestionnaireResponse.QuestionnaireResponseItemAnswerComponent().apply {
              value =
                Attachment().apply {
                  contentType = attachmentMimeTypeWithSubType
                  data = attachmentByteArray
                  title = attachmentTitle
                  creation = Date()
                }
            }
          questionnaireItemViewItem.setAnswer(answer)

          divider.visibility = View.VISIBLE
          labelUploaded.visibility = View.VISIBLE
          displayPreview(
            attachmentType = attachmentMimeType,
            attachmentTitle = attachmentTitle,
            attachmentUri = attachmentUri
          )
          displaySnackbarOnUpload(view, attachmentMimeType)
        }

        OpenDocumentLauncherFragment()
          .apply {
            arguments = bundleOf(EXTRA_MIME_TYPE_KEY to questionnaireItem.mimeTypes.toTypedArray())
          }
          .show(
            context.supportFragmentManager,
            QuestionnaireItemAttachmentViewHolderFactory.javaClass.simpleName
          )
      }

      private fun displayPreview(
        attachmentType: String,
        attachmentTitle: String,
        attachmentByteArray: ByteArray? = null,
        attachmentUri: Uri? = null
      ) {
        when (attachmentType) {
          MimeType.AUDIO.value -> {
            loadFilePreview(R.drawable.ic_audio_file, attachmentTitle)
            clearPhotoPreview()
          }
          MimeType.DOCUMENT.value -> {
            loadFilePreview(R.drawable.ic_document_file, attachmentTitle)
            clearPhotoPreview()
          }
          MimeType.IMAGE.value -> {
            if (attachmentByteArray != null) {
              loadPhotoPreview(attachmentByteArray, attachmentTitle)
            } else if (attachmentUri != null) {
              loadPhotoPreview(attachmentUri, attachmentTitle)
            }
            clearFilePreview()
          }
          MimeType.VIDEO.value -> {
            loadFilePreview(R.drawable.ic_video_file, attachmentTitle)
            clearPhotoPreview()
          }
        }
      }

      private fun loadFilePreview(@DrawableRes iconResource: Int, title: String) {
        filePreview.visibility = View.VISIBLE
        Glide.with(context).load(iconResource).into(fileIcon)
        fileTitle.text = title
      }

      private fun clearFilePreview() {
        filePreview.visibility = View.GONE
        Glide.with(context).clear(fileIcon)
        fileTitle.text = ""
      }

      private fun loadPhotoPreview(byteArray: ByteArray, title: String) {
        photoPreview.visibility = View.VISIBLE
        Glide.with(context).load(byteArray).into(photoThumbnail)
        photoTitle.text = title
      }

      private fun loadPhotoPreview(uri: Uri, title: String) {
        photoPreview.visibility = View.VISIBLE
        Glide.with(context).load(uri).into(photoThumbnail)
        photoTitle.text = title
      }

      private fun clearPhotoPreview() {
        photoPreview.visibility = View.GONE
        Glide.with(context).clear(photoThumbnail)
        photoTitle.text = ""
      }

      private fun onDeleteClicked(view: View) {
        questionnaireItemViewItem.clearAnswer()
        divider.visibility = View.GONE
        labelUploaded.visibility = View.GONE
        clearPhotoPreview()
        clearFilePreview()
        displaySnackbarOnDelete(
          view,
          getMimeType(questionnaireItemViewItem.answers.first().valueAttachment.contentType)
        )
      }

      private fun displaySnackbar(view: View, @StringRes textResource: Int) {
        Snackbar.make(view, context.getString(textResource), Snackbar.LENGTH_SHORT).show()
      }

      private fun displaySnackbarOnUpload(view: View, attachmentType: String) {
        when (attachmentType) {
          MimeType.AUDIO.value -> {
            displaySnackbar(view, R.string.audio_uploaded)
          }
          MimeType.DOCUMENT.value -> {
            displaySnackbar(view, R.string.file_uploaded)
          }
          MimeType.IMAGE.value -> {
            displaySnackbar(view, R.string.image_uploaded)
          }
          MimeType.VIDEO.value -> {
            displaySnackbar(view, R.string.video_uploaded)
          }
        }
      }

      private fun displaySnackbarOnDelete(view: View, attachmentType: String) {
        when (attachmentType) {
          MimeType.AUDIO.value -> {
            displaySnackbar(view, R.string.audio_deleted)
          }
          MimeType.DOCUMENT.value -> {
            displaySnackbar(view, R.string.file_deleted)
          }
          MimeType.IMAGE.value -> {
            displaySnackbar(view, R.string.image_deleted)
          }
          MimeType.VIDEO.value -> {
            displaySnackbar(view, R.string.video_deleted)
          }
        }
      }

      private fun displayError(@StringRes textResource: Int) {
        displayValidationResult(
          Invalid(
            listOf(
              context.getString(
                textResource,
              )
            )
          )
        )
      }

      private fun displayError(@StringRes textResource: Int, vararg formatArgs: Any?) {
        displayValidationResult(Invalid(listOf(context.getString(textResource, *formatArgs))))
      }

      private fun getFileName(uri: Uri): String {
        var fileName = ""
        val columns = arrayOf(OpenableColumns.DISPLAY_NAME)
        context.contentResolver.query(uri, columns, null, null, null)?.use { cursor ->
          val nameIndex = cursor.getColumnIndex(OpenableColumns.DISPLAY_NAME)
          cursor.moveToFirst()
          fileName = cursor.getString(nameIndex)
        }
        return fileName
      }
    }

  const val EXTRA_MIME_TYPE_KEY = "mime_type"
  const val EXTRA_SAVED_PHOTO_URI_KEY = "saved_photo_uri"
}

/** Only usable for a String known as mime type. */
private fun getMimeType(mimeType: String): String = mimeType.substringBefore("/")

private fun Context.readBytesFromUri(uri: Uri): ByteArray {
  return contentResolver.openInputStream(uri)?.use { it.buffered().readBytes() } ?: ByteArray(0)
}

private fun Context.getMimeTypeFromUri(uri: Uri): String {
  return contentResolver.getType(uri) ?: "*/*"
}<|MERGE_RESOLUTION|>--- conflicted
+++ resolved
@@ -228,12 +228,6 @@
             }
           questionnaireItemViewItem.setAnswer(answer)
 
-<<<<<<< HEAD
-          loadPhotoPreview(attachmentUri)
-          clearFilePreview()
-          displayDeleteButton()
-          displaySnackbarOnUpload(view, attachmentMimeType)
-=======
           divider.visibility = View.VISIBLE
           labelUploaded.visibility = View.VISIBLE
           displayPreview(
@@ -242,7 +236,6 @@
             attachmentUri = attachmentUri
           )
           displaySnackbarOnUpload(view, attachmentMimeType.type)
->>>>>>> ccae099b
           file.delete()
         }
 
