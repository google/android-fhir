--- conflicted
+++ resolved
@@ -114,7 +114,6 @@
 internal const val EXTENSION_SLIDER_STEP_VALUE_URL =
   "http://hl7.org/fhir/StructureDefinition/questionnaire-sliderStepValue"
 
-<<<<<<< HEAD
 /**
  * Extension for questionnaire items of integer and decimal types including a single unit to be
  * displayed.
@@ -138,7 +137,7 @@
  */
 internal const val EXTENSION_QUESTIONNAIRE_UNIT_VALUE_SET_URL =
   "http://hl7.org/fhir/StructureDefinition/questionnaire-unitValueSet"
-=======
+
 internal const val EXTENSION_ANSWER_OPTION_TOGGLE_EXPRESSION_URL =
   "http://hl7.org/fhir/uv/sdc/StructureDefinition/sdc-questionnaire-answerOptionsToggleExpression"
 
@@ -165,7 +164,6 @@
             .let { it.castToExpression(it.value) }
         expression to options
       }
->>>>>>> 0a1f03fa
 
 internal val Questionnaire.QuestionnaireItemComponent.variableExpressions: List<Expression>
   get() =
