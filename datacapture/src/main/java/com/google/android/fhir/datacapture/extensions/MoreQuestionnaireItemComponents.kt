--- conflicted
+++ resolved
@@ -110,9 +110,10 @@
 internal const val EXTENSION_ITEM_MEDIA =
   "http://hl7.org/fhir/uv/sdc/StructureDefinition/sdc-questionnaire-itemMedia"
 
-<<<<<<< HEAD
 internal const val EXTENSION_MAX_SIZE = "http://hl7.org/fhir/StructureDefinition/maxSize"
-=======
+
+internal const val EXTENSION_MIME_TYPE = "http://hl7.org/fhir/StructureDefinition/mimeType"
+
 /**
  * Extension for questionnaire items of integer and decimal types including a single unit to be
  * displayed.
@@ -136,12 +137,6 @@
  */
 internal const val EXTENSION_QUESTIONNAIRE_UNIT_VALUE_SET_URL =
   "http://hl7.org/fhir/StructureDefinition/questionnaire-unitValueSet"
-
-internal const val EXTENSION_ANSWER_OPTION_TOGGLE_EXPRESSION_URL =
-  "http://hl7.org/fhir/uv/sdc/StructureDefinition/sdc-questionnaire-answerOptionsToggleExpression"
->>>>>>> 4c2da74e
-
-internal const val EXTENSION_MIME_TYPE = "http://hl7.org/fhir/StructureDefinition/mimeType"
 
 internal const val EXTENSION_SLIDER_STEP_VALUE_URL =
   "http://hl7.org/fhir/StructureDefinition/questionnaire-sliderStepValue"
@@ -295,7 +290,7 @@
 internal enum class DisplayItemControlType(val extensionCode: String) {
   FLYOVER("flyover"),
   PAGE("page"),
-  HELP("help"),
+  HELP("help")
 }
 
 /** Item control to show instruction text */
@@ -545,6 +540,34 @@
 
   return bitmap
 }
+
+/**
+ * The unit for the numerical question.
+ *
+ * See http://hl7.org/fhir/R4/extension-questionnaire-unit.html.
+ */
+internal val Questionnaire.QuestionnaireItemComponent.unit: Coding?
+  get() {
+    val extension =
+      this.extension.singleOrNull { it.url == EXTENSION_QUESTIONNAIRE_UNIT_URL } ?: return null
+    val value = extension.value
+    if (value is Coding) {
+      return value
+    }
+    return null
+  }
+
+/**
+ * The unit options for the quantity question.
+ *
+ * See http://hl7.org/fhir/R4/extension-questionnaire-unitoption.html.
+ */
+internal val Questionnaire.QuestionnaireItemComponent.unitOption: List<Coding>
+  get() {
+    return this.extension
+      .filter { it.url == EXTENSION_QUESTIONNAIRE_UNIT_OPTION_URL }
+      .map { it.value as Coding }
+  }
 
 // ********************************************************************************************** //
 //                                                                                                //
@@ -620,14 +643,6 @@
       .contains(Regex(".*linkId='${this.linkId}'.*"))
   }
 
-// Return expression if QuestionnaireItemComponent has ENABLE WHEN EXPRESSION URL
-val Questionnaire.QuestionnaireItemComponent.enableWhenExpression: Expression?
-  get() {
-    return this.extension
-      .firstOrNull { it.url == EXTENSION_ENABLE_WHEN_EXPRESSION_URL }
-      ?.let { it.value as Expression }
-  }
-
 internal val Questionnaire.QuestionnaireItemComponent.answerExpression: Expression?
   get() =
     ToolingExtensions.getExtension(this, EXTENSION_ANSWER_EXPRESSION_URL)?.value?.let {
@@ -726,34 +741,6 @@
 // flattening, etc.                                                                               //
 //                                                                                                //
 // ********************************************************************************************** //
-
-/**
- * The unit for the numerical question.
- *
- * See http://hl7.org/fhir/R4/extension-questionnaire-unit.html.
- */
-internal val Questionnaire.QuestionnaireItemComponent.unit: Coding?
-  get() {
-    val extension =
-      this.extension.singleOrNull { it.url == EXTENSION_QUESTIONNAIRE_UNIT_URL } ?: return null
-    val value = extension.value
-    if (value is Coding) {
-      return value
-    }
-    return null
-  }
-
-/**
- * The unit options for the quantity question.
- *
- * See http://hl7.org/fhir/R4/extension-questionnaire-unitoption.html.
- */
-internal val Questionnaire.QuestionnaireItemComponent.unitOption: List<Coding>
-  get() {
-    return this.extension
-      .filter { it.url == EXTENSION_QUESTIONNAIRE_UNIT_OPTION_URL }
-      .map { it.value as Coding }
-  }
 
 /**
  * Returns a list of values built from the elements of `this` and the
@@ -838,9 +825,8 @@
  * value.
  */
 private fun Questionnaire.QuestionnaireItemComponent.createQuestionnaireResponseItemAnswers():
-  MutableList<
-    QuestionnaireResponse.QuestionnaireResponseItemAnswerComponent
-  >? { // https://build.fhir.org/ig/HL7/sdc/behavior.html#initial
+  MutableList<QuestionnaireResponse.QuestionnaireResponseItemAnswerComponent>? {
+  // https://build.fhir.org/ig/HL7/sdc/behavior.html#initial
   // quantity given as initial without value is for unit reference purpose only. Answer conversion
   // not needed
   if (initial.isEmpty() ||
