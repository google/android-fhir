--- conflicted
+++ resolved
@@ -22,19 +22,12 @@
 import android.widget.LinearLayout
 import android.widget.TextView
 import com.google.android.fhir.datacapture.R
-<<<<<<< HEAD
-import com.google.android.fhir.datacapture.localizedInstructionsSpanned
-import com.google.android.fhir.datacapture.localizedPrefixSpanned
-import com.google.android.fhir.datacapture.localizedTextSpanned
-=======
 import com.google.android.fhir.datacapture.extensions.getHeaderViewVisibility
 import com.google.android.fhir.datacapture.extensions.initHelpViews
 import com.google.android.fhir.datacapture.extensions.localizedInstructionsSpanned
 import com.google.android.fhir.datacapture.extensions.localizedPrefixSpanned
 import com.google.android.fhir.datacapture.extensions.localizedTextSpanned
 import com.google.android.fhir.datacapture.extensions.updateTextAndVisibility
-import org.hl7.fhir.r4.model.Questionnaire
->>>>>>> 2f051288
 
 internal class GroupHeaderView(context: Context, attrs: AttributeSet?) :
   LinearLayout(context, attrs) {
@@ -43,29 +36,22 @@
     LayoutInflater.from(context).inflate(R.layout.group_type_header_view, this, true)
   }
 
+  private val prefix = findViewById<TextView>(R.id.prefix)
+  private val question = findViewById<TextView>(R.id.question)
+  private val hint = findViewById<TextView>(R.id.hint)
+
   fun bind(questionnaireViewItem: QuestionnaireViewItem) {
-    val prefix = findViewById<TextView>(R.id.prefix)
-    val question = findViewById<TextView>(R.id.question)
-    val hint = findViewById<TextView>(R.id.hint)
-<<<<<<< HEAD
-    initHelpButton(this, questionnaireViewItem)
+    initHelpViews(
+      helpButton = findViewById(R.id.helpButton),
+      helpCardView = findViewById(R.id.helpCardView),
+      helpTextView = findViewById(R.id.helpText),
+      questionnaireViewItem.questionnaireItem
+    )
     prefix.updateTextAndVisibility(questionnaireViewItem.questionnaireItem.localizedPrefixSpanned)
     question.updateTextAndVisibility(questionnaireViewItem.questionnaireItem.localizedTextSpanned)
     hint.updateTextAndVisibility(
       questionnaireViewItem.enabledDisplayItems.localizedInstructionsSpanned
     )
-    visibility = getViewGroupVisibility(prefix, question, hint)
-=======
-    initHelpViews(
-      helpButton = findViewById(R.id.helpButton),
-      helpCardView = findViewById(R.id.helpCardView),
-      helpTextView = findViewById(R.id.helpText),
-      questionnaireItem
-    )
-    prefix.updateTextAndVisibility(questionnaireItem.localizedPrefixSpanned)
-    question.updateTextAndVisibility(questionnaireItem.localizedTextSpanned)
-    hint.updateTextAndVisibility(questionnaireItem.localizedInstructionsSpanned)
     visibility = getHeaderViewVisibility(prefix, question, hint)
->>>>>>> 2f051288
   }
 }