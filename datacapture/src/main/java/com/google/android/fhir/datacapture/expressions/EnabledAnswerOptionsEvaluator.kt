--- conflicted
+++ resolved
@@ -92,17 +92,13 @@
   internal suspend fun evaluate(
     questionnaireItem: QuestionnaireItemComponent,
     questionnaireResponseItem: QuestionnaireResponseItemComponent,
-<<<<<<< HEAD
     questionnaireResponse: QuestionnaireResponse,
     questionnaireItemParentMap: Map<QuestionnaireItemComponent, QuestionnaireItemComponent>
-=======
->>>>>>> e59980ea
   ): Pair<
     List<Questionnaire.QuestionnaireItemAnswerOptionComponent>,
     List<QuestionnaireResponse.QuestionnaireResponseItemAnswerComponent>
   > {
 
-<<<<<<< HEAD
     val resolvedAnswerOptions =
       answerOptions(
         questionnaireItem,
@@ -110,9 +106,6 @@
         questionnaireResponse,
         questionnaireItemParentMap
       )
-=======
-    val resolvedAnswerOptions = answerOptions(questionnaireItem)
->>>>>>> e59980ea
 
     if (questionnaireItem.answerOptionsToggleExpressions.isEmpty())
       return Pair(resolvedAnswerOptions, emptyList())
@@ -148,18 +141,14 @@
    */
   private suspend fun answerOptions(
     questionnaireItem: QuestionnaireItemComponent,
-<<<<<<< HEAD
     questionnaireResponseItem: QuestionnaireResponseItemComponent,
     questionnaireResponse: QuestionnaireResponse,
     questionnaireItemParentMap: Map<QuestionnaireItemComponent, QuestionnaireItemComponent>
-=======
->>>>>>> e59980ea
   ): List<Questionnaire.QuestionnaireItemAnswerOptionComponent> =
     when {
       questionnaireItem.answerOption.isNotEmpty() -> questionnaireItem.answerOption
       !questionnaireItem.answerValueSet.isNullOrEmpty() ->
         resolveAnswerValueSet(questionnaireItem.answerValueSet)
-<<<<<<< HEAD
       questionnaireItem.answerExpression != null ->
         resolveAnswerExpression(
           questionnaireItem,
@@ -167,9 +156,6 @@
           questionnaireResponse,
           questionnaireItemParentMap
         )
-=======
-      questionnaireItem.answerExpression != null -> resolveAnswerExpression(questionnaireItem)
->>>>>>> e59980ea
       else -> emptyList()
     }
 
@@ -216,12 +202,9 @@
   // https://build.fhir.org/ig/HL7/sdc/expressions.html#x-fhir-query-enhancements
   private suspend fun resolveAnswerExpression(
     item: QuestionnaireItemComponent,
-<<<<<<< HEAD
     responseItem: QuestionnaireResponseItemComponent,
     questionnaireResponse: QuestionnaireResponse,
     questionnaireItemParentMap: Map<QuestionnaireItemComponent, QuestionnaireItemComponent>
-=======
->>>>>>> e59980ea
   ): List<Questionnaire.QuestionnaireItemAnswerOptionComponent> {
     // Check cache first for database queries
     val answerExpression = item.answerExpression ?: return emptyList()
