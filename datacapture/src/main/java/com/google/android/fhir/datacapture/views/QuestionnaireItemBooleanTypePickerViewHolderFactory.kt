/*
 * Copyright 2022 Google LLC
 *
 * Licensed under the Apache License, Version 2.0 (the "License");
 * you may not use this file except in compliance with the License.
 * You may obtain a copy of the License at
 *
 *       http://www.apache.org/licenses/LICENSE-2.0
 *
 * Unless required by applicable law or agreed to in writing, software
 * distributed under the License is distributed on an "AS IS" BASIS,
 * WITHOUT WARRANTIES OR CONDITIONS OF ANY KIND, either express or implied.
 * See the License for the specific language governing permissions and
 * limitations under the License.
 */

package com.google.android.fhir.datacapture.views

import android.view.View
import android.widget.RadioButton
import android.widget.RadioGroup
import android.widget.TextView
import com.google.android.fhir.datacapture.R
import com.google.android.fhir.datacapture.validation.Invalid
import com.google.android.fhir.datacapture.validation.NotValidated
import com.google.android.fhir.datacapture.validation.Valid
import com.google.android.fhir.datacapture.validation.ValidationResult
import org.hl7.fhir.r4.model.BooleanType
import org.hl7.fhir.r4.model.QuestionnaireResponse

internal object QuestionnaireItemBooleanTypePickerViewHolderFactory :
  QuestionnaireItemViewHolderFactory(R.layout.questionnaire_item_boolean_type_picker_view) {
  override fun getQuestionnaireItemViewHolderDelegate() =
    object : QuestionnaireItemViewHolderDelegate {
      private lateinit var header: QuestionnaireItemHeaderView
      private lateinit var radioGroup: RadioGroup
      private lateinit var yesRadioButton: RadioButton
      private lateinit var noRadioButton: RadioButton
      private lateinit var error: TextView

      override lateinit var questionnaireItemViewItem: QuestionnaireItemViewItem

      override fun init(itemView: View) {
        header = itemView.findViewById(R.id.header)
        radioGroup = itemView.findViewById(R.id.radio_group)
        yesRadioButton = itemView.findViewById(R.id.yes_radio_button)
        noRadioButton = itemView.findViewById(R.id.no_radio_button)
        error = itemView.findViewById(R.id.error)
      }

      private fun addContentDescription() {
        yesRadioButton.contentDescription =
          questionnaireItemViewItem.questionnaireItem.linkId +
            "_" +
            yesRadioButton::class.java.canonicalName +
            "_yes"
        noRadioButton.contentDescription =
          questionnaireItemViewItem.questionnaireItem.linkId +
            "_" +
            noRadioButton::class.java.canonicalName +
            "_no"
        radioGroup.contentDescription =
          questionnaireItemViewItem.questionnaireItem.linkId +
            "_" +
            radioGroup::class.java.canonicalName
      }

      override fun bind(questionnaireItemViewItem: QuestionnaireItemViewItem) {
        this.questionnaireItemViewItem = questionnaireItemViewItem
<<<<<<< HEAD
        addContentDescription()
        val (questionnaireItem, questionnaireResponseItem) = questionnaireItemViewItem
        header.bind(questionnaireItem)
        when (questionnaireItemViewItem.singleAnswerOrNull?.valueBooleanType?.value) {
=======
        val questionnaireItem = questionnaireItemViewItem.questionnaireItem

        header.bind(questionnaireItem)

        when (questionnaireItemViewItem.answers.singleOrNull()?.valueBooleanType?.value) {
>>>>>>> 2f6ba878
          true -> {
            yesRadioButton.isChecked = true
            noRadioButton.isChecked = false
          }
          false -> {
            yesRadioButton.isChecked = false
            noRadioButton.isChecked = true
          }
          null -> {
            yesRadioButton.isChecked = false
            noRadioButton.isChecked = false
          }
        }

        yesRadioButton.setOnClickListener {
          if (questionnaireItemViewItem.answers.singleOrNull()?.valueBooleanType?.booleanValue() ==
              true
          ) {
            questionnaireItemViewItem.clearAnswer()
            radioGroup.clearCheck()
          } else {
            questionnaireItemViewItem.setAnswer(
              QuestionnaireResponse.QuestionnaireResponseItemAnswerComponent().apply {
                value = BooleanType(true)
              }
            )
          }
        }

        noRadioButton.setOnClickListener {
          if (questionnaireItemViewItem.answers.singleOrNull()?.valueBooleanType?.booleanValue() ==
              false
          ) {
            questionnaireItemViewItem.clearAnswer()
            radioGroup.clearCheck()
          } else {
            questionnaireItemViewItem.setAnswer(
              QuestionnaireResponse.QuestionnaireResponseItemAnswerComponent().apply {
                value = BooleanType(false)
              }
            )
          }
        }
      }

      override fun displayValidationResult(validationResult: ValidationResult) {
        when (validationResult) {
          is NotValidated, Valid -> error.visibility = View.GONE
          is Invalid -> {
            error.text = validationResult.getSingleStringValidationMessage()
            error.visibility = View.VISIBLE
          }
        }
      }

      override fun setReadOnly(isReadOnly: Boolean) {
        for (i in 0 until radioGroup.childCount) {
          val view = radioGroup.getChildAt(i)
          view.isEnabled = !isReadOnly
        }
      }
    }
}<|MERGE_RESOLUTION|>--- conflicted
+++ resolved
@@ -67,18 +67,10 @@
 
       override fun bind(questionnaireItemViewItem: QuestionnaireItemViewItem) {
         this.questionnaireItemViewItem = questionnaireItemViewItem
-<<<<<<< HEAD
+        val questionnaireItem = questionnaireItemViewItem.questionnaireItem
         addContentDescription()
-        val (questionnaireItem, questionnaireResponseItem) = questionnaireItemViewItem
         header.bind(questionnaireItem)
-        when (questionnaireItemViewItem.singleAnswerOrNull?.valueBooleanType?.value) {
-=======
-        val questionnaireItem = questionnaireItemViewItem.questionnaireItem
-
-        header.bind(questionnaireItem)
-
         when (questionnaireItemViewItem.answers.singleOrNull()?.valueBooleanType?.value) {
->>>>>>> 2f6ba878
           true -> {
             yesRadioButton.isChecked = true
             noRadioButton.isChecked = false
