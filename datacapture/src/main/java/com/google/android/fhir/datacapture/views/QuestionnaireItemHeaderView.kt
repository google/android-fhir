--- conflicted
+++ resolved
@@ -43,38 +43,9 @@
   private var hint: TextView = findViewById(R.id.hint)
 
   fun bind(questionnaireItem: Questionnaire.QuestionnaireItemComponent) {
-<<<<<<< HEAD
-    val localizedPrefixSpanned = questionnaireItem.localizedPrefixSpanned
-    prefix.visibility =
-      if (localizedPrefixSpanned.isNullOrEmpty()) {
-        View.GONE
-      } else {
-        View.VISIBLE
-      }
-    prefix.text = localizedPrefixSpanned
-
-    val localizedTextSpanned = questionnaireItem.localizedTextSpanned
-    question.visibility =
-      if (localizedTextSpanned.isNullOrEmpty()) {
-        View.GONE
-      } else {
-        View.VISIBLE
-      }
-    question.text = localizedTextSpanned
-
-    val localizedHintSpanned = questionnaireItem.localizedInstructionsSpanned
-    hint.visibility =
-      if (localizedHintSpanned.isNullOrEmpty()) {
-        View.GONE
-      } else {
-        View.VISIBLE
-      }
-    hint.text = localizedHintSpanned
-=======
     prefix.updateTextAndVisibility(questionnaireItem.localizedPrefixSpanned)
     question.updateTextAndVisibility(questionnaireItem.localizedTextSpanned)
-    hint.updateTextAndVisibility(questionnaireItem.localizedHintSpanned)
->>>>>>> b12ff3ab
+    hint.updateTextAndVisibility(questionnaireItem.localizedInstructionsSpanned)
     //   Make the entire view GONE if there is nothing to show. This is to avoid an empty row in the
     // questionnaire.
     visibility = getViewGroupVisibility(prefix, question, hint)
