--- conflicted
+++ resolved
@@ -37,15 +37,13 @@
  * `questionnaireResponseItemBuilder` is changed to inform the rest of the questionnaire to be
  * updated
  *
-<<<<<<< HEAD
+ * @param modified whether the user has interacted with the questionnaire item (when
+ * `onAnswerChanged` triggers). This is to avoid an influx of validation errors when the user first
+ * opens the questionnaire.
+ *
  * @param isErrorTriggered will me marked true when validation fails and error will be thrown to
  * that field, this tells that the validation has already been executed for that particular input
  * field
-=======
- * @param modified whether the user has interacted with the questionnaire item (when
- * `onAnswerChanged` triggers). This is to avoid an influx of validation errors when the user first
- * opens the questionnaire.
->>>>>>> e8bd02a6
  */
 data class QuestionnaireItemViewItem(
   val questionnaireItem: Questionnaire.QuestionnaireItemComponent,
@@ -55,11 +53,8 @@
       {
     emptyList()
   },
-<<<<<<< HEAD
+  var modified: Boolean = false,
   var validationResult: ValidationResult?= null,
-=======
-  var modified: Boolean = false,
->>>>>>> e8bd02a6
   val questionnaireResponseItemChangedCallback: () -> Unit
 ) {
   /**
