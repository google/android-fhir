--- conflicted
+++ resolved
@@ -86,14 +86,10 @@
     {
       emptyList()
     },
-<<<<<<< HEAD
-  val draftAnswer: Any? = null
-=======
-  internal val draftAnswer: Any? = null,
+  val draftAnswer: Any? = null,
   internal val enabledDisplayItems: List<Questionnaire.QuestionnaireItemComponent> = emptyList(),
   internal val questionViewTextConfiguration: QuestionTextConfiguration =
     QuestionTextConfiguration(),
->>>>>>> f787d5be
 ) {
 
   /**
