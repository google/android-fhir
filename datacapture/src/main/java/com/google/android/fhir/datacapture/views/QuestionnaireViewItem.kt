/*
 * Copyright 2023 Google LLC
 *
 * Licensed under the Apache License, Version 2.0 (the "License");
 * you may not use this file except in compliance with the License.
 * You may obtain a copy of the License at
 *
 *       http://www.apache.org/licenses/LICENSE-2.0
 *
 * Unless required by applicable law or agreed to in writing, software
 * distributed under the License is distributed on an "AS IS" BASIS,
 * WITHOUT WARRANTIES OR CONDITIONS OF ANY KIND, either express or implied.
 * See the License for the specific language governing permissions and
 * limitations under the License.
 */

package com.google.android.fhir.datacapture.views

import android.content.Context
import android.text.Spanned
import androidx.core.text.toSpanned
import androidx.recyclerview.widget.RecyclerView
import com.google.android.fhir.datacapture.R
import com.google.android.fhir.datacapture.extensions.displayString
import com.google.android.fhir.datacapture.extensions.localizedTextSpanned
import com.google.android.fhir.datacapture.validation.NotValidated
import com.google.android.fhir.datacapture.validation.Valid
import com.google.android.fhir.datacapture.validation.ValidationResult
import org.hl7.fhir.r4.model.Questionnaire
import org.hl7.fhir.r4.model.QuestionnaireResponse
import org.hl7.fhir.r4.model.QuestionnaireResponse.QuestionnaireResponseItemComponent

/**
 * Data item for [QuestionnaireItemViewHolder] in [RecyclerView].
 *
 * The view should use [questionnaireItem], [answers], [enabledAnswerOptions], [validationResult]
 * and [enabledDisplayItems] to render the data item in the UI. The view SHOULD NOT mutate the data
 * using these properties.
 *
 * The view should use the following answer APIs to update the answer(s):
 * - [setAnswer] (for single and repeated answers)
 * - [clearAnswer] (for single and repeated answers)
 * - [addAnswer] (for repeated answers only)
 * - [removeAnswer] (for repeated answers only)
 *
 * Updates to the answers using these APIs will invoke [answersChangedCallback] to notify the view
 * model that the answer(s) have been changed. This will trigger a re-render of the [RecyclerView]
 * UI.
 *
 * @param questionnaireItem the [Questionnaire.QuestionnaireItemComponent] in the [Questionnaire]
 * @param questionnaireResponseItem the [QuestionnaireResponse.QuestionnaireResponseItemComponent]
 * in the [QuestionnaireResponse]
 * @param validationResult the [ValidationResult] of the answer(s) against the `questionnaireItem`
 * @param answersChangedCallback the callback to notify the view model that the answers have been
 * changed for the [QuestionnaireResponse.QuestionnaireResponseItemComponent]
 * @param resolveAnswerValueSet the callback to resolve the answer value set and return the answer
 * @param resolveAnswerExpression the callback to resolve answer options when answer-expression
 * extension exists options
 * @param draftAnswer the draft input that cannot be stored in the [QuestionnaireResponse].
 * @param enabledDisplayItems the enabled display items in the given [questionnaireItem]
 * @param showOptionalText the optional text is being added to the end of the question text
 * @param questionViewTextConfiguration configuration to show asterisk, required and optional text
 * in the header view.
 */
data class QuestionnaireViewItem(
  val questionnaireItem: Questionnaire.QuestionnaireItemComponent,
  private val questionnaireResponseItem: QuestionnaireResponse.QuestionnaireResponseItemComponent,
  val validationResult: ValidationResult,
  internal val answersChangedCallback:
    (
      Questionnaire.QuestionnaireItemComponent,
      QuestionnaireResponseItemComponent,
      List<QuestionnaireResponse.QuestionnaireResponseItemAnswerComponent>,
      Any?
    ) -> Unit,
<<<<<<< HEAD
  private val resolveAnswerValueSet:
    suspend (String) -> List<Questionnaire.QuestionnaireItemAnswerOptionComponent> =
    {
      emptyList()
    },
  private val resolveAnswerExpression:
    suspend (Questionnaire.QuestionnaireItemComponent, QuestionnaireResponseItemComponent) -> List<
        Questionnaire.QuestionnaireItemAnswerOptionComponent> =
    { _, _ ->
      emptyList()
    },
=======
  val enabledAnswerOptions: List<Questionnaire.QuestionnaireItemAnswerOptionComponent> =
    questionnaireItem.answerOption.ifEmpty { emptyList() },
>>>>>>> 65ddc7f1
  val draftAnswer: Any? = null,
  val enabledDisplayItems: List<Questionnaire.QuestionnaireItemComponent> = emptyList(),
  val questionViewTextConfiguration: QuestionTextConfiguration = QuestionTextConfiguration(),
) {

  /**
   * A read-only list of answers to be rendered in the view.
   *
   * The view should call the APIs provided in this class ([setAnswer], [addAnswer], [removeAnswer]
   * and [clearAnswer]) to modify the answers. This is to make sure any updates to the answers are
   * propagated to the view model and a subsequent UI refresh will be triggered (e.g. in case the
   * enablement status or validation results of this or other questions are affected).
   *
   * This is a deep copy of the answers in the
   * [QuestionnaireResponse.QuestionnaireResponseItemComponent] so that proper comparisons can be
   * carried out for the [RecyclerView.Adapter] to decide which items need to be updated.
   */
  val answers: List<QuestionnaireResponse.QuestionnaireResponseItemAnswerComponent> =
    questionnaireResponseItem.answer.map { it.copy() }

  /** Updates the answers. This will override any existing answers and removes the draft answer. */
  fun setAnswer(
    vararg questionnaireResponseItemAnswerComponent:
      QuestionnaireResponse.QuestionnaireResponseItemAnswerComponent
  ) {
    check(questionnaireItem.repeats || questionnaireResponseItemAnswerComponent.size <= 1) {
      "Questionnaire item with linkId ${questionnaireItem.linkId} has repeated answers."
    }
    answersChangedCallback(
      questionnaireItem,
      questionnaireResponseItem,
      questionnaireResponseItemAnswerComponent.toList(),
      null
    )
  }

  /** Clears existing answers and any draft answer. */
  fun clearAnswer() {
    answersChangedCallback(questionnaireItem, questionnaireResponseItem, listOf(), null)
  }

  /** Adds an answer to the existing answers and removes the draft answer. */
  fun addAnswer(
    questionnaireResponseItemAnswerComponent:
      QuestionnaireResponse.QuestionnaireResponseItemAnswerComponent
  ) {
    check(questionnaireItem.repeats) {
      "Questionnaire item with linkId ${questionnaireItem.linkId} does not allow repeated answers"
    }
    answersChangedCallback(
      questionnaireItem,
      questionnaireResponseItem,
      answers + questionnaireResponseItemAnswerComponent,
      null
    )
  }

  /** Removes an answer from the existing answers, as well as any draft answer. */
  fun removeAnswer(
    vararg questionnaireResponseItemAnswerComponent:
      QuestionnaireResponse.QuestionnaireResponseItemAnswerComponent
  ) {
    check(questionnaireItem.repeats) {
      "Questionnaire item with linkId ${questionnaireItem.linkId} does not allow repeated answers"
    }
    answersChangedCallback(
      questionnaireItem,
      questionnaireResponseItem,
      answers.filterNot { ans ->
        questionnaireResponseItemAnswerComponent.any { ans.value.equalsDeep(it.value) }
      },
      null
    )
  }

  /**
   * Updates the draft answer stored in `QuestionnaireViewModel`. This clears any actual answer for
   * the question.
   */
  fun setDraftAnswer(draftAnswer: Any? = null) {
    answersChangedCallback(questionnaireItem, questionnaireResponseItem, listOf(), draftAnswer)
  }

  /**
   * Returns a given answer (The respondent's answer(s) to the question) along with [displayString]
   * if question is answered else 'Not Answered'
   */
  fun answerString(context: Context): String {
    if (!questionnaireResponseItem.hasAnswer()) return context.getString(R.string.not_answered)
    return questionnaireResponseItem.answer.joinToString { it.value.displayString(context) }
  }

  fun isAnswerOptionSelected(
    answerOption: Questionnaire.QuestionnaireItemAnswerOptionComponent
  ): Boolean {
    return answers.any { it.value.equalsDeep(answerOption.value) }
  }

  /**
<<<<<<< HEAD
   * In a `choice` or `open-choice` type question, the answer options are defined in one of the
   * three elements in the questionnaire:
   *
   * - `Questionnaire.item.answerOption`: a list of permitted answers to the question
   * - `Questionnaire.item.answerValueSet`: a reference to a value set containing a list of
   * permitted answers to the question
   * - `Extension answer-expression`: an expression based extension which defines the x-fhir-query
   * or fhirpath to evaluate permitted answer options
   *
   * This property returns the answer options defined in one of the sources above. If the answer
   * options are defined in `Questionnaire.item.answerValueSet`, the answer value set will be
   * expanded.
   */
  val answerOption: List<Questionnaire.QuestionnaireItemAnswerOptionComponent>
    get() =
      runBlocking(Dispatchers.IO) {
        when {
          questionnaireItem.answerOption.isNotEmpty() -> questionnaireItem.answerOption
          !questionnaireItem.answerValueSet.isNullOrEmpty() ->
            resolveAnswerValueSet(questionnaireItem.answerValueSet)
          questionnaireItem.answerExpression != null ->
            resolveAnswerExpression(questionnaireItem, questionnaireResponseItem)
          else -> emptyList()
        }
      }

  /**
=======
>>>>>>> 65ddc7f1
   * Fetches the question title that should be displayed to user. The title is first fetched from
   * [Questionnaire.QuestionnaireResponseItemComponent] (derived from cqf-expression), otherwise it
   * is derived from [localizedTextSpanned] of [QuestionnaireResponse.QuestionnaireItemComponent]
   */
  val questionText: Spanned? by lazy {
    questionnaireResponseItem.text?.toSpanned() ?: questionnaireItem.localizedTextSpanned
  }

  /**
   * Returns whether this [QuestionnaireViewItem] and the `other` [QuestionnaireViewItem] have the
   * same [Questionnaire.QuestionnaireItemComponent] and
   * [QuestionnaireResponse.QuestionnaireResponseItemComponent].
   *
   * This is useful for determining if two [QuestionnaireViewItem]s are representing the same
   * question and answer in the [Questionnaire] and [QuestionnaireResponse]. This can be used to
   * update the [RecyclerView] UI.
   */
  internal fun hasTheSameItem(other: QuestionnaireViewItem) =
    questionnaireItem === other.questionnaireItem &&
      questionnaireResponseItem === other.questionnaireResponseItem

  /**
   * Returns whether this [QuestionnaireViewItem] and the `other` [QuestionnaireViewItem] have the
   * same response.
   *
   * This is useful for determining if the [QuestionnaireViewItem] has outdated answer(s) or
   * question text and therefore needs to be updated in the [RecyclerView] UI.
   */
  internal fun hasTheSameResponse(other: QuestionnaireViewItem) =
    answers.size == other.answers.size &&
      answers
        .zip(other.answers) { answer, otherAnswer ->
          answer.value != null &&
            otherAnswer.value != null &&
            answer.value.equalsShallow(otherAnswer.value)
        }
        .all { it } &&
      draftAnswer == other.draftAnswer &&
      questionText == other.questionText

  /**
   * Returns whether this [QuestionnaireViewItem] and the `other` [QuestionnaireViewItem] have the
   * same [ValidationResult].
   *
   * This is useful for determining if the [QuestionnaireViewItem] has outdated [ValidationResult]
   * and therefore needs to be updated in the [RecyclerView] UI.
   */
  internal fun hasTheSameValidationResult(other: QuestionnaireViewItem): Boolean {
    if (validationResult is NotValidated || validationResult is Valid) {
      return other.validationResult is NotValidated || other.validationResult is Valid
    }
    return validationResult == other.validationResult
  }
}<|MERGE_RESOLUTION|>--- conflicted
+++ resolved
@@ -73,22 +73,8 @@
       List<QuestionnaireResponse.QuestionnaireResponseItemAnswerComponent>,
       Any?
     ) -> Unit,
-<<<<<<< HEAD
-  private val resolveAnswerValueSet:
-    suspend (String) -> List<Questionnaire.QuestionnaireItemAnswerOptionComponent> =
-    {
-      emptyList()
-    },
-  private val resolveAnswerExpression:
-    suspend (Questionnaire.QuestionnaireItemComponent, QuestionnaireResponseItemComponent) -> List<
-        Questionnaire.QuestionnaireItemAnswerOptionComponent> =
-    { _, _ ->
-      emptyList()
-    },
-=======
   val enabledAnswerOptions: List<Questionnaire.QuestionnaireItemAnswerOptionComponent> =
     questionnaireItem.answerOption.ifEmpty { emptyList() },
->>>>>>> 65ddc7f1
   val draftAnswer: Any? = null,
   val enabledDisplayItems: List<Questionnaire.QuestionnaireItemComponent> = emptyList(),
   val questionViewTextConfiguration: QuestionTextConfiguration = QuestionTextConfiguration(),
@@ -188,36 +174,6 @@
   }
 
   /**
-<<<<<<< HEAD
-   * In a `choice` or `open-choice` type question, the answer options are defined in one of the
-   * three elements in the questionnaire:
-   *
-   * - `Questionnaire.item.answerOption`: a list of permitted answers to the question
-   * - `Questionnaire.item.answerValueSet`: a reference to a value set containing a list of
-   * permitted answers to the question
-   * - `Extension answer-expression`: an expression based extension which defines the x-fhir-query
-   * or fhirpath to evaluate permitted answer options
-   *
-   * This property returns the answer options defined in one of the sources above. If the answer
-   * options are defined in `Questionnaire.item.answerValueSet`, the answer value set will be
-   * expanded.
-   */
-  val answerOption: List<Questionnaire.QuestionnaireItemAnswerOptionComponent>
-    get() =
-      runBlocking(Dispatchers.IO) {
-        when {
-          questionnaireItem.answerOption.isNotEmpty() -> questionnaireItem.answerOption
-          !questionnaireItem.answerValueSet.isNullOrEmpty() ->
-            resolveAnswerValueSet(questionnaireItem.answerValueSet)
-          questionnaireItem.answerExpression != null ->
-            resolveAnswerExpression(questionnaireItem, questionnaireResponseItem)
-          else -> emptyList()
-        }
-      }
-
-  /**
-=======
->>>>>>> 65ddc7f1
    * Fetches the question title that should be displayed to user. The title is first fetched from
    * [Questionnaire.QuestionnaireResponseItemComponent] (derived from cqf-expression), otherwise it
    * is derived from [localizedTextSpanned] of [QuestionnaireResponse.QuestionnaireItemComponent]
