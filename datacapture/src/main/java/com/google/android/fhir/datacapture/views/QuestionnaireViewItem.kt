--- conflicted
+++ resolved
@@ -18,14 +18,17 @@
 
 import android.content.Context
 import android.text.Spanned
+import androidx.core.text.toSpanned
 import androidx.recyclerview.widget.RecyclerView
 import com.google.android.fhir.datacapture.R
+import com.google.android.fhir.datacapture.extensions.answerExpression
 import com.google.android.fhir.datacapture.extensions.displayString
 import com.google.android.fhir.datacapture.extensions.localizedTextSpanned
-import com.google.android.fhir.datacapture.extensions.toSpanned
 import com.google.android.fhir.datacapture.validation.NotValidated
 import com.google.android.fhir.datacapture.validation.Valid
 import com.google.android.fhir.datacapture.validation.ValidationResult
+import kotlinx.coroutines.Dispatchers
+import kotlinx.coroutines.runBlocking
 import org.hl7.fhir.r4.model.Questionnaire
 import org.hl7.fhir.r4.model.QuestionnaireResponse
 import org.hl7.fhir.r4.model.Type
@@ -33,8 +36,8 @@
 /**
  * Data item for [QuestionnaireItemViewHolder] in [RecyclerView].
  *
- * The view should use [questionnaireItem], [answers], [enabledAnswerOptions], [validationResult]
- * and [enabledDisplayItems] to render the data item in the UI. The view SHOULD NOT mutate the data
+ * The view should use [questionnaireItem], [answers], [answerOption], [validationResult] and
+ * [enabledDisplayItems] to render the data item in the UI. The view SHOULD NOT mutate the data
  * using these properties.
  *
  * The view should use the following answer APIs to update the answer(s):
@@ -49,18 +52,18 @@
  *
  * @param questionnaireItem the [Questionnaire.QuestionnaireItemComponent] in the [Questionnaire]
  * @param questionnaireResponseItem the [QuestionnaireResponse.QuestionnaireResponseItemComponent]
- *   in the [QuestionnaireResponse]
+ * in the [QuestionnaireResponse]
  * @param validationResult the [ValidationResult] of the answer(s) against the `questionnaireItem`
  * @param answersChangedCallback the callback to notify the view model that the answers have been
- *   changed for the [QuestionnaireResponse.QuestionnaireResponseItemComponent]
+ * changed for the [QuestionnaireResponse.QuestionnaireResponseItemComponent]
  * @param resolveAnswerValueSet the callback to resolve the answer value set and return the answer
  * @param resolveAnswerExpression the callback to resolve answer options when answer-expression
- *   extension exists options
+ * extension exists options
  * @param draftAnswer the draft input that cannot be stored in the [QuestionnaireResponse].
  * @param enabledDisplayItems the enabled display items in the given [questionnaireItem]
  * @param showOptionalText the optional text is being added to the end of the question text
  * @param questionViewTextConfiguration configuration to show asterisk, required and optional text
- *   in the header view.
+ * in the header view.
  */
 data class QuestionnaireViewItem(
   val questionnaireItem: Questionnaire.QuestionnaireItemComponent,
@@ -71,15 +74,8 @@
       Questionnaire.QuestionnaireItemComponent,
       QuestionnaireResponse.QuestionnaireResponseItemComponent,
       List<QuestionnaireResponse.QuestionnaireResponseItemAnswerComponent>,
-      Any?,
+      Any?
     ) -> Unit,
-<<<<<<< HEAD
-  val enabledAnswerOptions: List<Questionnaire.QuestionnaireItemAnswerOptionComponent> =
-    questionnaireItem.answerOption.ifEmpty { emptyList() },
-  val draftAnswer: Any? = null,
-  val enabledDisplayItems: List<Questionnaire.QuestionnaireItemComponent> = emptyList(),
-  val questionViewTextConfiguration: QuestionTextConfiguration = QuestionTextConfiguration(),
-=======
   private val resolveAnswerValueSet:
     suspend (String) -> List<Questionnaire.QuestionnaireItemAnswerOptionComponent> =
     {
@@ -96,7 +92,6 @@
   internal val questionViewTextConfiguration: QuestionTextConfiguration =
     QuestionTextConfiguration(),
   internal val contextData: List<Triple<String, Type, Boolean>>
->>>>>>> 08bb4a49
 ) {
 
   /**
@@ -117,7 +112,7 @@
   /** Updates the answers. This will override any existing answers and removes the draft answer. */
   fun setAnswer(
     vararg questionnaireResponseItemAnswerComponent:
-      QuestionnaireResponse.QuestionnaireResponseItemAnswerComponent,
+      QuestionnaireResponse.QuestionnaireResponseItemAnswerComponent
   ) {
     check(questionnaireItem.repeats || questionnaireResponseItemAnswerComponent.size <= 1) {
       "Questionnaire item with linkId ${questionnaireItem.linkId} has repeated answers."
@@ -126,7 +121,7 @@
       questionnaireItem,
       questionnaireResponseItem,
       questionnaireResponseItemAnswerComponent.toList(),
-      null,
+      null
     )
   }
 
@@ -138,7 +133,7 @@
   /** Adds an answer to the existing answers and removes the draft answer. */
   fun addAnswer(
     questionnaireResponseItemAnswerComponent:
-      QuestionnaireResponse.QuestionnaireResponseItemAnswerComponent,
+      QuestionnaireResponse.QuestionnaireResponseItemAnswerComponent
   ) {
     check(questionnaireItem.repeats) {
       "Questionnaire item with linkId ${questionnaireItem.linkId} does not allow repeated answers"
@@ -147,14 +142,14 @@
       questionnaireItem,
       questionnaireResponseItem,
       answers + questionnaireResponseItemAnswerComponent,
-      null,
+      null
     )
   }
 
   /** Removes an answer from the existing answers, as well as any draft answer. */
   fun removeAnswer(
-    vararg questionnaireResponseItemAnswerComponent:
-      QuestionnaireResponse.QuestionnaireResponseItemAnswerComponent,
+    questionnaireResponseItemAnswerComponent:
+      QuestionnaireResponse.QuestionnaireResponseItemAnswerComponent
   ) {
     check(questionnaireItem.repeats) {
       "Questionnaire item with linkId ${questionnaireItem.linkId} does not allow repeated answers"
@@ -162,10 +157,10 @@
     answersChangedCallback(
       questionnaireItem,
       questionnaireResponseItem,
-      answers.filterNot { ans ->
-        questionnaireResponseItemAnswerComponent.any { ans.value.equalsDeep(it.value) }
+      answers.toMutableList().apply {
+        removeIf { it.value.equalsDeep(questionnaireResponseItemAnswerComponent.value) }
       },
-      null,
+      null
     )
   }
 
@@ -187,10 +182,36 @@
   }
 
   fun isAnswerOptionSelected(
-    answerOption: Questionnaire.QuestionnaireItemAnswerOptionComponent,
+    answerOption: Questionnaire.QuestionnaireItemAnswerOptionComponent
   ): Boolean {
     return answers.any { it.value.equalsDeep(answerOption.value) }
   }
+
+  /**
+   * In a `choice` or `open-choice` type question, the answer options are defined in one of the
+   * three elements in the questionnaire:
+   *
+   * - `Questionnaire.item.answerOption`: a list of permitted answers to the question
+   * - `Questionnaire.item.answerValueSet`: a reference to a value set containing a list of
+   * permitted answers to the question
+   * - `Extension answer-expression`: an expression based extension which defines the x-fhir-query
+   * or fhirpath to evaluate permitted answer options
+   *
+   * This property returns the answer options defined in one of the sources above. If the answer
+   * options are defined in `Questionnaire.item.answerValueSet`, the answer value set will be
+   * expanded.
+   */
+  val answerOption: List<Questionnaire.QuestionnaireItemAnswerOptionComponent>
+    get() =
+      runBlocking(Dispatchers.IO) {
+        when {
+          questionnaireItem.answerOption.isNotEmpty() -> questionnaireItem.answerOption
+          !questionnaireItem.answerValueSet.isNullOrEmpty() ->
+            resolveAnswerValueSet(questionnaireItem.answerValueSet)
+          questionnaireItem.answerExpression != null -> resolveAnswerExpression(questionnaireItem)
+          else -> emptyList()
+        }
+      }
 
   /**
    * Fetches the question title that should be displayed to user. The title is first fetched from
