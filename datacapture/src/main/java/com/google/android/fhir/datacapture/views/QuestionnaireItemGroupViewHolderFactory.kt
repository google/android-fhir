--- conflicted
+++ resolved
@@ -40,33 +40,10 @@
           questionnaireItemViewItem.questionnaireItem.linkId + header.toString()
       }
 
-      private fun addContentDescription() {
-        groupHeader.contentDescription =
-          questionnaireItemViewItem.questionnaireItem.linkId + groupHeader.toString()
-      }
-
       override fun bind(questionnaireItemViewItem: QuestionnaireItemViewItem) {
         this.questionnaireItemViewItem = questionnaireItemViewItem
         addContentDescription()
-<<<<<<< HEAD
         header.bind(questionnaireItemViewItem.questionnaireItem)
-        header.contentDescription = questionnaireItemViewItem.questionnaireItem.linkId
-=======
-        groupHeader.contentDescription = questionnaireItemViewItem.questionnaireItem.linkId
-        if (!questionnaireItemViewItem.questionnaireItem.prefix.isNullOrEmpty()) {
-          prefixTextView.visibility = View.VISIBLE
-          prefixTextView.text = questionnaireItemViewItem.questionnaireItem.localizedPrefixSpanned
-        } else {
-          prefixTextView.visibility = View.GONE
-        }
-        groupHeader.text = questionnaireItemViewItem.questionnaireItem.localizedTextSpanned
-        groupHeader.visibility =
-          if (groupHeader.text.isEmpty()) {
-            View.GONE
-          } else {
-            View.VISIBLE
-          }
->>>>>>> 3d9132bb
       }
 
       override fun displayValidationResult(validationResult: ValidationResult) {
