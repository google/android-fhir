--- conflicted
+++ resolved
@@ -35,25 +35,8 @@
         error = itemView.findViewById(R.id.error)
       }
 
-<<<<<<< HEAD
       override fun bind(questionnaireItemViewItem: QuestionnaireItemViewItem, position: Int) {
-        if (!questionnaireItemViewItem.questionnaireItem.prefix.isNullOrEmpty()) {
-          prefixTextView.visibility = View.VISIBLE
-          prefixTextView.text = questionnaireItemViewItem.questionnaireItem.localizedPrefixSpanned
-        } else {
-          prefixTextView.visibility = View.GONE
-        }
-        groupHeader.text = questionnaireItemViewItem.questionnaireItem.localizedTextSpanned
-        groupHeader.visibility =
-          if (groupHeader.text.isEmpty()) {
-            View.GONE
-          } else {
-            View.VISIBLE
-          }
-=======
-      override fun bind(questionnaireItemViewItem: QuestionnaireItemViewItem) {
         header.bind(questionnaireItemViewItem.questionnaireItem)
->>>>>>> 73b93e06
       }
 
       override fun displayValidationResult(validationResult: ValidationResult) {
