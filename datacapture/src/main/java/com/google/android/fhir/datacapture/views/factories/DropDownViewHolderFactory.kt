/*
 * Copyright 2022-2024 Google LLC
 *
 * Licensed under the Apache License, Version 2.0 (the "License");
 * you may not use this file except in compliance with the License.
 * You may obtain a copy of the License at
 *
 *       http://www.apache.org/licenses/LICENSE-2.0
 *
 * Unless required by applicable law or agreed to in writing, software
 * distributed under the License is distributed on an "AS IS" BASIS,
 * WITHOUT WARRANTIES OR CONDITIONS OF ANY KIND, either express or implied.
 * See the License for the specific language governing permissions and
 * limitations under the License.
 */

package com.google.android.fhir.datacapture.views.factories

import android.content.Context
import android.graphics.drawable.Drawable
import android.os.Handler
import android.os.Looper
import android.text.Editable
import android.text.TextWatcher
import android.view.LayoutInflater
import android.view.View
import android.view.ViewGroup
import android.widget.AdapterView
import android.widget.ArrayAdapter
import android.widget.ImageView
import android.widget.TextView
import com.google.android.fhir.datacapture.R
import com.google.android.fhir.datacapture.extensions.displayString
import com.google.android.fhir.datacapture.extensions.getRequiredOrOptionalText
import com.google.android.fhir.datacapture.extensions.getValidationErrorMessage
import com.google.android.fhir.datacapture.extensions.identifierString
import com.google.android.fhir.datacapture.extensions.itemAnswerOptionImage
import com.google.android.fhir.datacapture.extensions.localizedFlyoverSpanned
import com.google.android.fhir.datacapture.validation.ValidationResult
import com.google.android.fhir.datacapture.views.HeaderView
import com.google.android.fhir.datacapture.views.QuestionnaireViewItem
import com.google.android.material.textfield.MaterialAutoCompleteTextView
import com.google.android.material.textfield.TextInputLayout
import org.hl7.fhir.r4.model.QuestionnaireResponse
import timber.log.Timber

internal object DropDownViewHolderFactory :
  QuestionnaireItemViewHolderFactory(R.layout.drop_down_view) {
  override fun getQuestionnaireItemViewHolderDelegate() =
    object : QuestionnaireItemViewHolderDelegate {
      private lateinit var header: HeaderView
      private lateinit var textInputLayout: TextInputLayout
      private lateinit var autoCompleteTextView: MaterialAutoCompleteTextView
      private lateinit var clearIcon: ImageView
      override lateinit var questionnaireViewItem: QuestionnaireViewItem
      private lateinit var context: Context
      private var isDropdownEditable = true

      override fun init(itemView: View) {
        header = itemView.findViewById(R.id.header)
        textInputLayout = itemView.findViewById(R.id.text_input_layout)
        autoCompleteTextView = itemView.findViewById(R.id.auto_complete)
        clearIcon = itemView.findViewById(R.id.clearIcon)
        context = itemView.context
      }

      override fun bind(questionnaireViewItem: QuestionnaireViewItem) {
        cleanupOldState()
        header.bind(questionnaireViewItem)
        with(textInputLayout) {
          hint = questionnaireViewItem.enabledDisplayItems.localizedFlyoverSpanned
          helperText = getRequiredOrOptionalText(questionnaireViewItem, context)
        }
        val answerOptionList =
          this.questionnaireViewItem.enabledAnswerOptions
            .map {
              DropDownAnswerOption(
                it.value.identifierString(context),
                it.value.displayString(context),
                it.itemAnswerOptionImage(context),
              )
            }
            .toMutableList()
        answerOptionList.add(
          0,
          DropDownAnswerOption(
            context.getString(R.string.hyphen),
            context.getString(R.string.hyphen),
            null,
          ),
        )
        val adapter =
          AnswerOptionDropDownArrayAdapter(context, R.layout.drop_down_list_item, answerOptionList)
        val selectedAnswerIdentifier =
          questionnaireViewItem.answers.singleOrNull()?.value?.identifierString(header.context)
        answerOptionList
          .firstOrNull { it.answerId == selectedAnswerIdentifier }
          ?.let {
            autoCompleteTextView.setText(it.answerOptionString)
            autoCompleteTextView.setSelection(it.answerOptionString.length)
            autoCompleteTextView.setCompoundDrawablesRelative(
              it.answerOptionImage,
              null,
              null,
              null,
            )
          }

        autoCompleteTextView.setAdapter(adapter)
        autoCompleteTextView.onItemClickListener =
          AdapterView.OnItemClickListener { _, _, position, _ ->
            if (isDropdownEditable) {
              val selectedItem = adapter.getItem(position)
              autoCompleteTextView.setText(selectedItem?.answerOptionString, false)
              autoCompleteTextView.setCompoundDrawablesRelative(
                adapter.getItem(position)?.answerOptionImage,
                null,
                null,
                null,
              )

              isDropdownEditable = false
              val selectedAnswer =
                questionnaireViewItem.enabledAnswerOptions
                  .firstOrNull { it.value.identifierString(context) == selectedItem?.answerId }
                  ?.value

              if (selectedAnswer == null) {
                questionnaireViewItem.clearAnswer()
              } else {
                questionnaireViewItem.setAnswer(
                  QuestionnaireResponse.QuestionnaireResponseItemAnswerComponent()
                    .setValue(selectedAnswer),
                )
              }
            }
          }

<<<<<<< HEAD
        autoCompleteTextView.addTextChangedListener(
          object : TextWatcher {
            override fun beforeTextChanged(
              charSequence: CharSequence?,
              start: Int,
              count: Int,
              after: Int,
            ) {}

            override fun onTextChanged(
              charSequence: CharSequence?,
              start: Int,
              before: Int,
              count: Int,
            ) {}

            override fun afterTextChanged(editable: Editable?) {
              if (editable.isNullOrBlank()) {
                clearIcon.visibility = View.GONE
                Handler(Looper.getMainLooper())
                  .postDelayed(
                    {
                      if (autoCompleteTextView.isPopupShowing.not() && isDropdownEditable) {
                        autoCompleteTextView.showDropDown()
                      }
                    },
                    100,
                  )
              } else {
                clearIcon.visibility = View.VISIBLE
              }
            }
          },
        )
=======
      autoCompleteTextView.doAfterTextChanged {
          if (it.isNullOrBlank()) {
            Handler(Looper.getMainLooper())
              .postDelayed(
                {
                  if (autoCompleteTextView.isPopupShowing.not()) {
                    autoCompleteTextView.showDropDown()
                  }
                },
                100,
              )
          }
        }
>>>>>>> dd3ead31

        clearIcon.setOnClickListener {
          autoCompleteTextView.text = null
          isDropdownEditable = true
        }

        displayValidationResult(questionnaireViewItem.validationResult)
      }

      private fun displayValidationResult(validationResult: ValidationResult) {
        textInputLayout.error =
          getValidationErrorMessage(
            textInputLayout.context,
            questionnaireViewItem,
            validationResult,
          )
      }

      override fun setReadOnly(isReadOnly: Boolean) {
        textInputLayout.isEnabled = !isReadOnly
        autoCompleteTextView.isEnabled = isDropdownEditable
      }

      private fun cleanupOldState() {
        autoCompleteTextView.setAdapter(null)
        autoCompleteTextView.text = null
        autoCompleteTextView.setCompoundDrawablesRelative(null, null, null, null)
      }
    }
}

internal class AnswerOptionDropDownArrayAdapter(
  context: Context,
  private val layoutResourceId: Int,
  answerOption: List<DropDownAnswerOption>,
) : ArrayAdapter<DropDownAnswerOption>(context, layoutResourceId, answerOption) {
  override fun getView(position: Int, convertView: View?, parent: ViewGroup): View {
    val listItemView =
      convertView ?: LayoutInflater.from(parent.context).inflate(layoutResourceId, parent, false)
    try {
      val answerOption: DropDownAnswerOption? = getItem(position)
      val answerOptionTextView =
        listItemView?.findViewById<View>(R.id.answer_option_textview) as TextView
      answerOptionTextView.text = answerOption?.answerOptionString
      answerOptionTextView.setCompoundDrawablesRelative(
        answerOption?.answerOptionImage,
        null,
        null,
        null,
      )
    } catch (e: Exception) {
      Timber.w("Could not set data to dropdown UI", e)
    }
    return listItemView
  }
}

internal data class DropDownAnswerOption(
  val answerId: String,
  val answerOptionString: String,
  val answerOptionImage: Drawable? = null,
) {
  override fun toString(): String {
    return this.answerOptionString
  }
}<|MERGE_RESOLUTION|>--- conflicted
+++ resolved
@@ -136,42 +136,6 @@
             }
           }
 
-<<<<<<< HEAD
-        autoCompleteTextView.addTextChangedListener(
-          object : TextWatcher {
-            override fun beforeTextChanged(
-              charSequence: CharSequence?,
-              start: Int,
-              count: Int,
-              after: Int,
-            ) {}
-
-            override fun onTextChanged(
-              charSequence: CharSequence?,
-              start: Int,
-              before: Int,
-              count: Int,
-            ) {}
-
-            override fun afterTextChanged(editable: Editable?) {
-              if (editable.isNullOrBlank()) {
-                clearIcon.visibility = View.GONE
-                Handler(Looper.getMainLooper())
-                  .postDelayed(
-                    {
-                      if (autoCompleteTextView.isPopupShowing.not() && isDropdownEditable) {
-                        autoCompleteTextView.showDropDown()
-                      }
-                    },
-                    100,
-                  )
-              } else {
-                clearIcon.visibility = View.VISIBLE
-              }
-            }
-          },
-        )
-=======
       autoCompleteTextView.doAfterTextChanged {
           if (it.isNullOrBlank()) {
             Handler(Looper.getMainLooper())
@@ -184,12 +148,6 @@
                 100,
               )
           }
-        }
->>>>>>> dd3ead31
-
-        clearIcon.setOnClickListener {
-          autoCompleteTextView.text = null
-          isDropdownEditable = true
         }
 
         displayValidationResult(questionnaireViewItem.validationResult)
