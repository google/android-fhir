--- conflicted
+++ resolved
@@ -25,12 +25,9 @@
 import android.widget.ArrayAdapter
 import android.widget.ImageView
 import android.widget.TextView
-<<<<<<< HEAD
-import androidx.core.widget.doAfterTextChanged
-=======
 import androidx.appcompat.app.AppCompatActivity
 import androidx.lifecycle.lifecycleScope
->>>>>>> 4742e600
+import androidx.core.widget.doAfterTextChanged
 import com.google.android.fhir.datacapture.R
 import com.google.android.fhir.datacapture.extensions.displayString
 import com.google.android.fhir.datacapture.extensions.getRequiredOrOptionalText
@@ -57,23 +54,15 @@
       private lateinit var autoCompleteTextView: MaterialAutoCompleteTextView
       private lateinit var clearIcon: ImageView
       override lateinit var questionnaireViewItem: QuestionnaireViewItem
-<<<<<<< HEAD
-      private lateinit var context: Context
+      private lateinit var context: AppCompatActivity
       private var isDropdownEditable = true
-=======
-      private lateinit var context: AppCompatActivity
->>>>>>> 4742e600
 
       override fun init(itemView: View) {
         header = itemView.findViewById(R.id.header)
         textInputLayout = itemView.findViewById(R.id.text_input_layout)
         autoCompleteTextView = itemView.findViewById(R.id.auto_complete)
-<<<<<<< HEAD
+        context = itemView.context.tryUnwrapContext()!!
         clearIcon = itemView.findViewById(R.id.clearIcon)
-        context = itemView.context
-=======
-        context = itemView.context.tryUnwrapContext()!!
->>>>>>> 4742e600
       }
 
       override fun bind(questionnaireViewItem: QuestionnaireViewItem) {
@@ -117,11 +106,9 @@
               null,
             )
           }
-
         autoCompleteTextView.setAdapter(adapter)
         autoCompleteTextView.onItemClickListener =
           AdapterView.OnItemClickListener { _, _, position, _ ->
-<<<<<<< HEAD
             if (isDropdownEditable) {
               val selectedItem = adapter.getItem(position)
               autoCompleteTextView.setText(selectedItem?.answerOptionString, false)
@@ -138,22 +125,7 @@
                   .firstOrNull { it.value.identifierString(context) == selectedItem?.answerId }
                   ?.value
 
-=======
-            val selectedItem = adapter.getItem(position)
-            autoCompleteTextView.setText(selectedItem?.answerOptionString, false)
-            autoCompleteTextView.setCompoundDrawablesRelative(
-              adapter.getItem(position)?.answerOptionImage,
-              null,
-              null,
-              null,
-            )
-            val selectedAnswer =
-              questionnaireViewItem.enabledAnswerOptions
-                .firstOrNull { it.value.identifierString(context) == selectedItem?.answerId }
-                ?.value
-
             context.lifecycleScope.launch {
->>>>>>> 4742e600
               if (selectedAnswer == null) {
                 questionnaireViewItem.clearAnswer()
               } else {
