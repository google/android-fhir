--- conflicted
+++ resolved
@@ -25,15 +25,8 @@
  * Resolves constants defined in the fhir path expressions beyond those defined in the specification
  */
 internal object FHIRPathEngineHostServices : FHIRPathEngine.IEvaluationContext {
-<<<<<<< HEAD
-  override fun resolveConstant(appContext: Any?, name: String?, beforeContext: Boolean): Base? {
-    return if (appContext is Map<*, *> && appContext.containsKey(name) && appContext[name] != null) appContext[name] as Base
-    else null
-  }
-=======
   override fun resolveConstant(appContext: Any?, name: String?, beforeContext: Boolean): Base? =
     (appContext as? Map<*, *>)?.get(name) as? Base
->>>>>>> e62bc065
 
   override fun resolveConstantType(appContext: Any?, name: String?): TypeDetails {
     throw UnsupportedOperationException()
