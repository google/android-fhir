/*
 * Copyright 2022 Google LLC
 *
 * Licensed under the Apache License, Version 2.0 (the "License");
 * you may not use this file except in compliance with the License.
 * You may obtain a copy of the License at
 *
 *       http://www.apache.org/licenses/LICENSE-2.0
 *
 * Unless required by applicable law or agreed to in writing, software
 * distributed under the License is distributed on an "AS IS" BASIS,
 * WITHOUT WARRANTIES OR CONDITIONS OF ANY KIND, either express or implied.
 * See the License for the specific language governing permissions and
 * limitations under the License.
 */

package com.google.android.fhir.datacapture.views.factories

import android.annotation.SuppressLint
import android.content.Context
import android.text.Editable
import android.text.TextWatcher
import android.view.View
import android.view.inputmethod.InputMethodManager
import com.google.android.fhir.datacapture.R
import com.google.android.fhir.datacapture.extensions.canonicalizeDatePattern
import com.google.android.fhir.datacapture.extensions.entryFormat
import com.google.android.fhir.datacapture.extensions.format
import com.google.android.fhir.datacapture.extensions.getDateSeparator
import com.google.android.fhir.datacapture.extensions.getRequiredOrOptionalText
import com.google.android.fhir.datacapture.extensions.getValidationErrorMessage
import com.google.android.fhir.datacapture.extensions.parseDate
import com.google.android.fhir.datacapture.extensions.tryUnwrapContext
import com.google.android.fhir.datacapture.validation.Invalid
import com.google.android.fhir.datacapture.validation.MaxValueValidator.getMaxValue
import com.google.android.fhir.datacapture.validation.MinValueValidator.getMinValue
import com.google.android.fhir.datacapture.validation.ValidationResult
import com.google.android.fhir.datacapture.views.HeaderView
import com.google.android.fhir.datacapture.views.QuestionnaireViewItem
import com.google.android.material.datepicker.CalendarConstraints
import com.google.android.material.datepicker.CalendarConstraints.DateValidator
import com.google.android.material.datepicker.CompositeDateValidator
import com.google.android.material.datepicker.DateValidatorPointBackward
import com.google.android.material.datepicker.DateValidatorPointForward
import com.google.android.material.datepicker.MaterialDatePicker
import com.google.android.material.textfield.TextInputEditText
import com.google.android.material.textfield.TextInputLayout
import java.text.ParseException
import java.time.Instant
import java.time.LocalDate
import java.time.ZoneId
import java.time.chrono.IsoChronology
import java.time.format.DateTimeFormatter
import java.time.format.DateTimeFormatterBuilder
import java.time.format.DateTimeParseException
import java.time.format.FormatStyle
import java.util.Date
import java.util.Locale
import kotlin.math.abs
import kotlin.math.log10
import org.hl7.fhir.r4.model.DateType
import org.hl7.fhir.r4.model.Questionnaire
import org.hl7.fhir.r4.model.QuestionnaireResponse
import timber.log.Timber

internal object DatePickerViewHolderFactory :
  QuestionnaireItemViewHolderFactory(R.layout.date_picker_view) {
  override fun getQuestionnaireItemViewHolderDelegate() =
    object : QuestionnaireItemViewHolderDelegate {
      private lateinit var header: HeaderView
      private lateinit var textInputLayout: TextInputLayout
      private lateinit var textInputEditText: TextInputEditText
      override lateinit var questionnaireViewItem: QuestionnaireViewItem
      private lateinit var canonicalizedDatePattern: String
      private lateinit var textWatcher: DatePatternTextWatcher

      override fun init(itemView: View) {
        header = itemView.findViewById(R.id.header)
        textInputLayout = itemView.findViewById(R.id.text_input_layout)
        textInputEditText = itemView.findViewById(R.id.text_input_edit_text)
        textInputEditText.setOnFocusChangeListener { view, hasFocus ->
          if (!hasFocus) {
            (view.context.getSystemService(Context.INPUT_METHOD_SERVICE) as InputMethodManager)
              .hideSoftInputFromWindow(view.windowToken, 0)
          }
        }
        textInputLayout.setEndIconOnClickListener {
          // The application is wrapped in a ContextThemeWrapper in QuestionnaireFragment
          // and again in TextInputEditText during layout inflation. As a result, it is
          // necessary to access the base context twice to retrieve the application object
          // from the view's context.
          val context = itemView.context.tryUnwrapContext()!!
          val localDateInput =
            questionnaireViewItem.answers.singleOrNull()?.valueDateType?.localDate
          buildMaterialDatePicker(localDateInput)
            .apply {
              addOnPositiveButtonClickListener { epochMilli ->
                with(Instant.ofEpochMilli(epochMilli).atZone(ZONE_ID_UTC).toLocalDate()) {
                  textInputEditText.setText(this?.format(canonicalizedDatePattern))
                  setQuestionnaireItemViewItemAnswer(this)
                }
                // Clear focus so that the user can refocus to open the dialog
                textInputEditText.clearFocus()
              }
            }
            .show(context.supportFragmentManager, TAG)
        }
      }

      @SuppressLint("NewApi") // java.time APIs can be used due to desugaring
      override fun bind(questionnaireViewItem: QuestionnaireViewItem) {
        clearPreviousState()
        header.bind(questionnaireViewItem)
<<<<<<< HEAD
        if (textWatcher != null) textInputEditText.removeTextChangedListener(textWatcher)
        val datePattern = datePattern(questionnaireViewItem.questionnaireItem)
        // Special character used in date pattern
        val datePatternSeparator = getDateSeparator(datePattern)
        textWatcher = DatePatternTextWatcher(datePatternSeparator)
        canonicalizedDatePattern = canonicalizeDatePattern(datePattern)

        textInputLayout.hint = canonicalizedDatePattern
=======
        with(textInputLayout) {
          // Use 'mm' for month instead of 'MM' to avoid confusion.
          // See https://developer.android.com/reference/kotlin/java/text/SimpleDateFormat.
          hint = canonicalizedDatePattern.lowercase()
          helperText = getRequiredOrOptionalText(questionnaireViewItem, context)
        }
        textInputEditText.removeTextChangedListener(textWatcher)
>>>>>>> 4b2ae405

        val questionnaireItemViewItemDateAnswer =
          questionnaireViewItem.answers.singleOrNull()?.valueDateType?.localDate

        val dateStringToDisplay =
          questionnaireItemViewItemDateAnswer?.format(canonicalizedDatePattern)
            ?: questionnaireViewItem.draftAnswer as? String

        if (textInputEditText.text.toString() != dateStringToDisplay) {
          textInputEditText.setText(dateStringToDisplay)
        }

        // If the draft answer is set, this means the user has yet to type a parseable answer,
        // so we display an error.
        val draftAnswer = questionnaireViewItem.draftAnswer as? String
        if (!draftAnswer.isNullOrEmpty()) {
          displayValidationResult(
            Invalid(
              listOf(invalidDateErrorText(textInputEditText.context, canonicalizedDatePattern))
            )
          )
        } else {
          displayValidationResult(questionnaireViewItem.validationResult)
        }
        textInputEditText.addTextChangedListener(textWatcher)
      }

      override fun setReadOnly(isReadOnly: Boolean) {
        textInputEditText.isEnabled = !isReadOnly
        textInputLayout.isEnabled = !isReadOnly
      }

      private fun buildMaterialDatePicker(localDate: LocalDate?): MaterialDatePicker<Long> {
        val selectedDateMillis =
          localDate?.atStartOfDay(ZONE_ID_UTC)?.toInstant()?.toEpochMilli()
            ?: MaterialDatePicker.todayInUtcMilliseconds()

        return MaterialDatePicker.Builder.datePicker()
          .setTitleText(R.string.select_date)
          .setSelection(selectedDateMillis)
          .setCalendarConstraints(getCalenderConstraint())
          .build()
      }

      private fun getCalenderConstraint(): CalendarConstraints {
        val min = (getMinValue(questionnaireViewItem.questionnaireItem) as? DateType)?.value?.time
        val max = (getMaxValue(questionnaireViewItem.questionnaireItem) as? DateType)?.value?.time

        if (min != null && max != null && min > max) {
          throw IllegalArgumentException("minValue cannot be greater than maxValue")
        }

        val listValidators = ArrayList<DateValidator>()
        min?.let { listValidators.add(DateValidatorPointForward.from(it)) }
        max?.let { listValidators.add(DateValidatorPointBackward.before(it)) }
        val validators = CompositeDateValidator.allOf(listValidators)

        return CalendarConstraints.Builder().setValidator(validators).build()
      }

      private fun clearPreviousState() {
        textInputEditText.isEnabled = true
        textInputLayout.isEnabled = true
      }

      /** Set the answer in the [QuestionnaireResponse]. */
      private fun setQuestionnaireItemViewItemAnswer(localDate: LocalDate) =
        questionnaireViewItem.setAnswer(
          QuestionnaireResponse.QuestionnaireResponseItemAnswerComponent().apply {
            value = localDate.dateType
          }
        )

      /**
       * Each time the user types in a character, parse the string and if it can be parsed into a
       * date, set the answer in the [QuestionnaireResponse], otherwise, set the draft answer.
       */
      private fun parseDateOnTextChanged(dateToDisplay: String) =
        try {
          val localDate = parseDate(dateToDisplay, canonicalizedDatePattern)
          setQuestionnaireItemViewItemAnswer(localDate)
        } catch (e: ParseException) {
          questionnaireViewItem.setDraftAnswer(dateToDisplay)
        } catch (e: DateTimeParseException) {
          questionnaireViewItem.setDraftAnswer(dateToDisplay)
        }

      private fun displayValidationResult(validationResult: ValidationResult) {
        textInputLayout.error =
          getValidationErrorMessage(
            textInputLayout.context,
            questionnaireViewItem,
            validationResult
          )
      }

      /** Automatically appends date separator (e.g. "/") during date input. */
      inner class DatePatternTextWatcher(private val dateFormatSeparator: Char?) : TextWatcher {
        private var isDeleting = false

        override fun beforeTextChanged(
          charSequence: CharSequence,
          start: Int,
          count: Int,
          after: Int
        ) {
          isDeleting = count > after
        }

        override fun onTextChanged(
          charSequence: CharSequence,
          start: Int,
          before: Int,
          count: Int
        ) {}

        override fun afterTextChanged(editable: Editable) {
          handleDateFormatAfterTextChange(
            editable,
            canonicalizedDatePattern,
            dateFormatSeparator,
            isDeleting
          )
          parseDateOnTextChanged(editable.toString())
        }
      }
    }
}

/**
 * Format entered date to acceptable date format where 2 digits for day and month, 4 digits for
 * year.
 */
internal fun handleDateFormatAfterTextChange(
  editable: Editable,
  canonicalizedDatePattern: String,
  dateFormatSeparator: Char?,
  isDeleting: Boolean
) {
  val editableLength = editable.length
  if (editable.isEmpty()) {
    return
  }
  // restrict date entry upto acceptable date length
  if (editableLength > canonicalizedDatePattern.length) {
    editable.replace(canonicalizedDatePattern.length, editableLength, "")
    return
  }
  // handle delete text and separator
  if (editableLength < canonicalizedDatePattern.length) {
    // Do not add the separator again if the user has just deleted it.
    if (!isDeleting && canonicalizedDatePattern[editableLength] == dateFormatSeparator) {
      // 02 is entered with dd/MM/yyyy so appending / to editable 02/
      editable.append(dateFormatSeparator)
    }
    if (canonicalizedDatePattern[editable.lastIndex] == dateFormatSeparator &&
        editable[editable.lastIndex] != dateFormatSeparator
    ) {
      // Add separator to break different date components, e.g. converting "123" to "12/3"
      editable.insert(editable.lastIndex, dateFormatSeparator.toString())
    }
  }
}

internal const val TAG = "date-picker"
internal val ZONE_ID_UTC = ZoneId.of("UTC")

internal fun datePattern(questionnaireItem: Questionnaire.QuestionnaireItemComponent): String {
  if (isValidDateEntryFormat(questionnaireItem.entryFormat)) {
    return questionnaireItem.entryFormat!!
  } else {
    return getLocalizedDateTimePattern()
  }
}

internal fun isValidDateEntryFormat(entryFormat: String?): Boolean {
  return entryFormat?.let {
    try {
      val text = LocalDate.now().format(DateTimeFormatter.ofPattern(entryFormat))
      LocalDate.parse(text, DateTimeFormatter.ofPattern(entryFormat))
      true
    } catch (e: Exception) {
      Timber.w(e.message)
      false
    }
  }
    ?: false
}

/**
 * Medium and long format styles use alphabetical month names which are difficult for the user to
 * input. Use short format style which is always numerical.
 */
internal fun getLocalizedDateTimePattern(): String {
  return DateTimeFormatterBuilder.getLocalizedDateTimePattern(
    FormatStyle.SHORT,
    null,
    IsoChronology.INSTANCE,
    Locale.getDefault()
  )
}

internal val DateType.localDate
  get() =
    if (!this.hasValue()) null
    else
      LocalDate.of(
        year,
        month + 1,
        day,
      )

internal val LocalDate.dateType
  get() = DateType(year, monthValue - 1, dayOfMonth)

internal val Date.localDate
  get() = LocalDate.of(year + 1900, month + 1, date)

// Count the number of digits in an Integer
internal fun Int.length() =
  when (this) {
    0 -> 1
    else -> log10(abs(toDouble())).toInt() + 1
  }

/**
 * Replaces 'dd' with '31', 'MM' with '01' and 'yyyy' with '2023' and returns new string. For
 * example, given a `formatPattern` of dd/MM/yyyy, returns 31/01/2023
 */
internal fun invalidDateErrorText(context: Context, formatPattern: String) =
  context.getString(
    R.string.date_format_validation_error_msg,
    // Use 'mm' for month instead of 'MM' to avoid confusion.
    // See https://developer.android.com/reference/kotlin/java/text/SimpleDateFormat.
    formatPattern.lowercase(),
    formatPattern.replace("dd", "31").replace("MM", "01").replace("yyyy", "2023")
  )<|MERGE_RESOLUTION|>--- conflicted
+++ resolved
@@ -111,16 +111,13 @@
       override fun bind(questionnaireViewItem: QuestionnaireViewItem) {
         clearPreviousState()
         header.bind(questionnaireViewItem)
-<<<<<<< HEAD
-        if (textWatcher != null) textInputEditText.removeTextChangedListener(textWatcher)
+
         val datePattern = datePattern(questionnaireViewItem.questionnaireItem)
         // Special character used in date pattern
         val datePatternSeparator = getDateSeparator(datePattern)
         textWatcher = DatePatternTextWatcher(datePatternSeparator)
         canonicalizedDatePattern = canonicalizeDatePattern(datePattern)
 
-        textInputLayout.hint = canonicalizedDatePattern
-=======
         with(textInputLayout) {
           // Use 'mm' for month instead of 'MM' to avoid confusion.
           // See https://developer.android.com/reference/kotlin/java/text/SimpleDateFormat.
@@ -128,7 +125,7 @@
           helperText = getRequiredOrOptionalText(questionnaireViewItem, context)
         }
         textInputEditText.removeTextChangedListener(textWatcher)
->>>>>>> 4b2ae405
+
 
         val questionnaireItemViewItemDateAnswer =
           questionnaireViewItem.answers.singleOrNull()?.valueDateType?.localDate
