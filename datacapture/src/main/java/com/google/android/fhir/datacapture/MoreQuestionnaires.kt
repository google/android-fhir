/*
 * Copyright 2022 Google LLC
 *
 * Licensed under the Apache License, Version 2.0 (the "License");
 * you may not use this file except in compliance with the License.
 * You may obtain a copy of the License at
 *
 *       http://www.apache.org/licenses/LICENSE-2.0
 *
 * Unless required by applicable law or agreed to in writing, software
 * distributed under the License is distributed on an "AS IS" BASIS,
 * WITHOUT WARRANTIES OR CONDITIONS OF ANY KIND, either express or implied.
 * See the License for the specific language governing permissions and
 * limitations under the License.
 */

package com.google.android.fhir.datacapture

import org.hl7.fhir.r4.model.CanonicalType
import org.hl7.fhir.r4.model.Questionnaire

/**
 * The StructureMap url in the
 * [target structure-map extension](http://build.fhir.org/ig/HL7/sdc/StructureDefinition-sdc-questionnaire-targetStructureMap.html)
 * s.
 */
val Questionnaire.targetStructureMap: String?
  get() {
    val extensionValue =
      this.extension.singleOrNull { it.url == TARGET_STRUCTURE_MAP }?.value ?: return null
    return if (extensionValue is CanonicalType) extensionValue.valueAsString else null
  }

/**
 * See
 * [Extension: target structure map](http://build.fhir.org/ig/HL7/sdc/StructureDefinition-sdc-questionnaire-targetStructureMap.html)
 * .
 */
private const val TARGET_STRUCTURE_MAP: String =
  "http://hl7.org/fhir/uv/sdc/StructureDefinition/sdc-questionnaire-targetStructureMap"

<<<<<<< HEAD
/**
 * See
 * [Extension: Entry mode](http://build.fhir.org/ig/HL7/sdc/StructureDefinition-sdc-questionnaire-entryMode.html)
 * .
 */
internal const val EXTENSION_ENTRY_MODE_URL: String =
  "http://hl7.org/fhir/uv/sdc/StructureDefinition/sdc-questionnaire-entryMode"

val Questionnaire.entryMode: EntryMode?
  get() {
    val entryMode =
      this.extension
        .firstOrNull { it.url == EXTENSION_ENTRY_MODE_URL }
        ?.value
        ?.toString()
        ?.lowercase()
    return EntryMode.from(entryMode)
  }

enum class EntryMode(val value: String) {
  PRIOR_EDIT("prior-edit"),
  RANDOM("random"),
  SEQUENTIAL("sequential");

  companion object {
    fun from(type: String?): EntryMode? = values().find { it.value == type }
  }
}
=======
val Questionnaire.isPaginated: Boolean
  get() = item.any { item -> item.displayItemControl == DisplayItemControlType.PAGE }
>>>>>>> 64593f4d
<|MERGE_RESOLUTION|>--- conflicted
+++ resolved
@@ -39,7 +39,9 @@
 private const val TARGET_STRUCTURE_MAP: String =
   "http://hl7.org/fhir/uv/sdc/StructureDefinition/sdc-questionnaire-targetStructureMap"
 
-<<<<<<< HEAD
+val Questionnaire.isPaginated: Boolean
+  get() = item.any { item -> item.displayItemControl == DisplayItemControlType.PAGE }
+
 /**
  * See
  * [Extension: Entry mode](http://build.fhir.org/ig/HL7/sdc/StructureDefinition-sdc-questionnaire-entryMode.html)
@@ -67,8 +69,4 @@
   companion object {
     fun from(type: String?): EntryMode? = values().find { it.value == type }
   }
-}
-=======
-val Questionnaire.isPaginated: Boolean
-  get() = item.any { item -> item.displayItemControl == DisplayItemControlType.PAGE }
->>>>>>> 64593f4d
+}