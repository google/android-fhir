--- conflicted
+++ resolved
@@ -122,7 +122,6 @@
   return IdType(value)
 }
 
-<<<<<<< HEAD
 /**
  * Checks if two Coding objects match.
  *
@@ -149,10 +148,10 @@
 
   // All conditions met
   return true
-=======
+}
+
 internal fun StringType.localizedTextAnnotatedString(): AnnotatedString? {
   return this.getLocalizedText()?.toAnnotatedString()
->>>>>>> 9f0e8ad4
 }
 
 /** Converts Coding to CodeType. */
