/*
 * Copyright 2023-2024 Google LLC
 *
 * Licensed under the Apache License, Version 2.0 (the "License");
 * you may not use this file except in compliance with the License.
 * You may obtain a copy of the License at
 *
 *       http://www.apache.org/licenses/LICENSE-2.0
 *
 * Unless required by applicable law or agreed to in writing, software
 * distributed under the License is distributed on an "AS IS" BASIS,
 * WITHOUT WARRANTIES OR CONDITIONS OF ANY KIND, either express or implied.
 * See the License for the specific language governing permissions and
 * limitations under the License.
 */

package com.google.android.fhir.datacapture.extensions

import android.content.Context
import com.google.android.fhir.datacapture.R
import com.google.android.fhir.datacapture.views.factories.localDate
import com.google.android.fhir.datacapture.views.factories.localTime
import com.google.android.fhir.getLocalizedText
import org.hl7.fhir.r4.model.Attachment
import org.hl7.fhir.r4.model.BooleanType
import org.hl7.fhir.r4.model.CodeType
import org.hl7.fhir.r4.model.Coding
import org.hl7.fhir.r4.model.DateTimeType
import org.hl7.fhir.r4.model.DateType
import org.hl7.fhir.r4.model.Expression
import org.hl7.fhir.r4.model.IdType
import org.hl7.fhir.r4.model.PrimitiveType
import org.hl7.fhir.r4.model.Quantity
import org.hl7.fhir.r4.model.Questionnaire
import org.hl7.fhir.r4.model.QuestionnaireResponse
import org.hl7.fhir.r4.model.Reference
import org.hl7.fhir.r4.model.StringType
import org.hl7.fhir.r4.model.Type
import org.hl7.fhir.r4.model.UriType

/**
 * Returns the string representation of a [PrimitiveType].
 *
 * <p>If the type isn't a [PrimitiveType], an empty string is returned.
 */
fun Type.asStringValue(): String {
  if (!isPrimitive) return ""
  return (this as PrimitiveType<*>).asStringValue()
}

/**
 * Returns what to display on the UI depending on the [Type]. Used to get the display representation
 * for response item answer options such as
 * [QuestionnaireResponse.QuestionnaireResponseItemAnswerComponent] or
 * [Questionnaire.QuestionnaireItemAnswerOptionComponent].
 */
fun Type.displayString(context: Context): String =
  getDisplayString(this, context) ?: context.getString(R.string.not_answered)

/** Returns value as string depending on the [Type] of element. */
fun Type.getValueAsString(context: Context): String =
  getValueString(this) ?: context.getString(R.string.not_answered)

/**
 * Returns the unique identifier of a [Type]. Used to differentiate between item answer options that
 * may have similar display strings
 */
fun Type.identifierString(context: Context): String =
  id
    ?: when (this) {
      is Coding ->
        arrayOf("${this.system.orEmpty()}${this.version.orEmpty()}", this.code.orEmpty())
          .joinToString(if (this.hasSystem().or(this.hasVersion()) && this.hasCode()) "|" else "")
      is Reference -> this.reference ?: displayString(context)
      else -> displayString(context)
    }

private fun getDisplayString(type: Type, context: Context): String? =
  when (type) {
    is Coding -> type.displayElement.getLocalizedText() ?: type.display ?: type.code
    is StringType -> type.getLocalizedText() ?: type.asStringValue()
    is DateType -> type.localDate?.format()
    is DateTimeType -> "${type.localDate.format()} ${type.localTime.toLocalizedString(context)}"
    is Reference -> type.display ?: type.reference
    is Attachment -> type.url
    is BooleanType -> {
      when (type.value) {
        true -> context.getString(R.string.yes)
        false -> context.getString(R.string.no)
        null -> null
      }
    }
    is Quantity -> type.value.toString()
    else -> (type as? PrimitiveType<*>)?.valueAsString
  }

/**
 * Returns the string representation for [PrimitiveType] or [Quantity], otherwise defaults to null
 */
private fun getValueString(type: Type): String? =
  when (type) {
    is Quantity -> type.value?.toString()
    else -> (type as? PrimitiveType<*>)?.asStringValue()
  }

/** Converts StringType to toUriType. */
internal fun StringType.toUriType(): UriType {
  return UriType(value)
}

/** Converts StringType to CodeType. */
internal fun StringType.toCodeType(): CodeType {
  return CodeType(value)
}

/** Converts StringType to IdType. */
internal fun StringType.toIdType(): IdType {
  return IdType(value)
}

/** Converts Coding to CodeType. */
internal fun Coding.toCodeType(): CodeType {
  return CodeType(code)
}

<<<<<<< HEAD
internal fun Type.hasValue(): Boolean = !getValueString(this).isNullOrBlank()

internal val Type.cqfCalculatedValueExpression
  get() = this.getExtensionByUrl(EXTENSION_CQF_CALCULATED_VALUE_URL)?.value as? Expression

internal const val EXTENSION_CQF_CALCULATED_VALUE_URL: String =
  "http://hl7.org/fhir/StructureDefinition/cqf-calculatedValue"
=======
/**
 * Converts Quantity to Coding type. The resulting Coding properties are equivalent of Coding.system
 * = Quantity.system Coding.code = Quantity.code Coding.display = Quantity.unit
 */
internal fun Quantity.toCoding(): Coding {
  return Coding(this.system, this.code, this.unit)
}

fun Type.valueOrCalculateValue(): Type {
  return if (this.hasExtension()) {
    this.extension
      .firstOrNull { it.url == EXTENSION_CQF_CALCULATED_VALUE_URL }
      ?.let { extension ->
        val expression = (extension.value as Expression).expression
        evaluateToBase(this, expression).singleOrNull()?.let { it as Type }
      }
      ?: this
  } else {
    this
  }
}
>>>>>>> e06416c2
<|MERGE_RESOLUTION|>--- conflicted
+++ resolved
@@ -123,15 +123,6 @@
   return CodeType(code)
 }
 
-<<<<<<< HEAD
-internal fun Type.hasValue(): Boolean = !getValueString(this).isNullOrBlank()
-
-internal val Type.cqfCalculatedValueExpression
-  get() = this.getExtensionByUrl(EXTENSION_CQF_CALCULATED_VALUE_URL)?.value as? Expression
-
-internal const val EXTENSION_CQF_CALCULATED_VALUE_URL: String =
-  "http://hl7.org/fhir/StructureDefinition/cqf-calculatedValue"
-=======
 /**
  * Converts Quantity to Coding type. The resulting Coding properties are equivalent of Coding.system
  * = Quantity.system Coding.code = Quantity.code Coding.display = Quantity.unit
@@ -140,17 +131,10 @@
   return Coding(this.system, this.code, this.unit)
 }
 
-fun Type.valueOrCalculateValue(): Type {
-  return if (this.hasExtension()) {
-    this.extension
-      .firstOrNull { it.url == EXTENSION_CQF_CALCULATED_VALUE_URL }
-      ?.let { extension ->
-        val expression = (extension.value as Expression).expression
-        evaluateToBase(this, expression).singleOrNull()?.let { it as Type }
-      }
-      ?: this
-  } else {
-    this
-  }
-}
->>>>>>> e06416c2
+internal fun Type.hasValue(): Boolean = !getValueString(this).isNullOrBlank()
+
+internal val Type.cqfCalculatedValueExpression
+  get() = this.getExtensionByUrl(EXTENSION_CQF_CALCULATED_VALUE_URL)?.value as? Expression
+
+internal const val EXTENSION_CQF_CALCULATED_VALUE_URL: String =
+  "http://hl7.org/fhir/StructureDefinition/cqf-calculatedValue"