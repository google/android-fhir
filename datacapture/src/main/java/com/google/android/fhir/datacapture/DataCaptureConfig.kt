/*
 * Copyright 2021 Google LLC
 *
 * Licensed under the Apache License, Version 2.0 (the "License");
 * you may not use this file except in compliance with the License.
 * You may obtain a copy of the License at
 *
 *       http://www.apache.org/licenses/LICENSE-2.0
 *
 * Unless required by applicable law or agreed to in writing, software
 * distributed under the License is distributed on an "AS IS" BASIS,
 * WITHOUT WARRANTIES OR CONDITIONS OF ANY KIND, either express or implied.
 * See the License for the specific language governing permissions and
 * limitations under the License.
 */

package com.google.android.fhir.datacapture

import android.app.Application
import android.graphics.Bitmap
import org.hl7.fhir.r4.context.SimpleWorkerContext
import org.hl7.fhir.r4.model.Binary
import org.hl7.fhir.r4.model.Coding
import org.hl7.fhir.r4.model.StructureMap
import org.hl7.fhir.utilities.npm.NpmPackage

/**
 * The App developers may provide the [DataCaptureConfig] for the DataCapture library by
 * implementing [Provider] interface in the [Application] class. The library would load and cache
 * the configuration by calling [Provider.getDataCaptureConfig].
 *
 * NOTE: App developers should make sure that [Provider.getDataCaptureConfig] provides a constant
 * [DataCaptureConfig] throughout the lifecycle of the application.
 */
data class DataCaptureConfig(
  /**
   * An [ExternalAnswerValueSetResolver] may be set to provide answer options dynamically for
   * `choice` and `open-choice` type questions.
   */
  var valueSetResolverExternal: ExternalAnswerValueSetResolver? = null,

  /**
   * A [NpmPackage] may be set by the client for Structure-Map based Resource Extraction.
   *
   * The loading and extraction of a [NpmPackage] may take multiple seconds, so the client app
   * should try to include the smallest [NpmPackage] possible that contains only the resources
   * needed by [StructureMap]s used by the client app.
   */
  var npmPackage: NpmPackage? = null
) {

  internal val simpleWorkerContext: SimpleWorkerContext by lazy {
    if (npmPackage == null) SimpleWorkerContext() else SimpleWorkerContext.fromPackage(npmPackage)
  }

<<<<<<< HEAD
  var attachmentResolver: AttachmentResolver? = null
=======
  /**
   * A class that can provide the [DataCaptureConfig] for the Structured Data Capture Library. To do
   * this, implement the {@link DataCaptureConfig.Provider} interface on your [Application] class.
   * You should provide the same configuration throughout the lifecycle of your application. The
   * library may cache the configuration and different configurations will be ignored.
   */
  interface Provider {
    fun getDataCaptureConfig(): DataCaptureConfig
  }
>>>>>>> 6cfadbcd
}

/**
 * Resolves external answer value sets not defined in the questionnaire's `contained` element. This
 * allows the library to render answer options to `choice` and `open-choice` type questions more
 * dynamically.
 *
 * NOTE: The result of the resolution may be cached to improve performance. In other words, the
 * resolver may be called only once after which the same answer value set may be used multiple times
 * in the UI to populate answer options.
 */
interface ExternalAnswerValueSetResolver {
  suspend fun resolve(uri: String): List<Coding>
}

interface AttachmentResolver {

  suspend fun resolveBinaryResource(uri: String): Binary?

  suspend fun resolveImageUrl(uri: String): Bitmap?
}<|MERGE_RESOLUTION|>--- conflicted
+++ resolved
@@ -18,6 +18,7 @@
 
 import android.app.Application
 import android.graphics.Bitmap
+import com.google.android.fhir.datacapture.DataCaptureConfig.Provider
 import org.hl7.fhir.r4.context.SimpleWorkerContext
 import org.hl7.fhir.r4.model.Binary
 import org.hl7.fhir.r4.model.Coding
@@ -53,9 +54,8 @@
     if (npmPackage == null) SimpleWorkerContext() else SimpleWorkerContext.fromPackage(npmPackage)
   }
 
-<<<<<<< HEAD
   var attachmentResolver: AttachmentResolver? = null
-=======
+
   /**
    * A class that can provide the [DataCaptureConfig] for the Structured Data Capture Library. To do
    * this, implement the {@link DataCaptureConfig.Provider} interface on your [Application] class.
@@ -65,7 +65,6 @@
   interface Provider {
     fun getDataCaptureConfig(): DataCaptureConfig
   }
->>>>>>> 6cfadbcd
 }
 
 /**
