--- conflicted
+++ resolved
@@ -51,17 +51,16 @@
   var npmPackage: NpmPackage? = null,
 
   /**
-<<<<<<< HEAD
+   * A [XFhirQueryResolver] may be set by the client to resolve x-fhir-query for the library. See
+   * https://build.fhir.org/ig/HL7/sdc/expressions.html#fhirquery for more details.
+   */
+  var xFhirQueryResolver: XFhirQueryResolver? = null,
+
+  /**
    * Used to resolve/process [org.hl7.fhir.r4.model.Attachment] to it's binary equivalent. The
    * attachment's can either have the data or a URL
    */
   var attachmentResolver: AttachmentResolver? = null
-=======
-   * A [XFhirQueryResolver] may be set by the client to resolve x-fhir-query for the library. See
-   * https://build.fhir.org/ig/HL7/sdc/expressions.html#fhirquery for more details.
-   */
-  var xFhirQueryResolver: XFhirQueryResolver? = null,
->>>>>>> da528d40
 ) {
 
   internal val simpleWorkerContext: SimpleWorkerContext by lazy {
@@ -92,13 +91,6 @@
   suspend fun resolve(uri: String): List<Coding>
 }
 
-<<<<<<< HEAD
-interface AttachmentResolver {
-
-  suspend fun resolveBinaryResource(uri: String): Binary?
-
-  suspend fun resolveImageUrl(uri: String): Bitmap?
-=======
 /**
  * Resolves resources based on the provided xFhir query. This allows the library to resolve
  * x-fhir-query answer expressions.
@@ -108,5 +100,11 @@
  */
 fun interface XFhirQueryResolver {
   suspend fun resolve(xFhirQuery: String): List<Resource>
->>>>>>> da528d40
+}
+
+interface AttachmentResolver {
+
+  suspend fun resolveBinaryResource(uri: String): Binary?
+
+  suspend fun resolveImageUrl(uri: String): Bitmap?
 }