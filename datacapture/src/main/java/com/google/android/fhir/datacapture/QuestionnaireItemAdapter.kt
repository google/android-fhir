/*
 * Copyright 2020 Google LLC
 *
 * Licensed under the Apache License, Version 2.0 (the "License");
 * you may not use this file except in compliance with the License.
 * You may obtain a copy of the License at
 *
 *       http://www.apache.org/licenses/LICENSE-2.0
 *
 * Unless required by applicable law or agreed to in writing, software
 * distributed under the License is distributed on an "AS IS" BASIS,
 * WITHOUT WARRANTIES OR CONDITIONS OF ANY KIND, either express or implied.
 * See the License for the specific language governing permissions and
 * limitations under the License.
 */

package com.google.android.fhir.datacapture

import android.view.ViewGroup
import androidx.recyclerview.widget.DiffUtil
import androidx.recyclerview.widget.ListAdapter
import com.google.android.fhir.datacapture.views.QuestionnaireItemAutoCompleteViewHolderFactory
import com.google.android.fhir.datacapture.views.QuestionnaireItemCheckBoxGroupViewHolderFactory
import com.google.android.fhir.datacapture.views.QuestionnaireItemCheckBoxViewHolderFactory
import com.google.android.fhir.datacapture.views.QuestionnaireItemDatePickerViewHolderFactory
import com.google.android.fhir.datacapture.views.QuestionnaireItemDateTimePickerViewHolderFactory
import com.google.android.fhir.datacapture.views.QuestionnaireItemDisplayViewHolderFactory
import com.google.android.fhir.datacapture.views.QuestionnaireItemDropDownViewHolderFactory
import com.google.android.fhir.datacapture.views.QuestionnaireItemEditTextDecimalViewHolderFactory
import com.google.android.fhir.datacapture.views.QuestionnaireItemEditTextIntegerViewHolderFactory
import com.google.android.fhir.datacapture.views.QuestionnaireItemEditTextMultiLineViewHolderFactory
import com.google.android.fhir.datacapture.views.QuestionnaireItemEditTextQuantityViewHolderFactory
import com.google.android.fhir.datacapture.views.QuestionnaireItemEditTextSingleLineViewHolderFactory
import com.google.android.fhir.datacapture.views.QuestionnaireItemGroupViewHolderFactory
import com.google.android.fhir.datacapture.views.QuestionnaireItemMultiSelectViewHolderFactory
import com.google.android.fhir.datacapture.views.QuestionnaireItemRadioGroupViewHolderFactory
import com.google.android.fhir.datacapture.views.QuestionnaireItemViewHolder
import com.google.android.fhir.datacapture.views.QuestionnaireItemViewItem
import org.hl7.fhir.r4.model.Questionnaire.QuestionnaireItemType

internal class QuestionnaireItemAdapter(
  private val questionnaireItemViewHolderMatchers:
    List<QuestionnaireFragment.QuestionnaireItemViewHolderFactoryMatcher> =
    emptyList()
) : ListAdapter<QuestionnaireItemViewItem, QuestionnaireItemViewHolder>(DiffCallback) {
  /**
   * @param viewType the integer value of the [QuestionnaireItemViewHolderType] used to render the
   * [QuestionnaireItemViewItem].
   */
  override fun onCreateViewHolder(parent: ViewGroup, viewType: Int): QuestionnaireItemViewHolder {
    val numOfCanonicalWidgets = QuestionnaireItemViewHolderType.values().size
    check(viewType < numOfCanonicalWidgets + questionnaireItemViewHolderMatchers.size) {
      "Invalid widget type specified. Widget Int type cannot exceed the total number of supported custom and canonical widgets"
    }

    // Map custom widget viewTypes to their corresponding widget factories
    if (viewType >= numOfCanonicalWidgets)
      return questionnaireItemViewHolderMatchers[viewType - numOfCanonicalWidgets].factory.create(
        parent
      )

    val viewHolderFactory =
      when (QuestionnaireItemViewHolderType.fromInt(viewType)) {
        QuestionnaireItemViewHolderType.GROUP -> QuestionnaireItemGroupViewHolderFactory
        QuestionnaireItemViewHolderType.CHECK_BOX -> QuestionnaireItemCheckBoxViewHolderFactory
        QuestionnaireItemViewHolderType.DATE_PICKER -> QuestionnaireItemDatePickerViewHolderFactory
        QuestionnaireItemViewHolderType.DATE_TIME_PICKER ->
          QuestionnaireItemDateTimePickerViewHolderFactory
        QuestionnaireItemViewHolderType.EDIT_TEXT_SINGLE_LINE ->
          QuestionnaireItemEditTextSingleLineViewHolderFactory
        QuestionnaireItemViewHolderType.EDIT_TEXT_MULTI_LINE ->
          QuestionnaireItemEditTextMultiLineViewHolderFactory
        QuestionnaireItemViewHolderType.EDIT_TEXT_INTEGER ->
          QuestionnaireItemEditTextIntegerViewHolderFactory
        QuestionnaireItemViewHolderType.EDIT_TEXT_DECIMAL ->
          QuestionnaireItemEditTextDecimalViewHolderFactory
        QuestionnaireItemViewHolderType.RADIO_GROUP -> QuestionnaireItemRadioGroupViewHolderFactory
        QuestionnaireItemViewHolderType.DROP_DOWN -> QuestionnaireItemDropDownViewHolderFactory
        QuestionnaireItemViewHolderType.DISPLAY -> QuestionnaireItemDisplayViewHolderFactory
        QuestionnaireItemViewHolderType.QUANTITY ->
          QuestionnaireItemEditTextQuantityViewHolderFactory
        QuestionnaireItemViewHolderType.CHECK_BOX_GROUP ->
          QuestionnaireItemCheckBoxGroupViewHolderFactory
        QuestionnaireItemViewHolderType.AUTO_COMPLETE ->
          QuestionnaireItemAutoCompleteViewHolderFactory
        QuestionnaireItemViewHolderType.MULTI_SELECT ->
          QuestionnaireItemMultiSelectViewHolderFactory
      }
    return viewHolderFactory.create(parent)
  }

  override fun onBindViewHolder(holder: QuestionnaireItemViewHolder, position: Int) {
    holder.bind(getItem(position))
  }

  /**
   * Returns the integer value of the [QuestionnaireItemViewHolderType] that will be used to render
   * the [QuestionnaireItemViewItem]. This is determined by a combination of the data type of the
   * question and any additional Questionnaire Item UI Control Codes
   * (http://hl7.org/fhir/R4/valueset-questionnaire-item-control.html) used in the itemControl
   * extension (http://hl7.org/fhir/R4/extension-questionnaire-itemcontrol.html).
   */
  override fun getItemViewType(position: Int): Int {
    return getItemViewTypeMapping(getItem(position))
  }

  internal fun getItemViewTypeMapping(questionnaireItemViewItem: QuestionnaireItemViewItem): Int {
    val questionnaireItem = questionnaireItemViewItem.questionnaireItem
    // For custom widgets, generate an int value that's greater than any int assigned to the
    // canonical FHIR widgets
    questionnaireItemViewHolderMatchers.forEachIndexed { index, matcher ->
      if (matcher.matches(questionnaireItem)) {
        return index + QuestionnaireItemViewHolderType.values().size
      }
    }

    return when (val type = questionnaireItem.type) {
      QuestionnaireItemType.GROUP -> QuestionnaireItemViewHolderType.GROUP
      QuestionnaireItemType.BOOLEAN -> QuestionnaireItemViewHolderType.CHECK_BOX
      QuestionnaireItemType.DATE -> QuestionnaireItemViewHolderType.DATE_PICKER
      QuestionnaireItemType.DATETIME -> QuestionnaireItemViewHolderType.DATE_TIME_PICKER
      QuestionnaireItemType.STRING -> QuestionnaireItemViewHolderType.EDIT_TEXT_SINGLE_LINE
      QuestionnaireItemType.TEXT -> QuestionnaireItemViewHolderType.EDIT_TEXT_MULTI_LINE
      QuestionnaireItemType.INTEGER -> QuestionnaireItemViewHolderType.EDIT_TEXT_INTEGER
      QuestionnaireItemType.DECIMAL -> QuestionnaireItemViewHolderType.EDIT_TEXT_DECIMAL
<<<<<<< HEAD
      QuestionnaireItemType.CHOICE -> getChoiceViewHolderType(questionnaireItemViewItem)
=======
      QuestionnaireItemType.CHOICE -> getChoiceViewHolderType(questionnaireItem).viewHolderType
>>>>>>> 43c23274
      QuestionnaireItemType.DISPLAY -> QuestionnaireItemViewHolderType.DISPLAY
      QuestionnaireItemType.QUANTITY -> QuestionnaireItemViewHolderType.QUANTITY
      else -> throw NotImplementedError("Question type $type not supported.")
    }.value
  }

  private fun getChoiceViewHolderType(
<<<<<<< HEAD
    questionnaireItemViewItem: QuestionnaireItemViewItem
  ): QuestionnaireItemViewHolderType {
    val questionnaireItem = questionnaireItemViewItem.questionnaireItem
    if (questionnaireItem.itemControl == ITEM_CONTROL_AUTO_COMPLETE) {
      return QuestionnaireItemViewHolderType.AUTO_COMPLETE
    } else if (questionnaireItem.itemControl == ITEM_CONTROL_CHECK_BOX || questionnaireItem.repeats
    ) {
      return QuestionnaireItemViewHolderType.CHECK_BOX_GROUP
    } else if (questionnaireItem.itemControl == ITEM_CONTROL_DROP_DOWN) {
      return QuestionnaireItemViewHolderType.DROP_DOWN
    } else if (questionnaireItem.itemControl == ITEM_CONTROL_RADIO_BUTTON) {
      return QuestionnaireItemViewHolderType.RADIO_GROUP
    } else if (questionnaireItemViewItem.answerOption.size >=
        MINIMUM_NUMBER_OF_ANSWER_OPTIONS_FOR_DROP_DOWN
    ) {
      return QuestionnaireItemViewHolderType.DROP_DOWN
    } else {
      return QuestionnaireItemViewHolderType.RADIO_GROUP
    }
=======
    questionnaireItem: Questionnaire.QuestionnaireItemComponent
  ): ItemControlTypes {
    return questionnaireItem.itemControl
      ?: when {
        questionnaireItem.repeats -> ItemControlTypes.CHECK_BOX
        questionnaireItem.answerOption.size >= MINIMUM_NUMBER_OF_ANSWER_OPTIONS_FOR_DROP_DOWN ->
          ItemControlTypes.DROP_DOWN
        else -> ItemControlTypes.RADIO_BUTTON
      }
>>>>>>> 43c23274
  }

  internal companion object {
    // Choice questions are rendered as radio group if number of options less than this constant
    const val MINIMUM_NUMBER_OF_ANSWER_OPTIONS_FOR_DROP_DOWN = 4
  }
}

internal object DiffCallback : DiffUtil.ItemCallback<QuestionnaireItemViewItem>() {
  override fun areItemsTheSame(
    oldItem: QuestionnaireItemViewItem,
    newItem: QuestionnaireItemViewItem
  ) = oldItem.questionnaireItem.linkId == newItem.questionnaireItem.linkId

  override fun areContentsTheSame(
    oldItem: QuestionnaireItemViewItem,
    newItem: QuestionnaireItemViewItem
  ) =
    oldItem.questionnaireItem.equalsDeep(newItem.questionnaireItem) &&
      oldItem.questionnaireResponseItem.equalsDeep(newItem.questionnaireResponseItem)
}<|MERGE_RESOLUTION|>--- conflicted
+++ resolved
@@ -123,50 +123,25 @@
       QuestionnaireItemType.TEXT -> QuestionnaireItemViewHolderType.EDIT_TEXT_MULTI_LINE
       QuestionnaireItemType.INTEGER -> QuestionnaireItemViewHolderType.EDIT_TEXT_INTEGER
       QuestionnaireItemType.DECIMAL -> QuestionnaireItemViewHolderType.EDIT_TEXT_DECIMAL
-<<<<<<< HEAD
-      QuestionnaireItemType.CHOICE -> getChoiceViewHolderType(questionnaireItemViewItem)
-=======
-      QuestionnaireItemType.CHOICE -> getChoiceViewHolderType(questionnaireItem).viewHolderType
->>>>>>> 43c23274
+      QuestionnaireItemType.CHOICE -> getChoiceViewHolderType(questionnaireItemViewItem).viewHolderType
       QuestionnaireItemType.DISPLAY -> QuestionnaireItemViewHolderType.DISPLAY
       QuestionnaireItemType.QUANTITY -> QuestionnaireItemViewHolderType.QUANTITY
       else -> throw NotImplementedError("Question type $type not supported.")
     }.value
   }
 
-  private fun getChoiceViewHolderType(
-<<<<<<< HEAD
+ private fun getChoiceViewHolderType(
     questionnaireItemViewItem: QuestionnaireItemViewItem
-  ): QuestionnaireItemViewHolderType {
+  ): ItemControlTypes {
     val questionnaireItem = questionnaireItemViewItem.questionnaireItem
-    if (questionnaireItem.itemControl == ITEM_CONTROL_AUTO_COMPLETE) {
-      return QuestionnaireItemViewHolderType.AUTO_COMPLETE
-    } else if (questionnaireItem.itemControl == ITEM_CONTROL_CHECK_BOX || questionnaireItem.repeats
-    ) {
-      return QuestionnaireItemViewHolderType.CHECK_BOX_GROUP
-    } else if (questionnaireItem.itemControl == ITEM_CONTROL_DROP_DOWN) {
-      return QuestionnaireItemViewHolderType.DROP_DOWN
-    } else if (questionnaireItem.itemControl == ITEM_CONTROL_RADIO_BUTTON) {
-      return QuestionnaireItemViewHolderType.RADIO_GROUP
-    } else if (questionnaireItemViewItem.answerOption.size >=
-        MINIMUM_NUMBER_OF_ANSWER_OPTIONS_FOR_DROP_DOWN
-    ) {
-      return QuestionnaireItemViewHolderType.DROP_DOWN
-    } else {
-      return QuestionnaireItemViewHolderType.RADIO_GROUP
+      return questionnaireItem.itemControl
+        ?: when {
+          questionnaireItem.repeats -> ItemControlTypes.CHECK_BOX
+          questionnaireItemViewItem.answerOption.size >= MINIMUM_NUMBER_OF_ANSWER_OPTIONS_FOR_DROP_DOWN ->
+            ItemControlTypes.DROP_DOWN
+          else -> ItemControlTypes.RADIO_BUTTON
+        }
     }
-=======
-    questionnaireItem: Questionnaire.QuestionnaireItemComponent
-  ): ItemControlTypes {
-    return questionnaireItem.itemControl
-      ?: when {
-        questionnaireItem.repeats -> ItemControlTypes.CHECK_BOX
-        questionnaireItem.answerOption.size >= MINIMUM_NUMBER_OF_ANSWER_OPTIONS_FOR_DROP_DOWN ->
-          ItemControlTypes.DROP_DOWN
-        else -> ItemControlTypes.RADIO_BUTTON
-      }
->>>>>>> 43c23274
-  }
 
   internal companion object {
     // Choice questions are rendered as radio group if number of options less than this constant
