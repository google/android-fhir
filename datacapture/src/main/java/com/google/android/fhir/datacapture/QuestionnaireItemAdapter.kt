--- conflicted
+++ resolved
@@ -47,12 +47,7 @@
    * [QuestionnaireItemViewItem].
    */
   override fun onCreateViewHolder(parent: ViewGroup, viewType: Int): QuestionnaireItemViewHolder {
-<<<<<<< HEAD
-    // map custom widget viewTypes to their corresponding widget factories
-=======
-
     // Map custom widget viewTypes to their corresponding widget factories
->>>>>>> 7e728794
     val numOfCanonicalWidgets = QuestionnaireItemViewHolderType.values().size
     if (viewType >= numOfCanonicalWidgets)
       return questionnaireItemViewHolderMatchers[viewType - numOfCanonicalWidgets].factory.create(
@@ -103,12 +98,7 @@
   internal fun getItemViewTypeMapping(
     questionnaireItem: Questionnaire.QuestionnaireItemComponent
   ): Int {
-<<<<<<< HEAD
-    // for custom widgets, generate an int value that's greater than any int assigned to the
-=======
-
     // For custom widgets, generate an int value that's greater than any int assigned to the
->>>>>>> 7e728794
     // canonical FHIR widgets
       for (i in questionnaireItemViewHolderMatchers.indices) {
         if (questionnaireItemViewHolderMatchers[i].matches(questionnaireItem)) {
