/*
 * Copyright 2020 Google LLC
 *
 * Licensed under the Apache License, Version 2.0 (the "License");
 * you may not use this file except in compliance with the License.
 * You may obtain a copy of the License at
 *
 *       http://www.apache.org/licenses/LICENSE-2.0
 *
 * Unless required by applicable law or agreed to in writing, software
 * distributed under the License is distributed on an "AS IS" BASIS,
 * WITHOUT WARRANTIES OR CONDITIONS OF ANY KIND, either express or implied.
 * See the License for the specific language governing permissions and
 * limitations under the License.
 */

package com.google.android.fhir.datacapture

import androidx.lifecycle.SavedStateHandle
import androidx.lifecycle.ViewModel
import androidx.lifecycle.viewModelScope
import ca.uhn.fhir.context.FhirContext
import com.google.android.fhir.datacapture.enablement.EnablementEvaluator
import com.google.android.fhir.datacapture.enablement.QuestionnaireItemWithResponse
import com.google.android.fhir.datacapture.views.QuestionnaireItemViewItem
import kotlinx.coroutines.flow.Flow
import kotlinx.coroutines.flow.MutableStateFlow
import kotlinx.coroutines.flow.SharingStarted
import kotlinx.coroutines.flow.combine
import kotlinx.coroutines.flow.stateIn
import org.hl7.fhir.r4.model.CodeableConcept
import org.hl7.fhir.r4.model.Questionnaire
import org.hl7.fhir.r4.model.QuestionnaireResponse

internal class QuestionnaireViewModel(state: SavedStateHandle) : ViewModel() {
  /** The current questionnaire as questions are being answered. */
  internal val questionnaire: Questionnaire

  init {
    val questionnaireJson: String = state[QuestionnaireFragment.BUNDLE_KEY_QUESTIONNAIRE]!!
    questionnaire =
      FhirContext.forR4().newJsonParser().parseResource(questionnaireJson) as Questionnaire
  }

  /** The current questionnaire response as questions are being answered. */
  private val questionnaireResponse: QuestionnaireResponse
  init {
    val questionnaireJsonResponseString: String? =
      state[QuestionnaireFragment.BUNDLE_KEY_QUESTIONNAIRE_RESPONSE]
    if (questionnaireJsonResponseString != null) {
      questionnaireResponse =
        FhirContext.forR4().newJsonParser().parseResource(questionnaireJsonResponseString) as
          QuestionnaireResponse
      validateQuestionnaireResponseItems(questionnaire.item, questionnaireResponse.item)
    } else {
      questionnaireResponse =
        QuestionnaireResponse().apply {
          questionnaire = this@QuestionnaireViewModel.questionnaire.id
        }
      // Retain the hierarchy and order of items within the questionnaire as specified in the
      // standard. See https://www.hl7.org/fhir/questionnaireresponse.html#notes.
      questionnaire.item.forEach {
        questionnaireResponse.addItem(it.createQuestionnaireResponseItem())
      }
    }
  }

  /** Map from link IDs to questionnaire response items. */
  private val linkIdToQuestionnaireResponseItemMap =
    createLinkIdToQuestionnaireResponseItemMap(questionnaireResponse.item)

  /** Map from link IDs to questionnaire items. */
  private val linkIdToQuestionnaireItemMap = createLinkIdToQuestionnaireItemMap(questionnaire.item)

  /** Tracks modifications in order to update the UI. */
  private val modificationCount = MutableStateFlow(0)

  /**
   * Callback function to update the UI which takes the linkId of the question whose answer(s) has
   * been changed.
   */
  private val questionnaireResponseItemChangedCallback: (String) -> Unit = { linkId ->
    linkIdToQuestionnaireItemMap[linkId]?.let { questionnaireItem ->
      if (questionnaireItem.hasNestedItemsWithinAnswers) {
        linkIdToQuestionnaireResponseItemMap[linkId]?.let { questionnaireResponseItem ->
          questionnaireResponseItem.addNestedItemsToAnswer(questionnaireItem)
          questionnaireResponseItem.answer.singleOrNull()?.item?.forEach {
            nestedQuestionnaireResponseItem ->
            linkIdToQuestionnaireResponseItemMap[nestedQuestionnaireResponseItem.linkId] =
              nestedQuestionnaireResponseItem
          }
        }
      }
    }
    modificationCount.value += 1
  }

  private val pageFlow = MutableStateFlow(questionnaire.getInitialPagination())

  internal fun goToPreviousPage() {
    pageFlow.value = pageFlow.value!!.previousPage()
  }

  internal fun goToNextPage() {
    pageFlow.value = pageFlow.value!!.nextPage()
  }

  /** [QuestionnaireState] to be displayed in the UI. */
  internal val questionnaireStateFlow: Flow<QuestionnaireState> =
    modificationCount
      .combine(pageFlow) { _, pagination ->
        getQuestionnaireState(
          questionnaireItemList = questionnaire.item,
          questionnaireResponseItemList = questionnaireResponse.item,
          pagination = pagination,
        )
      }
      .stateIn(
        viewModelScope,
        SharingStarted.Lazily,
        initialValue =
          getQuestionnaireState(
            questionnaireItemList = questionnaire.item,
            questionnaireResponseItemList = questionnaireResponse.item,
            pagination = questionnaire.getInitialPagination(),
          )
      )

  /**
   * Returns current[QuestionnaireResponse] captured by the UI which includes answers of enabled
   * questions.
   *
   * Set of answers will not be always same, the questions previously populated with answers can be
   * re-enabled or disabled.
   */
  fun getQuestionnaireResponse(): QuestionnaireResponse {
    return questionnaireResponse.copy().apply {
      item = getEnabledResponseItems(this@QuestionnaireViewModel.questionnaire.item, item)
    }
  }

  private fun createLinkIdToQuestionnaireResponseItemMap(
    questionnaireResponseItemList: List<QuestionnaireResponse.QuestionnaireResponseItemComponent>
  ): MutableMap<String, QuestionnaireResponse.QuestionnaireResponseItemComponent> {
    val linkIdToQuestionnaireResponseItemMap =
      questionnaireResponseItemList.map { it.linkId to it }.toMap().toMutableMap()
    for (item in questionnaireResponseItemList) {
      linkIdToQuestionnaireResponseItemMap.putAll(
        createLinkIdToQuestionnaireResponseItemMap(item.item)
      )
      item.answer.forEach {
        linkIdToQuestionnaireResponseItemMap.putAll(
          createLinkIdToQuestionnaireResponseItemMap(it.item)
        )
      }
    }
    return linkIdToQuestionnaireResponseItemMap
  }

  private fun createLinkIdToQuestionnaireItemMap(
    questionnaireItemList: List<Questionnaire.QuestionnaireItemComponent>
  ): Map<String, Questionnaire.QuestionnaireItemComponent> {
    val linkIdToQuestionnaireItemMap =
      questionnaireItemList.map { it.linkId to it }.toMap().toMutableMap()
    for (item in questionnaireItemList) {
      linkIdToQuestionnaireItemMap.putAll(createLinkIdToQuestionnaireItemMap(item.item))
    }
    return linkIdToQuestionnaireItemMap
  }

  /**
   * Traverses through the list of questionnaire items, the list of questionnaire response items and
   * the list of items in the questionnaire response answer list and populates
   * [questionnaireStateFlow] with matching pairs of questionnaire item and questionnaire response
   * item.
   *
   * The traverse is carried out in the two lists in tandem. The two lists should be structurally
   * identical.
   */
  private fun getQuestionnaireState(
    questionnaireItemList: List<Questionnaire.QuestionnaireItemComponent>,
    questionnaireResponseItemList: List<QuestionnaireResponse.QuestionnaireResponseItemComponent>,
    pagination: QuestionnairePagination?,
  ): QuestionnaireState {
    // TODO(kmost): validate pages before switching between next/prev pages
    val items: List<QuestionnaireItemViewItem> =
      questionnaireItemList
        .asSequence()
        .withIndex()
        .zip(questionnaireResponseItemList.asSequence())
        .flatMap { (questionnaireItemAndIndex, questionnaireResponseItem) ->
          val (index, questionnaireItem) = questionnaireItemAndIndex

          // if the questionnaire is paginated and we're currently working through the paginated
          // groups, make sure that only the current page gets set
          if (pagination != null && pagination.currentPageIndex != index) {
            return@flatMap emptyList()
          }

          val enabled =
            EnablementEvaluator.evaluate(questionnaireItem) { linkId ->
              QuestionnaireItemWithResponse(
                questionnaireItem = (linkIdToQuestionnaireItemMap[linkId]
                    ?: return@evaluate QuestionnaireItemWithResponse(null, null)),
                questionnaireResponseItem = (linkIdToQuestionnaireResponseItemMap[linkId]
                    ?: return@evaluate QuestionnaireItemWithResponse(null, null))
              )
            }

<<<<<<< HEAD
          // Disabled questionnaire items (and response items) are not displayed
          if (!enabled) {
=======
          if (!enabled || questionnaireItem.isHidden) {
>>>>>>> 6c866af4
            return@flatMap emptyList()
          }

          listOf(
            QuestionnaireItemViewItem(questionnaireItem, questionnaireResponseItem) {
              questionnaireResponseItemChangedCallback(questionnaireItem.linkId)
            }
          ) +
            getQuestionnaireState(
                questionnaireItemList = questionnaireItem.item,
                questionnaireResponseItemList =
                  if (questionnaireResponseItem.answer.isEmpty()) {
                    questionnaireResponseItem.item
                  } else {
                    questionnaireResponseItem.answer.first().item
                  },
                // we're now dealing with nested items, so pagination is no longer a concern
                pagination = null,
              )
              .items
        }
        .toList()
    return QuestionnaireState(items = items, pagination = pagination)
  }

  private fun getEnabledResponseItems(
    questionnaireItemList: List<Questionnaire.QuestionnaireItemComponent>,
    questionnaireResponseItemList: List<QuestionnaireResponse.QuestionnaireResponseItemComponent>,
  ): List<QuestionnaireResponse.QuestionnaireResponseItemComponent> {
    return questionnaireItemList
      .asSequence()
      .zip(questionnaireResponseItemList.asSequence())
      .filter { (questionnaireItem, questionnaireResponseItem) ->
        EnablementEvaluator.evaluate(questionnaireItem) { linkId ->
          val questionnaireItem = linkIdToQuestionnaireItemMap[linkId]
          val questionnaireResponseItem = linkIdToQuestionnaireResponseItemMap[linkId]
          if (questionnaireItem == null || questionnaireResponseItem == null) {
            return@evaluate QuestionnaireItemWithResponse(null, null)
          }
          QuestionnaireItemWithResponse(
            questionnaireItem = questionnaireItem,
            questionnaireResponseItem = questionnaireResponseItem
          )
        }
      }
      .map { (questionnaireItem, questionnaireResponseItem) ->
        // Nested group items
        questionnaireResponseItem.item =
          getEnabledResponseItems(questionnaireItem.item, questionnaireResponseItem.item)
        // Nested question items
        questionnaireResponseItem.answer.forEach {
          it.item = getEnabledResponseItems(questionnaireItem.item, it.item)
        }
        questionnaireResponseItem
      }
      .toList()
  }
}

/**
 * Traverse (DFS) through the list of questionnaire items and the list of questionnaire response
 * items and check if the linkId of the matching pairs of questionnaire item and questionnaire
 * response item are equal. The traverse is carried out in the two lists in tandem. The two lists
 * should be structurally identical.
 */
private fun validateQuestionnaireResponseItems(
  questionnaireItemList: List<Questionnaire.QuestionnaireItemComponent>,
  questionnaireResponseItemList: List<QuestionnaireResponse.QuestionnaireResponseItemComponent>
) {
  val questionnaireItemListIterator = questionnaireItemList.iterator()
  val questionnaireResponseItemListIterator = questionnaireResponseItemList.iterator()
  while (questionnaireItemListIterator.hasNext() &&
    questionnaireResponseItemListIterator.hasNext()) {
    // TODO: Validate type and item nesting within answers for repeated answers
    // https://github.com/google/android-fhir/issues/286
    val questionnaireItem = questionnaireItemListIterator.next()
    val questionnaireResponseItem = questionnaireResponseItemListIterator.next()
    if (!questionnaireItem.linkId.equals(questionnaireResponseItem.linkId))
      throw IllegalArgumentException(
        "Mismatching linkIds for questionnaire item ${questionnaireItem.linkId} and " +
          "questionnaire response item ${questionnaireResponseItem.linkId}"
      )
    if (questionnaireItem.type.equals(Questionnaire.QuestionnaireItemType.GROUP)) {
      validateQuestionnaireResponseItems(questionnaireItem.item, questionnaireResponseItem.item)
    } else {
      if (questionnaireResponseItem.answer.isNotEmpty())
        validateQuestionnaireResponseItems(
          questionnaireItem.item,
          questionnaireResponseItem.answer.first().item
        )
    }
  }
  if (questionnaireItemListIterator.hasNext() xor questionnaireResponseItemListIterator.hasNext()) {
    if (questionnaireItemListIterator.hasNext()) {
      throw IllegalArgumentException(
        "No matching questionnaire response item for questionnaire item ${questionnaireItemListIterator.next().linkId}"
      )
    } else {
      throw IllegalArgumentException(
        "No matching questionnaire item for questionnaire response item ${questionnaireResponseItemListIterator.next().linkId}"
      )
    }
  }
}

/**
 * Checks if this questionnaire uses pagination via the "page" extension.
 *
 * If any one group has a "page" extension, it is assumed that the whole questionnaire is a
 * well-formed, paginated questionnaire (eg, each top-level group should be its own page).
 *
 * If this questionnaire uses pagination, returns the [QuestionnairePagination] that you would see
 * when first opening this questionnaire. Otherwise, returns `null`.
 */
private fun Questionnaire.getInitialPagination(): QuestionnairePagination? {
  val usesPagination =
    item.any { item ->
      item.extension.any { extension ->
        (extension.value as? CodeableConcept)?.coding?.any { coding -> coding.code == "page" }
          ?: false
      }
    }
  return if (usesPagination) {
    QuestionnairePagination(
      currentPageIndex = 0,
      lastPageIndex = item.size - 1,
    )
  } else {
    null
  }
}

/** Questionnaire state for the Fragment to consume. */
internal data class QuestionnaireState(
  /** The items that should be currently-rendered into the Fragment. */
  val items: List<QuestionnaireItemViewItem>,
  /** The pagination state of the questionnaire. If `null`, the questionnaire is not paginated. */
  val pagination: QuestionnairePagination?,
)

internal data class QuestionnairePagination(
  val currentPageIndex: Int,
  val lastPageIndex: Int,
)

internal val QuestionnairePagination.hasPreviousPage: Boolean
  get() = currentPageIndex > 0
internal val QuestionnairePagination.hasNextPage: Boolean
  get() = currentPageIndex < lastPageIndex

internal fun QuestionnairePagination.previousPage(): QuestionnairePagination {
  check(hasPreviousPage) { "Can't call previousPage() if hasPreviousPage is false ($this)" }
  return copy(currentPageIndex = currentPageIndex - 1)
}

internal fun QuestionnairePagination.nextPage(): QuestionnairePagination {
  check(hasNextPage) { "Can't call nextPage() if hasNextPage is false ($this)" }
  return copy(currentPageIndex = currentPageIndex + 1)
}<|MERGE_RESOLUTION|>--- conflicted
+++ resolved
@@ -207,12 +207,7 @@
               )
             }
 
-<<<<<<< HEAD
-          // Disabled questionnaire items (and response items) are not displayed
-          if (!enabled) {
-=======
           if (!enabled || questionnaireItem.isHidden) {
->>>>>>> 6c866af4
             return@flatMap emptyList()
           }
 
