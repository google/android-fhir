--- conflicted
+++ resolved
@@ -1,5 +1,5 @@
 /*
- * Copyright 2022 Google LLC
+ * Copyright 2021 Google LLC
  *
  * Licensed under the Apache License, Version 2.0 (the "License");
  * you may not use this file except in compliance with the License.
@@ -30,17 +30,14 @@
 import com.google.android.fhir.datacapture.validation.QuestionnaireResponseValidator.checkQuestionnaireResponse
 import com.google.android.fhir.datacapture.views.QuestionnaireItemViewItem
 import com.google.android.fhir.logicalId
-import com.google.android.fhir.search.SearchXFhirQuery
+import com.google.android.fhir.search.search
 import kotlinx.coroutines.flow.Flow
 import kotlinx.coroutines.flow.MutableStateFlow
 import kotlinx.coroutines.flow.SharingStarted
 import kotlinx.coroutines.flow.combine
 import kotlinx.coroutines.flow.stateIn
-<<<<<<< HEAD
+import kotlinx.coroutines.flow.update
 import kotlinx.coroutines.launch
-=======
-import kotlinx.coroutines.flow.update
->>>>>>> b6d5da50
 import org.hl7.fhir.r4.model.CodeableConcept
 import org.hl7.fhir.r4.model.Coding
 import org.hl7.fhir.r4.model.Expression
@@ -262,22 +259,27 @@
     val linkIdToQuestionnaireItemMap =
       questionnaireItemList.map { it.linkId to it }.toMap().toMutableMap()
     for (item in questionnaireItemList) {
-      item.answerExpression?.let { loadAnswerOptions(item, it) }
+      item.answerExpression?.let { loadAnswerExpressionOptions(item, it) }
       linkIdToQuestionnaireItemMap.putAll(
         createLinkIdToQuestionnaireItemMap(item.item)
-      ) // todo pass ref
+      )
     }
     return linkIdToQuestionnaireItemMap
   }
 
-  private fun loadAnswerOptions(
+  private fun loadAnswerExpressionOptions(
     item: Questionnaire.QuestionnaireItemComponent,
     expression: Expression
   ) {
     viewModelScope.launch {
       if (expression.isXFhirQuery)
-        SearchXFhirQuery.search(expression.expression, fhirEngine).let { resources ->
-          item.choiceColumn?.let { choiceColumn ->
+        fhirEngine.search(expression.expression).let { resources ->
+          // TODO implement full functionality of choice column https://github.com/google/android-fhir/issues/1495
+          // https://build.fhir.org/ig/HL7/sdc/StructureDefinition-sdc-questionnaire-choiceColumn.html
+          // Control the information displayed in list. It has two modes:
+          // - With choice/open-choice -> allows selection of display and/or code in answerOption
+          // - With reference -> allows selection of fields from the resource for display and reference
+          item.choiceColumn?.forEach { choiceColumn ->
             resources
               .map { resource ->
                 if (item.type == Questionnaire.QuestionnaireItemType.REFERENCE)
@@ -297,7 +299,7 @@
         }
       else
         throw UnsupportedOperationException(
-          "${expression.language} not supported for answer-expression"
+          "${expression.language} not supported for answer-expression yet"
         )
     }
   }
