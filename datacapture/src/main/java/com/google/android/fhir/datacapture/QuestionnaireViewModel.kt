--- conflicted
+++ resolved
@@ -1,5 +1,5 @@
 /*
- * Copyright 2021 Google LLC
+ * Copyright 2022 Google LLC
  *
  * Licensed under the Apache License, Version 2.0 (the "License");
  * you may not use this file except in compliance with the License.
@@ -26,37 +26,23 @@
 import ca.uhn.fhir.parser.IParser
 import com.google.android.fhir.FhirEngineProvider
 import com.google.android.fhir.datacapture.enablement.EnablementEvaluator
-import com.google.android.fhir.datacapture.enablement.fhirPathEngine
-<<<<<<< HEAD
-=======
 import com.google.android.fhir.datacapture.validation.QuestionnaireResponseItemValidator
->>>>>>> 011c109d
 import com.google.android.fhir.datacapture.validation.QuestionnaireResponseValidator.checkQuestionnaireResponse
 import com.google.android.fhir.datacapture.validation.ValidationResult
 import com.google.android.fhir.datacapture.views.QuestionnaireItemViewItem
-import com.google.android.fhir.logicalId
-<<<<<<< HEAD
 import com.google.android.fhir.search.search
-=======
-import com.google.android.fhir.search.SearchXFhirQuery
->>>>>>> 011c109d
+import java.util.Date
 import kotlinx.coroutines.flow.Flow
 import kotlinx.coroutines.flow.MutableStateFlow
 import kotlinx.coroutines.flow.SharingStarted
 import kotlinx.coroutines.flow.combine
 import kotlinx.coroutines.flow.stateIn
-<<<<<<< HEAD
 import kotlinx.coroutines.flow.update
-=======
->>>>>>> 011c109d
-import kotlinx.coroutines.launch
-import org.hl7.fhir.r4.model.CodeableConcept
-import kotlinx.coroutines.flow.update
+import kotlinx.coroutines.runBlocking
 import org.hl7.fhir.r4.model.Coding
 import org.hl7.fhir.r4.model.Expression
 import org.hl7.fhir.r4.model.Questionnaire
 import org.hl7.fhir.r4.model.QuestionnaireResponse
-import org.hl7.fhir.r4.model.Reference
 import org.hl7.fhir.r4.model.ResourceType
 import org.hl7.fhir.r4.model.ValueSet
 import timber.log.Timber
@@ -65,7 +51,7 @@
   AndroidViewModel(application) {
 
   private val parser: IParser by lazy { FhirContext.forCached(FhirVersionEnum.R4).newJsonParser() }
-  val fhirEngine by lazy { FhirEngineProvider.getInstance(application) }
+  private val fhirEngine by lazy { FhirEngineProvider.getInstance(application) }
 
   /** The current questionnaire as questions are being answered. */
   internal val questionnaire: Questionnaire
@@ -325,78 +311,23 @@
     return options
   }
 
-<<<<<<< HEAD
-  private fun createLinkIdToQuestionnaireResponseItemMap(
-    questionnaireResponseItemList: List<QuestionnaireResponse.QuestionnaireResponseItemComponent>
-  ): MutableMap<String, QuestionnaireResponse.QuestionnaireResponseItemComponent> {
-    val linkIdToQuestionnaireResponseItemMap =
-      questionnaireResponseItemList.map { it.linkId to it }.toMap().toMutableMap()
-    for (item in questionnaireResponseItemList) {
-      linkIdToQuestionnaireResponseItemMap.putAll(
-        createLinkIdToQuestionnaireResponseItemMap(item.item)
-      )
-      item.answer.forEach {
-        linkIdToQuestionnaireResponseItemMap.putAll(
-          createLinkIdToQuestionnaireResponseItemMap(it.item)
-        )
-      }
-    }
-    return linkIdToQuestionnaireResponseItemMap
-  }
-
-  private fun createLinkIdToQuestionnaireItemMap(
-    questionnaireItemList: List<Questionnaire.QuestionnaireItemComponent>
-  ): Map<String, Questionnaire.QuestionnaireItemComponent> {
-    val linkIdToQuestionnaireItemMap =
-      questionnaireItemList.map { it.linkId to it }.toMap().toMutableMap()
-    for (item in questionnaireItemList) {
-      item.answerExpression?.let { loadAnswerExpressionOptions(item, it) }
-      linkIdToQuestionnaireItemMap.putAll(
-        createLinkIdToQuestionnaireItemMap(item.item)
-      )
-    }
-    return linkIdToQuestionnaireItemMap
-  }
-
-  private fun loadAnswerExpressionOptions(
+  private suspend fun loadAnswerExpressionOptions(
     item: Questionnaire.QuestionnaireItemComponent,
     expression: Expression
   ) {
-    viewModelScope.launch {
-      if (expression.isXFhirQuery)
-        fhirEngine.search(expression.expression).let { resources ->
-          // TODO implement full functionality of choice column https://github.com/google/android-fhir/issues/1495
-          // https://build.fhir.org/ig/HL7/sdc/StructureDefinition-sdc-questionnaire-choiceColumn.html
-          // Control the information displayed in list. It has two modes:
-          // - With choice/open-choice -> allows selection of display and/or code in answerOption
-          // - With reference -> allows selection of fields from the resource for display and reference
-          item.choiceColumn?.forEach { choiceColumn ->
-            resources
-              .map { resource ->
-                if (item.type == Questionnaire.QuestionnaireItemType.REFERENCE)
-                  Reference().apply {
-                    reference = "${resource.resourceType.name}/${resource.logicalId}"
-                    display = fhirPathEngine.evaluateToString(resource, choiceColumn.path)
-                  }
-                else fhirPathEngine.evaluate(resource, choiceColumn.path).first()
-              }
-              .map {
-                Questionnaire.QuestionnaireItemAnswerOptionComponent().apply {
-                  this.value = it.castToType(it)
-                }
-              }
-              .also { item.answerOption.addAll(it) }
-          }
-        }
-      else
-        throw UnsupportedOperationException(
-          "${expression.language} not supported for answer-expression yet"
-        )
-    }
-  }
-
-=======
->>>>>>> 011c109d
+    println("Starting scope ${Date()}")
+
+    if (expression.isXFhirQuery)
+      fhirEngine.search(expression.expression).let { resources ->
+        item.applyChoiceColumns(resources)
+      }
+    else
+      throw UnsupportedOperationException(
+        "${expression.language} not supported for answer-expression yet"
+      )
+    println("Ended scope ${Date()}")
+  }
+
   /**
    * Traverses through the list of questionnaire items, the list of questionnaire response items and
    * the list of items in the questionnaire response answer list and populates
@@ -456,15 +387,17 @@
     return questionnaireItemList
       .asSequence()
       .flatMap { questionnaireItem ->
-        var questionnaireResponseItem = questionnaireItem.createQuestionnaireResponseItem()
+        questionnaireItem.answerExpression?.let {
+          runBlocking { loadAnswerExpressionOptions(questionnaireItem, it) }
+        }
+
         // If there is an enabled questionnaire response available then we use that. Or else we
         // just use an empty questionnaireResponse Item
-        if (responseIndex < questionnaireResponseItemList.size &&
-            questionnaireItem.linkId == questionnaireResponseItem.linkId
-        ) {
-          questionnaireResponseItem = questionnaireResponseItemList[responseIndex]
-          responseIndex += 1
-        }
+        val questionnaireResponseItem =
+          questionnaireResponseItemList.find { it.linkId == questionnaireItem.linkId }?.also {
+            responseIndex += 1
+          }
+            ?: questionnaireItem.createQuestionnaireResponseItem()
 
         getQuestionnaireItemViewItems(questionnaireItem, questionnaireResponseItem)
       }
