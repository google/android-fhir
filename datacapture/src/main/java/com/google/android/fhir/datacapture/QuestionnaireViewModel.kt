--- conflicted
+++ resolved
@@ -484,7 +484,7 @@
           questionnaire.item.flattened().forEach { qItem ->
             updateDependentQuestionnaireResponseItems(
               qItem,
-              questionnaireResponse.allItems.find { it.linkId == qItem.linkId }
+              questionnaireResponse.allItems.find { qrItem -> qrItem.linkId == qItem.linkId }
             )
           }
         }
@@ -528,94 +528,6 @@
       }
   }
 
-<<<<<<< HEAD
-=======
-  internal suspend fun resolveAnswerValueSet(
-    uri: String,
-  ): List<Questionnaire.QuestionnaireItemAnswerOptionComponent> {
-    // If cache hit, return it
-    if (answerValueSetMap.contains(uri)) {
-      return answerValueSetMap[uri]!!
-    }
-
-    val options =
-      if (uri.startsWith("#")) {
-        questionnaire.contained
-          .firstOrNull { resource ->
-            resource.id.equals(uri) &&
-              resource.resourceType == ResourceType.ValueSet &&
-              (resource as ValueSet).hasExpansion()
-          }
-          ?.let { resource ->
-            val valueSet = resource as ValueSet
-            valueSet.expansion.contains
-              .filterNot { it.abstract || it.inactive }
-              .map { component ->
-                Questionnaire.QuestionnaireItemAnswerOptionComponent(
-                  Coding(component.system, component.code, component.display)
-                )
-              }
-          }
-      } else {
-        // Ask the client to provide the answers from an external expanded Valueset.
-        DataCapture.getConfiguration(getApplication())
-          .valueSetResolverExternal
-          ?.resolve(uri)
-          ?.map { coding -> Questionnaire.QuestionnaireItemAnswerOptionComponent(coding.copy()) }
-      }
-        ?: emptyList()
-    // save it so that we avoid have cache misses.
-    answerValueSetMap[uri] = options
-    return options
-  }
-
-  // TODO persist previous answers in case options are changing and new list does not have selected
-  // answer and FHIRPath in x-fhir-query
-  // https://build.fhir.org/ig/HL7/sdc/expressions.html#x-fhir-query-enhancements
-  internal suspend fun resolveAnswerExpression(
-    item: QuestionnaireItemComponent,
-  ): List<Questionnaire.QuestionnaireItemAnswerOptionComponent> {
-    // Check cache first for database queries
-    val answerExpression = item.answerExpression ?: return emptyList()
-
-    return when {
-      answerExpression.isXFhirQuery -> {
-        xFhirQueryResolver?.let { xFhirQueryResolver ->
-          val xFhirExpressionString =
-            ExpressionEvaluator.createXFhirQueryFromExpression(
-              questionnaire,
-              questionnaireResponse,
-              item,
-              questionnaireItemParentMap,
-              answerExpression,
-              questionnaireLaunchContextMap
-            )
-          if (answerExpressionMap.containsKey(xFhirExpressionString)) {
-            answerExpressionMap[xFhirExpressionString]
-          }
-
-          val data = xFhirQueryResolver.resolve(xFhirExpressionString)
-          val options = item.extractAnswerOptions(data)
-
-          answerExpressionMap[xFhirExpressionString] = options
-          options
-        }
-          ?: error(
-            "XFhirQueryResolver cannot be null. Please provide the XFhirQueryResolver via DataCaptureConfig."
-          )
-      }
-      answerExpression.isFhirPath -> {
-        val data = fhirPathEngine.evaluate(questionnaireResponse, answerExpression.expression)
-        item.extractAnswerOptions(data)
-      }
-      else ->
-        throw UnsupportedOperationException(
-          "${answerExpression.language} not supported for answer-expression yet"
-        )
-    }
-  }
-
->>>>>>> b8836f80
   private fun resolveCqfExpression(
     questionnaireItem: QuestionnaireItemComponent,
     questionnaireResponseItem: QuestionnaireResponseItemComponent,
@@ -636,7 +548,6 @@
     )
   }
 
-<<<<<<< HEAD
   private fun removeDisabledAnswers(
     questionnaireItem: QuestionnaireItemComponent,
     questionnaireResponseItem: QuestionnaireResponseItemComponent,
@@ -649,8 +560,6 @@
     answersChangedCallback(questionnaireItem, questionnaireResponseItem, validAnswers, null)
   }
 
-=======
->>>>>>> b8836f80
   /**
    * Traverses through the list of questionnaire items, the list of questionnaire response items and
    * the list of items in the questionnaire response answer list and populates
