--- conflicted
+++ resolved
@@ -350,10 +350,7 @@
       questionnaireResponse,
       questionnaireItemParentMap,
       questionnaireLaunchContextMap,
-<<<<<<< HEAD
       xFhirQueryResolver,
-=======
->>>>>>> caf4c141
     )
 
   private val enablementEvaluator: EnablementEvaluator =
@@ -362,10 +359,7 @@
       questionnaireResponse,
       questionnaireItemParentMap,
       questionnaireLaunchContextMap,
-<<<<<<< HEAD
       xFhirQueryResolver,
-=======
->>>>>>> caf4c141
     )
 
   private val answerOptionsEvaluator: EnabledAnswerOptionsEvaluator =
@@ -376,11 +370,6 @@
       questionnaireLaunchContextMap,
       xFhirQueryResolver,
       externalValueSetResolver,
-<<<<<<< HEAD
-=======
-      questionnaireItemParentMap,
-      questionnaireLaunchContextMap,
->>>>>>> caf4c141
     )
 
   /**
@@ -646,10 +635,7 @@
           DisplayMode.ReviewMode(
             showEditButton = !isReadOnly,
             showSubmitButton = !isReadOnly && shouldShowSubmitButton,
-<<<<<<< HEAD
-=======
             showCancelButton = !isReadOnly && shouldShowCancelButton,
->>>>>>> caf4c141
           ),
       )
     }
@@ -680,10 +666,7 @@
           pages!!,
           currentPageIndexFlow.value!!,
           showSubmitButton,
-<<<<<<< HEAD
-=======
           showCancelButton,
->>>>>>> caf4c141
           showReviewButton,
         )
       }
@@ -951,15 +934,11 @@
 internal sealed class DisplayMode {
   class EditMode(val pagination: QuestionnairePagination) : DisplayMode()
 
-<<<<<<< HEAD
-  data class ReviewMode(val showEditButton: Boolean, val showSubmitButton: Boolean) : DisplayMode()
-=======
   data class ReviewMode(
     val showEditButton: Boolean,
     val showSubmitButton: Boolean,
     val showCancelButton: Boolean,
   ) : DisplayMode()
->>>>>>> caf4c141
 
   // Sentinel displayMode that's used in setting the initial default QuestionnaireState
   object InitMode : DisplayMode()
