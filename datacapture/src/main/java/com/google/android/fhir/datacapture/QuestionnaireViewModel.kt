/*
 * Copyright 2022 Google LLC
 *
 * Licensed under the Apache License, Version 2.0 (the "License");
 * you may not use this file except in compliance with the License.
 * You may obtain a copy of the License at
 *
 *       http://www.apache.org/licenses/LICENSE-2.0
 *
 * Unless required by applicable law or agreed to in writing, software
 * distributed under the License is distributed on an "AS IS" BASIS,
 * WITHOUT WARRANTIES OR CONDITIONS OF ANY KIND, either express or implied.
 * See the License for the specific language governing permissions and
 * limitations under the License.
 */

package com.google.android.fhir.datacapture

import android.app.Application
import android.net.Uri
import androidx.annotation.VisibleForTesting
import androidx.lifecycle.AndroidViewModel
import androidx.lifecycle.SavedStateHandle
import androidx.lifecycle.viewModelScope
import ca.uhn.fhir.context.FhirContext
import ca.uhn.fhir.context.FhirVersionEnum
import ca.uhn.fhir.parser.IParser
import com.google.android.fhir.datacapture.enablement.EnablementEvaluator
import com.google.android.fhir.datacapture.fhirpath.ExpressionEvaluator.detectExpressionCyclicDependency
import com.google.android.fhir.datacapture.fhirpath.ExpressionEvaluator.evaluateCalculatedExpressions
import com.google.android.fhir.datacapture.validation.NotValidated
import com.google.android.fhir.datacapture.validation.QuestionnaireResponseItemValidator
import com.google.android.fhir.datacapture.validation.QuestionnaireResponseValidator.checkQuestionnaireResponse
import com.google.android.fhir.datacapture.validation.Valid
import com.google.android.fhir.datacapture.views.QuestionnaireItemViewItem
import kotlinx.coroutines.flow.Flow
import kotlinx.coroutines.flow.MutableStateFlow
import kotlinx.coroutines.flow.SharingStarted
import kotlinx.coroutines.flow.combine
import kotlinx.coroutines.flow.stateIn
import kotlinx.coroutines.flow.update
import org.hl7.fhir.r4.model.Coding
import org.hl7.fhir.r4.model.Questionnaire
import org.hl7.fhir.r4.model.QuestionnaireResponse
import org.hl7.fhir.r4.model.ResourceType
import org.hl7.fhir.r4.model.ValueSet
import timber.log.Timber

internal class QuestionnaireViewModel(application: Application, state: SavedStateHandle) :
  AndroidViewModel(application) {

  private val parser: IParser by lazy { FhirContext.forCached(FhirVersionEnum.R4).newJsonParser() }

  /** The current questionnaire as questions are being answered. */
  internal val questionnaire: Questionnaire
  private lateinit var currentPageItems: List<QuestionnaireItemViewItem>

  init {
    questionnaire =
      when {
        state.contains(QuestionnaireFragment.EXTRA_QUESTIONNAIRE_JSON_URI) -> {
          if (state.contains(QuestionnaireFragment.EXTRA_QUESTIONNAIRE_JSON_STRING)) {
            Timber.w(
              "Both EXTRA_QUESTIONNAIRE_JSON_URI & EXTRA_QUESTIONNAIRE_JSON_STRING are provided. " +
                "EXTRA_QUESTIONNAIRE_JSON_URI takes precedence."
            )
          }
          val uri: Uri = state[QuestionnaireFragment.EXTRA_QUESTIONNAIRE_JSON_URI]!!
          parser.parseResource(application.contentResolver.openInputStream(uri)) as Questionnaire
        }
        state.contains(QuestionnaireFragment.EXTRA_QUESTIONNAIRE_JSON_STRING) -> {
          val questionnaireJson: String =
            state[QuestionnaireFragment.EXTRA_QUESTIONNAIRE_JSON_STRING]!!
          parser.parseResource(questionnaireJson) as Questionnaire
        }
        else ->
          error(
            "Neither EXTRA_QUESTIONNAIRE_JSON_URI nor EXTRA_QUESTIONNAIRE_JSON_STRING is supplied."
          )
      }
  }

  @VisibleForTesting
  val entryMode: EntryMode by lazy { questionnaire.entryMode ?: EntryMode.RANDOM }

  /** The current questionnaire response as questions are being answered. */
  private val questionnaireResponse: QuestionnaireResponse

  /**
   * True if the user has tapped the next/previous pagination buttons on the current page. This is
   * needed to avoid spewing validation errors before any questions are answered.
   */
  private var isPaginationButtonPressed = false
  init {
    when {
      state.contains(QuestionnaireFragment.EXTRA_QUESTIONNAIRE_RESPONSE_JSON_URI) -> {
        if (state.contains(QuestionnaireFragment.EXTRA_QUESTIONNAIRE_RESPONSE_JSON_STRING)) {
          Timber.w(
            "Both EXTRA_QUESTIONNAIRE_RESPONSE_JSON_URI & EXTRA_QUESTIONNAIRE_RESPONSE_JSON_STRING are provided. " +
              "EXTRA_QUESTIONNAIRE_RESPONSE_JSON_URI takes precedence."
          )
        }
        val uri: Uri = state[QuestionnaireFragment.EXTRA_QUESTIONNAIRE_RESPONSE_JSON_URI]!!
        questionnaireResponse =
          parser.parseResource(application.contentResolver.openInputStream(uri))
            as QuestionnaireResponse
        checkQuestionnaireResponse(questionnaire, questionnaireResponse)
      }
      state.contains(QuestionnaireFragment.EXTRA_QUESTIONNAIRE_RESPONSE_JSON_STRING) -> {
        val questionnaireResponseJson: String =
          state[QuestionnaireFragment.EXTRA_QUESTIONNAIRE_RESPONSE_JSON_STRING]!!
        questionnaireResponse =
          parser.parseResource(questionnaireResponseJson) as QuestionnaireResponse
        checkQuestionnaireResponse(questionnaire, questionnaireResponse)
      }
      else -> {
        questionnaireResponse =
          QuestionnaireResponse().apply {
            questionnaire = this@QuestionnaireViewModel.questionnaire.url
          }
        // Retain the hierarchy and order of items within the questionnaire as specified in the
        // standard. See https://www.hl7.org/fhir/questionnaireresponse.html#notes.
        questionnaire.item.forEach {
          questionnaireResponse.addItem(it.createQuestionnaireResponseItem())
        }
      }
    }
  }

  /**
   * The pre-order traversal trace of the items in the [QuestionnaireResponse]. This essentially
   * represents the order in which all items are displayed in the UI.
   */
  private val questionnaireResponseItemPreOrderList =
    mutableListOf<QuestionnaireResponse.QuestionnaireResponseItemComponent>()

  init {
    /**
     * Adds all items in the [QuestionnaireResponse] to the pre-order list. Note that each
     * questionnaire response item may either have child items (in the case of a group type
     * question) or have answer items with nested questions.
     */
    fun buildPreOrderList(item: QuestionnaireResponse.QuestionnaireResponseItemComponent) {
      questionnaireResponseItemPreOrderList.add(item)
      for (child in item.item) {
        buildPreOrderList(child)
      }
      for (answer in item.answer) {
        for (item in answer.item) {
          buildPreOrderList(item)
        }
      }
    }

    for (item in questionnaireResponse.item) {
      buildPreOrderList(item)
    }
  }

  /** The map from each item in the [Questionnaire] to its parent. */
  private var questionnaireItemParentMap:
    Map<Questionnaire.QuestionnaireItemComponent, Questionnaire.QuestionnaireItemComponent>

  init {
    /** Adds each child-parent pair in the [Questionnaire] to the parent map. */
    fun buildParentList(
      item: Questionnaire.QuestionnaireItemComponent,
      questionnaireItemToParentMap: ItemToParentMap
    ) {
      for (child in item.item) {
        questionnaireItemToParentMap[child] = item
        buildParentList(child, questionnaireItemToParentMap)
      }
    }

    questionnaireItemParentMap = buildMap {
      for (item in questionnaire.item) {
        buildParentList(item, this)
      }
    }
  }

  /** The map from each item in the [QuestionnaireResponse] to its parent. */
  private val questionnaireResponseItemParentMap =
    mutableMapOf<
      QuestionnaireResponse.QuestionnaireResponseItemComponent,
      QuestionnaireResponse.QuestionnaireResponseItemComponent
    >()

  init {
    /** Adds each child-parent pair in the [QuestionnaireResponse] to the parent map. */
    fun buildParentList(item: QuestionnaireResponse.QuestionnaireResponseItemComponent) {
      for (child in item.item) {
        questionnaireResponseItemParentMap[child] = item
        buildParentList(child)
      }
    }

    for (item in questionnaireResponse.item) {
      buildParentList(item)
    }
  }

  /** The pages of the questionnaire, or null if the questionnaire is not paginated. */
  @VisibleForTesting var pages: List<QuestionnairePage>? = questionnaire.getInitialPages()

  /**
   * The flow representing the index of the current page, or null if the questionnaire is not
   * paginated.
   */
  @VisibleForTesting val currentPageIndexFlow = MutableStateFlow(getInitialPageIndex())

  /** Flag to support fragment for review-feature */
  private val enableReviewPage: Boolean

  init {
    enableReviewPage = state[QuestionnaireFragment.EXTRA_ENABLE_REVIEW_PAGE] ?: false
  }

  /** Flag to open fragment first in data-collection or review-mode */
  private val showReviewPageFirst: Boolean

  init {
    showReviewPageFirst =
      enableReviewPage && state[QuestionnaireFragment.EXTRA_SHOW_REVIEW_PAGE_FIRST] ?: false
  }

  /** Tracks modifications in order to update the UI. */
  private val modificationCount = MutableStateFlow(0)

  /** Toggles review mode. */
  private val reviewFlow = MutableStateFlow(showReviewPageFirst)

  /** Flag to show/hide submit button. */
  private var showSubmitButtonFlag = false

  /**
   * Contains [QuestionnaireResponse.QuestionnaireResponseItemComponent]s that have been modified by
   * the user. [QuestionnaireResponse.QuestionnaireResponseItemComponent]s that have not been
   * modified by the user will not be validated. This is to avoid spamming the user with a sea of
   * validation errors when the questionnaire is loaded initially.
   */
  private val modifiedQuestionnaireResponseItemSet =
    mutableSetOf<QuestionnaireResponse.QuestionnaireResponseItemComponent>()

  /**
   * Callback function to update the view model after the answer(s) to a question have been changed.
   * This is passed to the [QuestionnaireItemViewItem] in its constructor so that it can invoke this
   * callback function after the UI widget has updated the answer(s).
   *
   * This function updates the [QuestionnaireResponse] held in memory using the answer(s) provided
   * by the UI. Subsequently it should also trigger the recalculation of any relevant expressions,
   * enablement states, and validation results throughout the questionnaire.
   *
   * This callback function has 3 params:
   * - the reference to the [Questionnaire.QuestionnaireItemComponent] in the [Questionnaire]
   * - the reference to the [QuestionnaireResponse.QuestionnaireResponseItemComponent] in the
   * [QuestionnaireResponse]
   * - a [List] of [QuestionnaireResponse.QuestionnaireResponseItemAnswerComponent] which are the
   * new answers to the question.
   */
  private val answersChangedCallback:
    (
      Questionnaire.QuestionnaireItemComponent,
      QuestionnaireResponse.QuestionnaireResponseItemComponent,
<<<<<<< HEAD
      List<QuestionnaireResponse.QuestionnaireResponseItemAnswerComponent>) -> Unit =
      { questionnaireItem, questionnaireResponseItem, answers ->
    // TODO(jingtang10): update the questionnaire response item pre-order list and the parent map
    questionnaireResponseItem.answer = answers.toList()
    if (questionnaireItem.hasNestedItemsWithinAnswers) {
      questionnaireResponseItem.addNestedItemsToAnswer(questionnaireItem)
    }
    modifiedQuestionnaireResponseItemSet.add(questionnaireResponseItem)

    runCalculations(questionnaireItem)

    modificationCount.update { it + 1 }
  }
=======
      List<QuestionnaireResponse.QuestionnaireResponseItemAnswerComponent>
    ) -> Unit =
    { questionnaireItem, questionnaireResponseItem, answers ->
      // TODO(jingtang10): update the questionnaire response item pre-order list and the parent map
      questionnaireResponseItem.answer = answers.toList()
      if (questionnaireItem.hasNestedItemsWithinAnswers) {
        questionnaireResponseItem.addNestedItemsToAnswer(questionnaireItem)
      }

      modifiedQuestionnaireResponseItemSet.add(questionnaireResponseItem)
      modificationCount.update { it + 1 }
    }
>>>>>>> f22598f7

  private val answerValueSetMap =
    mutableMapOf<String, List<Questionnaire.QuestionnaireItemAnswerOptionComponent>>()

  /**
   * Returns current [QuestionnaireResponse] captured by the UI which includes answers of enabled
   * questions.
   */
  fun getQuestionnaireResponse(): QuestionnaireResponse {
    return questionnaireResponse.copy().apply {
      item = getEnabledResponseItems(this@QuestionnaireViewModel.questionnaire.item, item)
    }
  }

  internal fun goToPreviousPage() {
    when (entryMode) {
      EntryMode.PRIOR_EDIT,
      EntryMode.RANDOM -> {
        val previousPageIndex =
          pages!!.indexOfLast { it.index < currentPageIndexFlow.value!! && it.enabled }
        check(previousPageIndex != -1) {
          "Can't call goToPreviousPage() if no preceding page is enabled"
        }
        currentPageIndexFlow.value = previousPageIndex
      }
      else -> {
        Timber.w("Previous questions and submitted answers cannot be viewed or edited.")
      }
    }
  }

  internal fun goToNextPage() {
    when (entryMode) {
      EntryMode.PRIOR_EDIT,
      EntryMode.SEQUENTIAL -> {
        if (!isPaginationButtonPressed) {
          // Force update validation results for all questions on the current page. This is needed
          // when the user has not answered any questions so no validation has been done.
          isPaginationButtonPressed = true
          modificationCount.update { it + 1 }
        }

        if (currentPageItems.all { it.validationResult is Valid }) {
          isPaginationButtonPressed = false
          val nextPageIndex =
            pages!!.indexOfFirst { it.index > currentPageIndexFlow.value!! && it.enabled }
          check(nextPageIndex != -1) { "Can't call goToNextPage() if no following page is enabled" }
          currentPageIndexFlow.value = nextPageIndex
        }
      }
      EntryMode.RANDOM -> {
        val nextPageIndex =
          pages!!.indexOfFirst { it.index > currentPageIndexFlow.value!! && it.enabled }
        check(nextPageIndex != -1) { "Can't call goToNextPage() if no following page is enabled" }
        currentPageIndexFlow.value = nextPageIndex
      }
    }
  }

  internal fun setReviewMode(reviewModeFlag: Boolean) {
    reviewFlow.value = reviewModeFlag
  }

  internal fun setShowSubmitButtonFlag(showSubmitButton: Boolean) {
    showSubmitButtonFlag = showSubmitButton
  }

  /** [QuestionnaireState] to be displayed in the UI. */
  internal val questionnaireStateFlow: Flow<QuestionnaireState> =
    combine(modificationCount, currentPageIndexFlow, reviewFlow) { _, pagination, reviewFlow ->
        if (reviewFlow) {
          getQuestionnaireState(
            questionnaireItemList = questionnaire.item,
            questionnaireResponseItemList = questionnaireResponse.item,
            currentPageIndex = null,
            reviewMode = reviewFlow
          )
        } else {
          getQuestionnaireState(
            questionnaireItemList = questionnaire.item,
            questionnaireResponseItemList = questionnaireResponse.item,
            currentPageIndex = pagination,
            reviewMode = reviewFlow
          )
        }
      }
      .stateIn(
        viewModelScope,
        SharingStarted.Lazily,
        initialValue =
          getQuestionnaireState(
            questionnaireItemList = questionnaire.item,
            questionnaireResponseItemList = questionnaireResponse.item,
            currentPageIndex = getInitialPageIndex(),
            reviewMode = enableReviewPage
          )
            .also { detectExpressionCyclicDependency(questionnaire.item) }
            .also { questionnaire.item.flattened().forEach { runCalculations(it) } }
      )

  fun runCalculations(updatedQuestionnaireItem: Questionnaire.QuestionnaireItemComponent) {
    evaluateCalculatedExpressions(
      updatedQuestionnaireItem,
      questionnaire,
      questionnaireResponse,
      modifiedQuestionnaireResponseItemSet,
      questionnaireItemParentMap
    )
      .forEach { (questionnaireItem, calculatedAnswers) ->
        // update all response item with updated values
        questionnaireResponseItemPreOrderList
          .filter { it.linkId == questionnaireItem.linkId }
          .forEach { questionnaireResponseItem ->
            // update and notify only if new answer has changed to prevent any event loop
            if (questionnaireResponseItem.answer.hasDifferentAnswerSet(calculatedAnswers)) {
              questionnaireResponseItem.answer =
                calculatedAnswers.map {
                  QuestionnaireResponse.QuestionnaireResponseItemAnswerComponent().apply {
                    value = it
                  }
                }
            }
          }
      }
  }

  @PublishedApi
  internal suspend fun resolveAnswerValueSet(
    uri: String
  ): List<Questionnaire.QuestionnaireItemAnswerOptionComponent> {
    // If cache hit, return it
    if (answerValueSetMap.contains(uri)) {
      return answerValueSetMap[uri]!!
    }

    val options =
      if (uri.startsWith("#")) {
        questionnaire.contained
          .firstOrNull { resource ->
            resource.id.equals(uri) &&
              resource.resourceType == ResourceType.ValueSet &&
              (resource as ValueSet).hasExpansion()
          }
          ?.let { resource ->
            val valueSet = resource as ValueSet
            valueSet.expansion.contains
              .filterNot { it.abstract || it.inactive }
              .map { component ->
                Questionnaire.QuestionnaireItemAnswerOptionComponent(
                  Coding(component.system, component.code, component.display)
                )
              }
          }
      } else {
        // Ask the client to provide the answers from an external expanded Valueset.
        DataCapture.getConfiguration(getApplication())
          .valueSetResolverExternal
          ?.resolve(uri)
          ?.map { coding -> Questionnaire.QuestionnaireItemAnswerOptionComponent(coding.copy()) }
      }
        ?: emptyList()
    // save it so that we avoid have cache misses.
    answerValueSetMap[uri] = options
    return options
  }

  /**
   * Traverses through the list of questionnaire items, the list of questionnaire response items and
   * the list of items in the questionnaire response answer list and populates
   * [questionnaireStateFlow] with matching pairs of questionnaire item and questionnaire response
   * item.
   *
   * The traverse is carried out in the two lists in tandem.
   */
  private fun getQuestionnaireState(
    questionnaireItemList: List<Questionnaire.QuestionnaireItemComponent>,
    questionnaireResponseItemList: List<QuestionnaireResponse.QuestionnaireResponseItemComponent>,
    currentPageIndex: Int?,
    reviewMode: Boolean
  ): QuestionnaireState {

    val showReviewButton =
      enableReviewPage &&
        !reviewFlow.value &&
        (currentPageIndex == null ||
          !QuestionnairePagination(pages = pages!!, currentPageIndex = currentPageIndex)
            .hasNextPage)

    val showSubmitButton =
      showSubmitButtonFlag &&
        !showReviewButton &&
        (currentPageIndex == null ||
          !QuestionnairePagination(pages = pages!!, currentPageIndex = currentPageIndex)
            .hasNextPage)

    if (currentPageIndex == null) {
      // Single-page questionnaire
      return QuestionnaireState(
        items = getQuestionnaireItemViewItems(questionnaireItemList, questionnaireResponseItemList),
        pagination =
          QuestionnairePagination(false, emptyList(), -1, showSubmitButton, showReviewButton),
        reviewMode = reviewMode
      )
    }

    // Paginated questionnaire
    pages =
      questionnaireItemList.zip(questionnaireResponseItemList).mapIndexed {
        index,
        (questionnaireItem, questionnaireResponseItem) ->
        QuestionnairePage(
          index,
          EnablementEvaluator.evaluate(
            questionnaireItem,
            questionnaireResponseItem,
            questionnaireResponse
          ) { questionnaireResponseItem, linkId ->
            findEnableWhenQuestionnaireResponseItem(questionnaireResponseItem, linkId)
          }
        )
      }
    return QuestionnaireState(
      items =
        getQuestionnaireItemViewItems(
          questionnaireItemList[currentPageIndex],
          questionnaireResponseItemList[currentPageIndex]
        ),
      pagination =
        QuestionnairePagination(
          true,
          pages!!,
          currentPageIndex,
          showSubmitButton,
          showReviewButton
        ),
      reviewMode = reviewMode
    )
  }

  /**
   * Returns the list of [QuestionnaireItemViewItem]s generated for the questionnaire items and
   * questionnaire response items.
   */
  private fun getQuestionnaireItemViewItems(
    questionnaireItemList: List<Questionnaire.QuestionnaireItemComponent>,
    questionnaireResponseItemList: List<QuestionnaireResponse.QuestionnaireResponseItemComponent>,
  ): List<QuestionnaireItemViewItem> {
    var responseIndex = 0
    return questionnaireItemList
      .asSequence()
      .flatMap { questionnaireItem ->
        var questionnaireResponseItem = questionnaireItem.createQuestionnaireResponseItem()
        // If there is an enabled questionnaire response available then we use that. Or else we
        // just use an empty questionnaireResponse Item
        if (responseIndex < questionnaireResponseItemList.size &&
            questionnaireItem.linkId == questionnaireResponseItemList[responseIndex].linkId
        ) {
          questionnaireResponseItem = questionnaireResponseItemList[responseIndex]
          responseIndex += 1
        }

        getQuestionnaireItemViewItems(questionnaireItem, questionnaireResponseItem)
      }
      .toList()
  }

  /**
   * Returns the list of [QuestionnaireItemViewItem]s generated for the questionnaire item and
   * questionnaire response item.
   */
  private fun getQuestionnaireItemViewItems(
    questionnaireItem: Questionnaire.QuestionnaireItemComponent,
    questionnaireResponseItem: QuestionnaireResponse.QuestionnaireResponseItemComponent
  ): List<QuestionnaireItemViewItem> {
    val enabled =
      EnablementEvaluator.evaluate(
        questionnaireItem,
        questionnaireResponseItem,
        questionnaireResponse
      ) { questionnaireResponseItem, linkId ->
        findEnableWhenQuestionnaireResponseItem(questionnaireResponseItem, linkId)
      }

    if (!enabled || questionnaireItem.isHidden) {
      return emptyList()
    }

    val validationResult =
      if (modifiedQuestionnaireResponseItemSet.contains(questionnaireResponseItem) ||
          isPaginationButtonPressed
      ) {
        QuestionnaireResponseItemValidator.validate(
          questionnaireItem,
          questionnaireResponseItem.answer,
          this@QuestionnaireViewModel.getApplication()
        )
      } else {
        NotValidated
      }
    val items =
      listOf(
        QuestionnaireItemViewItem(
          questionnaireItem,
          questionnaireResponseItem,
          validationResult = validationResult,
          answersChangedCallback = answersChangedCallback,
          resolveAnswerValueSet = { resolveAnswerValueSet(it) },
        )
      ) +
        getQuestionnaireItemViewItems(
          // If nested display item is identified as instructions or flyover, then do not create
          // questionnaire state for it.
          questionnaireItemList =
            questionnaireItem.item.filterNot {
              it.type == Questionnaire.QuestionnaireItemType.DISPLAY &&
                (it.isInstructionsCode || it.isFlyoverCode || it.isHelpCode)
            },
          questionnaireResponseItemList =
            if (questionnaireResponseItem.answer.isEmpty()) {
              questionnaireResponseItem.item
            } else {
              questionnaireResponseItem.answer.first().item
            },
        )
    currentPageItems = items
    return items
  }

  private fun getEnabledResponseItems(
    questionnaireItemList: List<Questionnaire.QuestionnaireItemComponent>,
    questionnaireResponseItemList: List<QuestionnaireResponse.QuestionnaireResponseItemComponent>,
  ): List<QuestionnaireResponse.QuestionnaireResponseItemComponent> {
    return questionnaireItemList
      .asSequence()
      .zip(questionnaireResponseItemList.asSequence())
      .filter { (questionnaireItem, questionnaireResponseItem) ->
        EnablementEvaluator.evaluate(
          questionnaireItem,
          questionnaireResponseItem,
          questionnaireResponse
        ) { questionnaireResponseItem, linkId ->
          findEnableWhenQuestionnaireResponseItem(questionnaireResponseItem, linkId)
            ?: return@evaluate null
        }
      }
      .map { (questionnaireItem, questionnaireResponseItem) ->
        questionnaireResponseItem.text = questionnaireItem.localizedTextSpanned?.toString()
        // Nested group items
        questionnaireResponseItem.item =
          getEnabledResponseItems(questionnaireItem.item, questionnaireResponseItem.item)
        // Nested question items
        questionnaireResponseItem.answer.forEach {
          it.item = getEnabledResponseItems(questionnaireItem.item, it.item)
        }
        questionnaireResponseItem
      }
      .toList()
  }

  /**
   * Checks if this questionnaire uses pagination via the "page" extension.
   *
   * If any one group has a "page" extension, it is assumed that the whole questionnaire is a
   * well-formed, paginated questionnaire (eg, each top-level group should be its own page).
   *
   * If this questionnaire uses pagination, returns the [QuestionnairePagination] that you would see
   * when first opening this questionnaire. Otherwise, returns `null`.
   */
  private fun getInitialPageIndex(): Int? =
    if (questionnaire.isPaginated) {
      0 // Always begin with the first page
    } else {
      null
    }

  private fun Questionnaire.getInitialPages() =
    if (questionnaire.isPaginated) {
      // Assume all pages are enabled to begin with
      item.indices.map { QuestionnairePage(it, true) }
    } else {
      null
    }

  /**
   * Find a questionnaire response item in [QuestionnaireResponse] with the given `linkId` starting
   * from the `origin`.
   *
   * This is used by the enableWhen logic to evaluate if a question should be enabled/displayed.
   *
   * If multiple questionnaire response items are present for the same question (same linkId),
   * either as a result of repeated group or nested question under repeated answers, this returns
   * the nearest question occurrence reachable by tracing first the "ancestor" axis and then the
   * "preceding" axis and then the "following" axis.
   *
   * See
   * https://www.hl7.org/fhir/questionnaire-definitions.html#Questionnaire.item.enableWhen.question.
   */
  private fun findEnableWhenQuestionnaireResponseItem(
    origin: QuestionnaireResponse.QuestionnaireResponseItemComponent,
    linkId: String,
  ): QuestionnaireResponse.QuestionnaireResponseItemComponent? {
    // Find the nearest ancestor with the linkId
    var parent = questionnaireResponseItemParentMap[origin]
    while (parent != null) {
      if (parent.linkId == linkId) {
        return parent
      }
      parent = questionnaireResponseItemParentMap[parent]
    }

    // Find the nearest item preceding the origin
    val itemIndex = questionnaireResponseItemPreOrderList.indexOf(origin)
    for (index in itemIndex - 1 downTo 0) {
      if (questionnaireResponseItemPreOrderList[index].linkId == linkId) {
        return questionnaireResponseItemPreOrderList[index]
      }
    }

    // Find the nearest item succeeding the origin
    for (index in itemIndex + 1 until questionnaireResponseItemPreOrderList.size) {
      if (questionnaireResponseItemPreOrderList[index].linkId == linkId) {
        return questionnaireResponseItemPreOrderList[index]
      }
    }

    return null
  }
}

typealias ItemToParentMap =
  MutableMap<Questionnaire.QuestionnaireItemComponent, Questionnaire.QuestionnaireItemComponent>

/** Questionnaire state for the Fragment to consume. */
internal data class QuestionnaireState(
  /** The items that should be currently-rendered into the Fragment. */
  val items: List<QuestionnaireItemViewItem>,
  /** The pagination state of the questionnaire. */
  val pagination: QuestionnairePagination,
  /** Tracks reviewMode in order to update the UI. */
  val reviewMode: Boolean,
)

/**
 * Pagination information of the questionnaire. This is used for the UI to render pagination
 * controls. Includes information for each page and the current page index.
 */
internal data class QuestionnairePagination(
  val isPaginated: Boolean = false,
  val pages: List<QuestionnairePage>,
  val currentPageIndex: Int,
  val showSubmitButton: Boolean = false,
  val showReviewButton: Boolean = false
)

/** A single page in the questionnaire. This is used for the UI to render pagination controls. */
internal data class QuestionnairePage(
  val index: Int,
  val enabled: Boolean,
)

internal val QuestionnairePagination.hasPreviousPage: Boolean
  get() = pages.any { it.index < currentPageIndex && it.enabled }

internal val QuestionnairePagination.hasNextPage: Boolean
  get() = pages.any { it.index > currentPageIndex && it.enabled }<|MERGE_RESOLUTION|>--- conflicted
+++ resolved
@@ -263,7 +263,6 @@
     (
       Questionnaire.QuestionnaireItemComponent,
       QuestionnaireResponse.QuestionnaireResponseItemComponent,
-<<<<<<< HEAD
       List<QuestionnaireResponse.QuestionnaireResponseItemAnswerComponent>) -> Unit =
       { questionnaireItem, questionnaireResponseItem, answers ->
     // TODO(jingtang10): update the questionnaire response item pre-order list and the parent map
@@ -277,20 +276,6 @@
 
     modificationCount.update { it + 1 }
   }
-=======
-      List<QuestionnaireResponse.QuestionnaireResponseItemAnswerComponent>
-    ) -> Unit =
-    { questionnaireItem, questionnaireResponseItem, answers ->
-      // TODO(jingtang10): update the questionnaire response item pre-order list and the parent map
-      questionnaireResponseItem.answer = answers.toList()
-      if (questionnaireItem.hasNestedItemsWithinAnswers) {
-        questionnaireResponseItem.addNestedItemsToAnswer(questionnaireItem)
-      }
-
-      modifiedQuestionnaireResponseItemSet.add(questionnaireResponseItem)
-      modificationCount.update { it + 1 }
-    }
->>>>>>> f22598f7
 
   private val answerValueSetMap =
     mutableMapOf<String, List<Questionnaire.QuestionnaireItemAnswerOptionComponent>>()
