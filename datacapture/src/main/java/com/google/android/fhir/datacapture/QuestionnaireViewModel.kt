--- conflicted
+++ resolved
@@ -26,17 +26,15 @@
 import ca.uhn.fhir.context.FhirVersionEnum
 import ca.uhn.fhir.parser.IParser
 import com.google.android.fhir.datacapture.enablement.EnablementEvaluator
-<<<<<<< HEAD
-import com.google.android.fhir.datacapture.expressions.EnabledAnswerOptionsEvaluator
-=======
 import com.google.android.fhir.datacapture.extensions.EXTENSION_ITEM_POPULATE_CONTEXT_URL
->>>>>>> 08bb4a49
 import com.google.android.fhir.datacapture.extensions.EntryMode
 import com.google.android.fhir.datacapture.extensions.addNestedItemsToAnswer
 import com.google.android.fhir.datacapture.extensions.allItems
+import com.google.android.fhir.datacapture.extensions.answerExpression
 import com.google.android.fhir.datacapture.extensions.cqfExpression
 import com.google.android.fhir.datacapture.extensions.createQuestionnaireResponseItem
 import com.google.android.fhir.datacapture.extensions.entryMode
+import com.google.android.fhir.datacapture.extensions.extractAnswerOptions
 import com.google.android.fhir.datacapture.extensions.flattened
 import com.google.android.fhir.datacapture.extensions.hasDifferentAnswerSet
 import com.google.android.fhir.datacapture.extensions.isDisplayItem
@@ -44,11 +42,8 @@
 import com.google.android.fhir.datacapture.extensions.isHidden
 import com.google.android.fhir.datacapture.extensions.isNamedExpression
 import com.google.android.fhir.datacapture.extensions.isPaginated
-<<<<<<< HEAD
-=======
 import com.google.android.fhir.datacapture.extensions.isRunOnceExpression
 import com.google.android.fhir.datacapture.extensions.isXFhirQuery
->>>>>>> 08bb4a49
 import com.google.android.fhir.datacapture.extensions.localizedTextSpanned
 import com.google.android.fhir.datacapture.extensions.packRepeatedGroups
 import com.google.android.fhir.datacapture.extensions.questionnaireLaunchContexts
@@ -57,12 +52,9 @@
 import com.google.android.fhir.datacapture.extensions.validateLaunchContextExtensions
 import com.google.android.fhir.datacapture.extensions.zipByLinkId
 import com.google.android.fhir.datacapture.fhirpath.ExpressionEvaluator
-<<<<<<< HEAD
-=======
 import com.google.android.fhir.datacapture.fhirpath.FHIRPathEngineHostServices.buildContextMap
 import com.google.android.fhir.datacapture.fhirpath.fhirPathEngine
 import com.google.android.fhir.datacapture.mapping.ITEM_INITIAL_EXPRESSION_URL
->>>>>>> 08bb4a49
 import com.google.android.fhir.datacapture.validation.Invalid
 import com.google.android.fhir.datacapture.validation.NotValidated
 import com.google.android.fhir.datacapture.validation.QuestionnaireResponseItemValidator
@@ -76,12 +68,10 @@
 import kotlinx.coroutines.flow.SharingStarted
 import kotlinx.coroutines.flow.StateFlow
 import kotlinx.coroutines.flow.combine
-import kotlinx.coroutines.flow.map
-import kotlinx.coroutines.flow.onEach
 import kotlinx.coroutines.flow.stateIn
 import kotlinx.coroutines.flow.update
-import kotlinx.coroutines.flow.withIndex
 import org.hl7.fhir.r4.model.Base
+import org.hl7.fhir.r4.model.Coding
 import org.hl7.fhir.r4.model.Element
 import org.hl7.fhir.r4.model.Questionnaire
 import org.hl7.fhir.r4.model.Questionnaire.QuestionnaireItemComponent
@@ -89,6 +79,8 @@
 import org.hl7.fhir.r4.model.QuestionnaireResponse.QuestionnaireResponseItemAnswerComponent
 import org.hl7.fhir.r4.model.QuestionnaireResponse.QuestionnaireResponseItemComponent
 import org.hl7.fhir.r4.model.Resource
+import org.hl7.fhir.r4.model.ResourceType
+import org.hl7.fhir.r4.model.ValueSet
 import timber.log.Timber
 
 internal class QuestionnaireViewModel(application: Application, state: SavedStateHandle) :
@@ -97,9 +89,6 @@
   private val parser: IParser by lazy { FhirContext.forCached(FhirVersionEnum.R4).newJsonParser() }
   private val xFhirQueryResolver: XFhirQueryResolver? by lazy {
     DataCapture.getConfiguration(application).xFhirQueryResolver
-  }
-  private val externalValueSetResolver: ExternalAnswerValueSetResolver? by lazy {
-    DataCapture.getConfiguration(application).valueSetResolverExternal
   }
 
   /** The current questionnaire as questions are being answered. */
@@ -112,7 +101,7 @@
           if (state.contains(QuestionnaireFragment.EXTRA_QUESTIONNAIRE_JSON_STRING)) {
             Timber.w(
               "Both EXTRA_QUESTIONNAIRE_JSON_URI & EXTRA_QUESTIONNAIRE_JSON_STRING are provided. " +
-                "EXTRA_QUESTIONNAIRE_JSON_URI takes precedence.",
+                "EXTRA_QUESTIONNAIRE_JSON_URI takes precedence."
             )
           }
           val uri: Uri = state[QuestionnaireFragment.EXTRA_QUESTIONNAIRE_JSON_URI]!!
@@ -125,7 +114,7 @@
         }
         else ->
           error(
-            "Neither EXTRA_QUESTIONNAIRE_JSON_URI nor EXTRA_QUESTIONNAIRE_JSON_STRING is supplied.",
+            "Neither EXTRA_QUESTIONNAIRE_JSON_URI nor EXTRA_QUESTIONNAIRE_JSON_STRING is supplied."
           )
       }
   }
@@ -139,7 +128,7 @@
         if (state.contains(QuestionnaireFragment.EXTRA_QUESTIONNAIRE_RESPONSE_JSON_STRING)) {
           Timber.w(
             "Both EXTRA_QUESTIONNAIRE_RESPONSE_JSON_URI & EXTRA_QUESTIONNAIRE_RESPONSE_JSON_STRING are provided. " +
-              "EXTRA_QUESTIONNAIRE_RESPONSE_JSON_URI takes precedence.",
+              "EXTRA_QUESTIONNAIRE_RESPONSE_JSON_URI takes precedence."
           )
         }
         val uri: Uri = state[QuestionnaireFragment.EXTRA_QUESTIONNAIRE_RESPONSE_JSON_URI]!!
@@ -242,10 +231,6 @@
   /** Flag to show/hide submit button. Default is true. */
   private var shouldShowSubmitButton = state[QuestionnaireFragment.EXTRA_SHOW_SUBMIT_BUTTON] ?: true
 
-  /** Flag to show/hide cancel button. Default is false */
-  private var shouldShowCancelButton =
-    state[QuestionnaireFragment.EXTRA_SHOW_CANCEL_BUTTON] ?: false
-
   /** Flag to control whether asterisk text is shown for required questions. */
   private val showAsterisk = state[QuestionnaireFragment.EXTRA_SHOW_ASTERISK_TEXT] ?: false
 
@@ -294,9 +279,7 @@
    */
   private val responseItemToAnswersMapForDisabledQuestionnaireItem =
     mutableMapOf<
-      QuestionnaireResponseItemComponent,
-      List<QuestionnaireResponseItemAnswerComponent>,
-    >()
+      QuestionnaireResponseItemComponent, List<QuestionnaireResponseItemAnswerComponent>>()
 
   /**
    * Map from [QuestionnaireResponseItemComponent] to draft answers, e.g "02/02" for date with
@@ -325,7 +308,7 @@
    * - the reference to the [Questionnaire.QuestionnaireItemComponent] in the [Questionnaire]
    * - the reference to the [QuestionnaireResponseItemComponent] in the [QuestionnaireResponse]
    * - a [List] of [QuestionnaireResponseItemAnswerComponent] which are the new answers to the
-   *   question.
+   * question.
    * - partial answer, the entered input is not a valid answer
    */
   private val answersChangedCallback:
@@ -333,7 +316,7 @@
       QuestionnaireItemComponent,
       QuestionnaireResponseItemComponent,
       List<QuestionnaireResponseItemAnswerComponent>,
-      Any?,
+      Any?
     ) -> Unit =
     { questionnaireItem, questionnaireResponseItem, answers, draftAnswer ->
       // TODO(jingtang10): update the questionnaire response item pre-order list and the parent map
@@ -360,31 +343,16 @@
       modificationCount.update { it + 1 }
     }
 
-  private val expressionEvaluator: ExpressionEvaluator =
-    ExpressionEvaluator(
-      questionnaire,
-      questionnaireResponse,
-      questionnaireItemParentMap,
-      questionnaireLaunchContextMap,
-    )
-
-  private val enablementEvaluator: EnablementEvaluator =
-    EnablementEvaluator(
-      questionnaire,
-      questionnaireResponse,
-      questionnaireItemParentMap,
-      questionnaireLaunchContextMap,
-    )
-
-  private val answerOptionsEvaluator: EnabledAnswerOptionsEvaluator =
-    EnabledAnswerOptionsEvaluator(
-      questionnaire,
-      questionnaireResponse,
-      xFhirQueryResolver,
-      externalValueSetResolver,
-      questionnaireItemParentMap,
-      questionnaireLaunchContextMap,
-    )
+  private val answerValueSetMap =
+    mutableMapOf<String, List<Questionnaire.QuestionnaireItemAnswerOptionComponent>>()
+
+  /**
+   * The answer expression referencing an x-fhir-query has its evaluated data cached to avoid
+   * reloading resources unnecessarily. The value is updated each time an item with answer
+   * expression is evaluating the latest answer options.
+   */
+  private val answerExpressionMap =
+    mutableMapOf<String, List<Questionnaire.QuestionnaireItemAnswerOptionComponent>>()
 
   /**
    * Adds empty [QuestionnaireResponseItemComponent]s to `responseItems` so that each
@@ -421,7 +389,6 @@
       }
     }
   }
-
   /**
    * Returns current [QuestionnaireResponse] captured by the UI which includes answers of enabled
    * questions.
@@ -433,7 +400,7 @@
       item =
         getEnabledResponseItems(
             this@QuestionnaireViewModel.questionnaire.item,
-            questionnaireResponse.item,
+            questionnaireResponse.item
           )
           .map { it.copy() }
       unpackRepeatedGroups(this@QuestionnaireViewModel.questionnaire)
@@ -448,9 +415,7 @@
     QuestionnaireResponseValidator.validateQuestionnaireResponse(
         questionnaire,
         questionnaireResponse,
-        getApplication(),
-        questionnaireItemParentMap,
-        questionnaireLaunchContextMap,
+        getApplication()
       )
       .also { result ->
         if (result.values.flatten().filterIsInstance<Invalid>().isNotEmpty()) {
@@ -518,39 +483,14 @@
     }
   }
 
-  internal fun setShowSubmitButtonFlag(showSubmitButton: Boolean) {
-    this.shouldShowSubmitButton = showSubmitButton
-  }
-
-  internal fun setShowCancelButtonFlag(showCancelButton: Boolean) {
-    this.shouldShowCancelButton = showCancelButton
-  }
-
   /** [QuestionnaireState] to be displayed in the UI. */
   internal val questionnaireStateFlow: StateFlow<QuestionnaireState> =
     combine(modificationCount, currentPageIndexFlow, isInReviewModeFlow) { _, _, _ ->
         getQuestionnaireState()
       }
-      .withIndex()
-      .onEach {
-        if (it.index == 0) {
-          expressionEvaluator.detectExpressionCyclicDependency(questionnaire.item)
-          questionnaire.item.flattened().forEach { qItem ->
-            updateDependentQuestionnaireResponseItems(
-              qItem,
-              questionnaireResponse.allItems.find { qrItem -> qrItem.linkId == qItem.linkId },
-            )
-          }
-          modificationCount.update { count -> count + 1 }
-        }
-      }
-      .map { it.value }
       .stateIn(
         viewModelScope,
         SharingStarted.Lazily,
-<<<<<<< HEAD
-        initialValue = QuestionnaireState(items = emptyList(), displayMode = DisplayMode.InitMode),
-=======
         initialValue =
           getQuestionnaireState()
             .also { expressionEvaluator.detectExpressionCyclicDependency(questionnaire.item) }
@@ -562,23 +502,15 @@
                 )
               }
             }
->>>>>>> 08bb4a49
       )
 
   private fun updateDependentQuestionnaireResponseItems(
-    questionnaireItem: QuestionnaireItemComponent,
+    updatedQuestionnaireItem: QuestionnaireItemComponent,
     updatedQuestionnaireResponseItem: QuestionnaireResponseItemComponent?,
   ) {
-<<<<<<< HEAD
-    expressionEvaluator
-      .evaluateCalculatedExpressions(
-        questionnaireItem,
-        updatedQuestionnaireResponseItem,
-=======
     expressionEvaluator.evaluateCalculatedExpressions(
         updatedQuestionnaireItem,
         updatedQuestionnaireResponseItem
->>>>>>> 08bb4a49
       )
       .forEach { (questionnaireItem, calculatedAnswers) ->
         // update all response item with updated values
@@ -601,6 +533,91 @@
       }
   }
 
+  internal suspend fun resolveAnswerValueSet(
+    uri: String,
+  ): List<Questionnaire.QuestionnaireItemAnswerOptionComponent> {
+    // If cache hit, return it
+    if (answerValueSetMap.contains(uri)) {
+      return answerValueSetMap[uri]!!
+    }
+
+    val options =
+      if (uri.startsWith("#")) {
+        questionnaire.contained
+          .firstOrNull { resource ->
+            resource.id.equals(uri) &&
+              resource.resourceType == ResourceType.ValueSet &&
+              (resource as ValueSet).hasExpansion()
+          }
+          ?.let { resource ->
+            val valueSet = resource as ValueSet
+            valueSet.expansion.contains
+              .filterNot { it.abstract || it.inactive }
+              .map { component ->
+                Questionnaire.QuestionnaireItemAnswerOptionComponent(
+                  Coding(component.system, component.code, component.display)
+                )
+              }
+          }
+      } else {
+        // Ask the client to provide the answers from an external expanded Valueset.
+        DataCapture.getConfiguration(getApplication())
+          .valueSetResolverExternal
+          ?.resolve(uri)
+          ?.map { coding -> Questionnaire.QuestionnaireItemAnswerOptionComponent(coding.copy()) }
+      }
+        ?: emptyList()
+    // save it so that we avoid have cache misses.
+    answerValueSetMap[uri] = options
+    return options
+  }
+
+  // TODO persist previous answers in case options are changing and new list does not have selected
+  // answer and FHIRPath in x-fhir-query
+  // https://build.fhir.org/ig/HL7/sdc/expressions.html#x-fhir-query-enhancements
+  internal suspend fun resolveAnswerExpression(
+    item: QuestionnaireItemComponent,
+  ): List<Questionnaire.QuestionnaireItemAnswerOptionComponent> {
+    // Check cache first for database queries
+    val answerExpression = item.answerExpression ?: return emptyList()
+
+    return when {
+      answerExpression.isXFhirQuery -> {
+        xFhirQueryResolver?.let { xFhirQueryResolver ->
+          val xFhirExpressionString =
+            ExpressionEvaluator.createXFhirQueryFromExpression(
+              questionnaire,
+              questionnaireResponse,
+              item,
+              questionnaireItemParentMap,
+              answerExpression,
+              questionnaireLaunchContextMap
+            )
+          if (answerExpressionMap.containsKey(xFhirExpressionString)) {
+            answerExpressionMap[xFhirExpressionString]
+          }
+
+          val data = xFhirQueryResolver.resolve(xFhirExpressionString)
+          val options = item.extractAnswerOptions(data)
+
+          answerExpressionMap[xFhirExpressionString] = options
+          options
+        }
+          ?: error(
+            "XFhirQueryResolver cannot be null. Please provide the XFhirQueryResolver via DataCaptureConfig."
+          )
+      }
+      answerExpression.isFhirPath -> {
+        val data = fhirPathEngine.evaluate(questionnaireResponse, answerExpression.expression)
+        item.extractAnswerOptions(data)
+      }
+      else ->
+        throw UnsupportedOperationException(
+          "${answerExpression.language} not supported for answer-expression yet"
+        )
+    }
+  }
+
   private fun resolveCqfExpression(
     questionnaireItem: QuestionnaireItemComponent,
     questionnaireResponseItem: QuestionnaireResponseItemComponent,
@@ -611,30 +628,11 @@
     if (!cqfExpression.isFhirPath) {
       throw UnsupportedOperationException("${cqfExpression.language} not supported yet")
     }
-<<<<<<< HEAD
-    return expressionEvaluator.evaluateExpression(
-      questionnaireItem,
-      questionnaireResponseItem,
-      cqfExpression,
-=======
     return expressionEvaluator.evaluateFhirpathExpression(
       questionnaireItem,
       questionnaireResponseItem,
       cqfExpression
->>>>>>> 08bb4a49
     )
-  }
-
-  private fun removeDisabledAnswers(
-    questionnaireItem: QuestionnaireItemComponent,
-    questionnaireResponseItem: QuestionnaireResponseItemComponent,
-    disabledAnswers: List<QuestionnaireResponseItemAnswerComponent>,
-  ) {
-    val validAnswers =
-      questionnaireResponseItem.answer.filterNot { ans ->
-        disabledAnswers.any { ans.value.equalsDeep(it.value) }
-      }
-    answersChangedCallback(questionnaireItem, questionnaireResponseItem, validAnswers, null)
   }
 
   /**
@@ -645,7 +643,7 @@
    *
    * The traverse is carried out in the two lists in tandem.
    */
-  private suspend fun getQuestionnaireState(): QuestionnaireState {
+  private fun getQuestionnaireState(): QuestionnaireState {
     val questionnaireItemList = questionnaire.item
     val questionnaireResponseItemList = questionnaireResponse.item
 
@@ -659,7 +657,7 @@
         }
         getQuestionnaireAdapterItems(
           questionnaireItemList[currentPageIndexFlow.value!!],
-          questionnaireResponseItemList[currentPageIndexFlow.value!!],
+          questionnaireResponseItemList[currentPageIndexFlow.value!!]
         )
       } else {
         getQuestionnaireAdapterItems(questionnaireItemList, questionnaireResponseItemList)
@@ -672,9 +670,8 @@
         displayMode =
           DisplayMode.ReviewMode(
             showEditButton = !isReadOnly,
-            showSubmitButton = !isReadOnly && shouldShowSubmitButton,
-            showCancelButton = !isReadOnly && shouldShowCancelButton,
-          ),
+            showSubmitButton = !isReadOnly && shouldShowSubmitButton
+          )
       )
     }
 
@@ -683,35 +680,25 @@
       if (!questionnaire.isPaginated) {
         val showReviewButton = shouldEnableReviewPage && !isInReviewModeFlow.value
         val showSubmitButton = shouldShowSubmitButton && !showReviewButton
-        val showCancelButton = shouldShowCancelButton && !showReviewButton
-        QuestionnairePagination(
-          false,
-          emptyList(),
-          -1,
-          showSubmitButton,
-          showCancelButton,
-          showReviewButton,
-        )
+        QuestionnairePagination(false, emptyList(), -1, showSubmitButton, showReviewButton)
       } else {
         val hasNextPage =
           QuestionnairePagination(pages = pages!!, currentPageIndex = currentPageIndexFlow.value!!)
             .hasNextPage
         val showReviewButton = shouldEnableReviewPage && !hasNextPage
         val showSubmitButton = shouldShowSubmitButton && !showReviewButton && !hasNextPage
-        val showCancelButton = shouldShowCancelButton
         QuestionnairePagination(
           true,
           pages!!,
           currentPageIndexFlow.value!!,
           showSubmitButton,
-          showCancelButton,
-          showReviewButton,
+          showReviewButton
         )
       }
 
     return QuestionnaireState(
       items = questionnaireItemViewItems,
-      displayMode = DisplayMode.EditMode(questionnairePagination),
+      displayMode = DisplayMode.EditMode(questionnairePagination)
     )
   }
 
@@ -719,7 +706,7 @@
    * Returns the list of [QuestionnaireViewItem]s generated for the questionnaire items and
    * questionnaire response items.
    */
-  private suspend fun getQuestionnaireAdapterItems(
+  private fun getQuestionnaireAdapterItems(
     questionnaireItemList: List<QuestionnaireItemComponent>,
     questionnaireResponseItemList: List<QuestionnaireResponseItemComponent>,
   ): List<QuestionnaireAdapterItem> {
@@ -734,17 +721,15 @@
    * Returns the list of [QuestionnaireViewItem]s generated for the questionnaire item and
    * questionnaire response item.
    */
-  private suspend fun getQuestionnaireAdapterItems(
+  private fun getQuestionnaireAdapterItems(
     questionnaireItem: QuestionnaireItemComponent,
     questionnaireResponseItem: QuestionnaireResponseItemComponent,
   ): List<QuestionnaireAdapterItem> {
     // Hidden questions should not get QuestionnaireItemViewItem instances
     if (questionnaireItem.isHidden) return emptyList()
     val enabled =
-      enablementEvaluator.evaluate(
-        questionnaireItem,
-        questionnaireResponseItem,
-      )
+      EnablementEvaluator(questionnaireResponse)
+        .evaluate(questionnaireItem, questionnaireResponseItem)
     // Disabled questions should not get QuestionnaireItemViewItem instances
     if (!enabled) {
       cacheDisabledQuestionnaireItemAnswers(questionnaireResponseItem)
@@ -755,15 +740,14 @@
 
     // Determine the validation result, which will be displayed on the item itself
     val validationResult =
-      if (
-        modifiedQuestionnaireResponseItemSet.contains(questionnaireResponseItem) ||
+      if (modifiedQuestionnaireResponseItemSet.contains(questionnaireResponseItem) ||
           forceValidation ||
           isInReviewModeFlow.value
       ) {
         QuestionnaireResponseItemValidator.validate(
           questionnaireItem,
           questionnaireResponseItem.answer,
-          this@QuestionnaireViewModel.getApplication(),
+          this@QuestionnaireViewModel.getApplication()
         )
       } else {
         NotValidated
@@ -774,18 +758,6 @@
       resolveCqfExpression(questionnaireItem, this, questionnaireItem.textElement)
         .firstOrNull()
         ?.let { text = it.primitiveValue() }
-    }
-    val (enabledQuestionnaireAnswerOptions, disabledQuestionnaireResponseAnswers) =
-      answerOptionsEvaluator.evaluate(
-        questionnaireItem,
-        questionnaireResponseItem,
-      )
-    if (disabledQuestionnaireResponseAnswers.isNotEmpty()) {
-      removeDisabledAnswers(
-        questionnaireItem,
-        questionnaireResponseItem,
-        disabledQuestionnaireResponseAnswers,
-      )
     }
 
     val items = buildList {
@@ -797,26 +769,18 @@
             questionnaireResponseItem,
             validationResult = validationResult,
             answersChangedCallback = answersChangedCallback,
-            enabledAnswerOptions = enabledQuestionnaireAnswerOptions,
+            resolveAnswerValueSet = { resolveAnswerValueSet(it) },
+            resolveAnswerExpression = { resolveAnswerExpression(it) },
             draftAnswer = draftAnswerMap[questionnaireResponseItem],
             enabledDisplayItems =
               questionnaireItem.item.filter {
                 it.isDisplayItem &&
-                  enablementEvaluator.evaluate(
-                    it,
-                    questionnaireResponseItem,
-                  )
+                  EnablementEvaluator(questionnaireResponse).evaluate(it, questionnaireResponseItem)
               },
             questionViewTextConfiguration =
               QuestionTextConfiguration(
                 showAsterisk = showAsterisk,
                 showRequiredText = showRequiredText,
-<<<<<<< HEAD
-                showOptionalText = showOptionalText,
-              ),
-          ),
-        ),
-=======
                 showOptionalText = showOptionalText
               ),
             contextData = questionnaireItem.buildContextMap(questionnaire).toMutableMap().let {
@@ -824,7 +788,6 @@
             }
           )
         )
->>>>>>> 08bb4a49
       )
 
 
@@ -854,7 +817,7 @@
               // questionnaire state for it.
               questionnaireItemList = questionnaireItem.item.filterNot { it.isDisplayItem },
               questionnaireResponseItemList = nestedResponseItemList,
-            ),
+            )
           )
         }
     }
@@ -900,7 +863,7 @@
    * item to be wrongly evaluated as well.
    */
   private fun cacheDisabledQuestionnaireItemAnswers(
-    questionnaireResponseItem: QuestionnaireResponseItemComponent,
+    questionnaireResponseItem: QuestionnaireResponseItemComponent
   ) {
     if (questionnaireResponseItem.hasAnswer()) {
       responseItemToAnswersMapForDisabledQuestionnaireItem[questionnaireResponseItem] =
@@ -913,7 +876,7 @@
    * If the questionnaire item was previously disabled, check the cache to restore previous answers.
    */
   private fun restoreFromDisabledQuestionnaireItemAnswersCache(
-    questionnaireResponseItem: QuestionnaireResponseItemComponent,
+    questionnaireResponseItem: QuestionnaireResponseItemComponent
   ) {
     if (responseItemToAnswersMapForDisabledQuestionnaireItem.contains(questionnaireResponseItem)) {
       questionnaireResponseItem.answer =
@@ -925,6 +888,7 @@
     questionnaireItemList: List<QuestionnaireItemComponent>,
     questionnaireResponseItemList: List<QuestionnaireResponseItemComponent>,
   ): List<QuestionnaireResponseItemComponent> {
+    val enablementEvaluator = EnablementEvaluator(questionnaireResponse)
     val responseItemKeys = questionnaireResponseItemList.map { it.linkId }
     return questionnaireItemList
       .asSequence()
@@ -962,11 +926,12 @@
         ->
         QuestionnairePage(
           index,
-          enablementEvaluator.evaluate(
-            questionnaireItem,
-            questionnaireResponseItem,
-          ),
-          questionnaireItem.isHidden,
+          EnablementEvaluator(questionnaireResponse)
+            .evaluate(
+              questionnaireItem,
+              questionnaireResponseItem,
+            ),
+          questionnaireItem.isHidden
         )
       }
     } else {
@@ -978,8 +943,7 @@
    * are all [Valid].
    */
   private fun validateCurrentPageItems(block: () -> Unit) {
-    if (
-      currentPageItems.filterIsInstance<QuestionnaireAdapterItem.Question>().any {
+    if (currentPageItems.filterIsInstance<QuestionnaireAdapterItem.Question>().any {
         it.item.validationResult is NotValidated
       }
     ) {
@@ -992,8 +956,7 @@
       forceValidation = false
     }
 
-    if (
-      currentPageItems.filterIsInstance<QuestionnaireAdapterItem.Question>().all {
+    if (currentPageItems.filterIsInstance<QuestionnaireAdapterItem.Question>().all {
         it.item.validationResult is Valid
       }
     ) {
@@ -1012,15 +975,7 @@
 
 internal sealed class DisplayMode {
   class EditMode(val pagination: QuestionnairePagination) : DisplayMode()
-
-  data class ReviewMode(
-    val showEditButton: Boolean,
-    val showSubmitButton: Boolean,
-    val showCancelButton: Boolean,
-  ) : DisplayMode()
-
-  // Sentinel displayMode that's used in setting the initial default QuestionnaireState
-  object InitMode : DisplayMode()
+  data class ReviewMode(val showEditButton: Boolean, val showSubmitButton: Boolean) : DisplayMode()
 }
 
 /**
@@ -1032,7 +987,6 @@
   val pages: List<QuestionnairePage>,
   val currentPageIndex: Int,
   val showSubmitButton: Boolean = false,
-  val showCancelButton: Boolean = false,
   val showReviewButton: Boolean = false,
 )
 
