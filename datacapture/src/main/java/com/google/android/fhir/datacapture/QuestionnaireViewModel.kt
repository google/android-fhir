--- conflicted
+++ resolved
@@ -500,15 +500,11 @@
     if (isReadOnly || isInReviewModeFlow.value) {
       return QuestionnaireState(
         items = questionnaireItemViewItems,
-<<<<<<< HEAD
-        displayMode = DisplayMode.ReviewMode(showEditButton = !isReadOnly,showSubmitButton = shouldShowSubmitButton)
-=======
         displayMode =
           DisplayMode.ReviewMode(
             showEditButton = !isReadOnly,
             showSubmitButton = shouldShowSubmitButton
           )
->>>>>>> aad9f460
       )
     }
 
