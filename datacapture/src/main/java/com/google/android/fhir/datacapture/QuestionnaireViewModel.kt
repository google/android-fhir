--- conflicted
+++ resolved
@@ -1125,10 +1125,6 @@
       // Results in a new questionnaire state being generated synchronously, i.e., the current
       // thread will be suspended until the new state is generated.
       modificationCount.update { it + 1 }
-<<<<<<< HEAD
-      //forceValidation = false
-=======
->>>>>>> 66e14ea4
     }
 
     if (
