--- conflicted
+++ resolved
@@ -223,13 +223,10 @@
     modificationCount.update { it + 1 }
   }
 
-<<<<<<< HEAD
   private val pageFlow = MutableStateFlow(questionnaire.getInitialPagination())
 
   @VisibleForTesting fun getPageFlow() = pageFlow
 
-=======
->>>>>>> 64593f4d
   private val answerValueSetMap =
     mutableMapOf<String, List<Questionnaire.QuestionnaireItemAnswerOptionComponent>>()
 
@@ -244,10 +241,14 @@
   }
 
   internal fun goToPreviousPage() {
-<<<<<<< HEAD
     when (entryMode) {
       EntryMode.PRIOR_EDIT, EntryMode.RANDOM -> {
-        pageFlow.value = pageFlow.value!!.previousPage()
+        val previousPageIndex =
+          pages!!.indexOfLast { it.index < currentPageIndexFlow.value!! && it.enabled }
+        check(previousPageIndex != -1) {
+          "Can't call goToPreviousPage() if no preceding page is enabled"
+        }
+        currentPageIndexFlow.value = previousPageIndex
       }
       else -> {
         Timber.w("Previous questions and submitted answers cannot be viewed or edited.")
@@ -263,28 +264,19 @@
 
         if (currentPageItems.none { !it.validationResult!!.isValid }) {
           isPaginationButtonPressed = false
-          pageFlow.value = pageFlow.value!!.nextPage()
+          val nextPageIndex =
+            pages!!.indexOfFirst { it.index > currentPageIndexFlow.value!! && it.enabled }
+          check(nextPageIndex != -1) { "Can't call goToNextPage() if no following page is enabled" }
+          currentPageIndexFlow.value = nextPageIndex
         }
       }
       EntryMode.RANDOM -> {
-        pageFlow.value = pageFlow.value!!.nextPage()
-      }
-    }
-=======
-    val previousPageIndex =
-      pages!!.indexOfLast { it.index < currentPageIndexFlow.value!! && it.enabled }
-    check(previousPageIndex != -1) {
-      "Can't call goToPreviousPage() if no preceding page is enabled"
-    }
-    currentPageIndexFlow.value = previousPageIndex
-  }
-
-  internal fun goToNextPage() {
-    val nextPageIndex =
-      pages!!.indexOfFirst { it.index > currentPageIndexFlow.value!! && it.enabled }
-    check(nextPageIndex != -1) { "Can't call goToNextPage() if no following page is enabled" }
-    currentPageIndexFlow.value = nextPageIndex
->>>>>>> 64593f4d
+        val nextPageIndex =
+          pages!!.indexOfFirst { it.index > currentPageIndexFlow.value!! && it.enabled }
+        check(nextPageIndex != -1) { "Can't call goToNextPage() if no following page is enabled" }
+        currentPageIndexFlow.value = nextPageIndex
+      }
+    }
   }
 
   /** [QuestionnaireState] to be displayed in the UI. */
@@ -420,7 +412,27 @@
       .toList()
   }
 
-<<<<<<< HEAD
+  /**
+   * Returns the list of [QuestionnaireItemViewItem]s generated for the questionnaire item and
+   * questionnaire response item.
+   */
+  private fun getQuestionnaireItemViewItems(
+    questionnaireItem: Questionnaire.QuestionnaireItemComponent,
+    questionnaireResponseItem: QuestionnaireResponse.QuestionnaireResponseItemComponent
+  ): List<QuestionnaireItemViewItem> {
+    val enabled =
+      EnablementEvaluator.evaluate(
+        questionnaireItem,
+        questionnaireResponseItem,
+        questionnaireResponse
+      ) { questionnaireResponseItem, linkId ->
+        findEnableWhenQuestionnaireResponseItem(questionnaireResponseItem, linkId)
+      }
+
+    if (!enabled || questionnaireItem.isHidden) {
+      return emptyList()
+    }
+
           val validationResult =
             if (modifiedQuestionnaireResponseItemSet.contains(questionnaireResponseItem) ||
                 isPaginationButtonPressed
@@ -433,82 +445,6 @@
             } else {
               ValidationResult(true, listOf())
             }
-
-          listOf(
-            QuestionnaireItemViewItem(
-              questionnaireItem,
-              questionnaireResponseItem,
-              validationResult = validationResult,
-              answersChangedCallback = answersChangedCallback,
-              resolveAnswerValueSet = { resolveAnswerValueSet(it) },
-            )
-          ) +
-            getQuestionnaireState(
-                // Nested display item is subtitle text for parent questionnaire item if data type
-                // is not group.
-                // If nested display item is identified as subtitle text, then do not create
-                // questionnaire state for it.
-                questionnaireItemList =
-                  when (questionnaireItem.type) {
-                    Questionnaire.QuestionnaireItemType.GROUP -> questionnaireItem.item
-                    else ->
-                      questionnaireItem.item.filterNot {
-                        it.type == Questionnaire.QuestionnaireItemType.DISPLAY
-                      }
-                  },
-                questionnaireResponseItemList =
-                  if (questionnaireResponseItem.answer.isEmpty()) {
-                    questionnaireResponseItem.item
-                  } else {
-                    questionnaireResponseItem.answer.first().item
-                  },
-                // we're now dealing with nested items, so pagination is no longer a concern
-                pagination = null,
-                modificationCount = modificationCount,
-              )
-              .items
-        }
-        .toList()
-    // holding updated items state
-    currentPageItems = items
-
-    return QuestionnaireState(
-      items = items,
-      pagination = pagination,
-      modificationCount = modificationCount
-    )
-=======
-  /**
-   * Returns the list of [QuestionnaireItemViewItem]s generated for the questionnaire item and
-   * questionnaire response item.
-   */
-  private fun getQuestionnaireItemViewItems(
-    questionnaireItem: Questionnaire.QuestionnaireItemComponent,
-    questionnaireResponseItem: QuestionnaireResponse.QuestionnaireResponseItemComponent
-  ): List<QuestionnaireItemViewItem> {
-    val enabled =
-      EnablementEvaluator.evaluate(
-        questionnaireItem,
-        questionnaireResponseItem,
-        questionnaireResponse
-      ) { questionnaireResponseItem, linkId ->
-        findEnableWhenQuestionnaireResponseItem(questionnaireResponseItem, linkId)
-      }
-
-    if (!enabled || questionnaireItem.isHidden) {
-      return emptyList()
-    }
-
-    val validationResult =
-      if (modifiedQuestionnaireResponseItemSet.contains(questionnaireResponseItem)) {
-        QuestionnaireResponseItemValidator.validate(
-          questionnaireItem,
-          questionnaireResponseItem.answer,
-          this@QuestionnaireViewModel.getApplication()
-        )
-      } else {
-        ValidationResult(true, listOf())
-      }
 
     return listOf(
       QuestionnaireItemViewItem(
@@ -539,7 +475,6 @@
             questionnaireResponseItem.answer.first().item
           },
       )
->>>>>>> 64593f4d
   }
 
   private fun getEnabledResponseItems(
