/*
 * Copyright 2022 Google LLC
 *
 * Licensed under the Apache License, Version 2.0 (the "License");
 * you may not use this file except in compliance with the License.
 * You may obtain a copy of the License at
 *
 *       http://www.apache.org/licenses/LICENSE-2.0
 *
 * Unless required by applicable law or agreed to in writing, software
 * distributed under the License is distributed on an "AS IS" BASIS,
 * WITHOUT WARRANTIES OR CONDITIONS OF ANY KIND, either express or implied.
 * See the License for the specific language governing permissions and
 * limitations under the License.
 */

package com.google.android.fhir.datacapture

import android.app.Application
import android.net.Uri
import androidx.lifecycle.AndroidViewModel
import androidx.lifecycle.SavedStateHandle
import androidx.lifecycle.viewModelScope
import ca.uhn.fhir.context.FhirContext
import ca.uhn.fhir.context.FhirVersionEnum
import ca.uhn.fhir.parser.IParser
import com.google.android.fhir.datacapture.enablement.EnablementEvaluator
import com.google.android.fhir.datacapture.validation.QuestionnaireResponseValidator.checkQuestionnaireResponse
import com.google.android.fhir.datacapture.views.QuestionnaireItemViewItem
import kotlinx.coroutines.flow.Flow
import kotlinx.coroutines.flow.MutableStateFlow
import kotlinx.coroutines.flow.SharingStarted
import kotlinx.coroutines.flow.StateFlow
import kotlinx.coroutines.flow.asStateFlow
import kotlinx.coroutines.flow.combine
import kotlinx.coroutines.flow.stateIn
import kotlinx.coroutines.flow.update
import org.hl7.fhir.r4.model.CodeableConcept
import org.hl7.fhir.r4.model.Coding
import org.hl7.fhir.r4.model.Questionnaire
import org.hl7.fhir.r4.model.QuestionnaireResponse
import org.hl7.fhir.r4.model.ResourceType
import org.hl7.fhir.r4.model.ValueSet
import timber.log.Timber

internal class QuestionnaireViewModel(application: Application, state: SavedStateHandle) :
  AndroidViewModel(application) {

  private val parser: IParser by lazy { FhirContext.forCached(FhirVersionEnum.R4).newJsonParser() }

  /** The current questionnaire as questions are being answered. */
  internal val questionnaire: Questionnaire

  init {
    questionnaire =
      when {
        state.contains(QuestionnaireFragment.EXTRA_QUESTIONNAIRE_JSON_URI) -> {
          if (state.contains(QuestionnaireFragment.EXTRA_QUESTIONNAIRE_JSON_STRING)) {
            Timber.w(
              "Both EXTRA_QUESTIONNAIRE_JSON_URI & EXTRA_QUESTIONNAIRE_JSON_STRING are provided. " +
                "EXTRA_QUESTIONNAIRE_JSON_URI takes precedence."
            )
          }
          val uri: Uri = state[QuestionnaireFragment.EXTRA_QUESTIONNAIRE_JSON_URI]!!
          parser.parseResource(application.contentResolver.openInputStream(uri)) as Questionnaire
        }
        state.contains(QuestionnaireFragment.EXTRA_QUESTIONNAIRE_JSON_STRING) -> {
          val questionnaireJson: String =
            state[QuestionnaireFragment.EXTRA_QUESTIONNAIRE_JSON_STRING]!!
          parser.parseResource(questionnaireJson) as Questionnaire
        }
        else ->
          error(
            "Neither EXTRA_QUESTIONNAIRE_JSON_URI nor EXTRA_QUESTIONNAIRE_JSON_STRING is supplied."
          )
      }
  }

  /** The current questionnaire response as questions are being answered. */
  private val questionnaireResponse: QuestionnaireResponse

  init {
    when {
      state.contains(QuestionnaireFragment.EXTRA_QUESTIONNAIRE_RESPONSE_JSON_URI) -> {
        if (state.contains(QuestionnaireFragment.EXTRA_QUESTIONNAIRE_RESPONSE_JSON_STRING)) {
          Timber.w(
            "Both EXTRA_QUESTIONNAIRE_RESPONSE_JSON_URI & EXTRA_QUESTIONNAIRE_RESPONSE_JSON_STRING are provided. " +
              "EXTRA_QUESTIONNAIRE_RESPONSE_JSON_URI takes precedence."
          )
        }
        val uri: Uri = state[QuestionnaireFragment.EXTRA_QUESTIONNAIRE_RESPONSE_JSON_URI]!!
        questionnaireResponse =
          parser.parseResource(application.contentResolver.openInputStream(uri)) as
            QuestionnaireResponse
        checkQuestionnaireResponse(questionnaire, questionnaireResponse)
      }
      state.contains(QuestionnaireFragment.EXTRA_QUESTIONNAIRE_RESPONSE_JSON_STRING) -> {
        val questionnaireResponseJson: String =
          state[QuestionnaireFragment.EXTRA_QUESTIONNAIRE_RESPONSE_JSON_STRING]!!
        questionnaireResponse =
          parser.parseResource(questionnaireResponseJson) as QuestionnaireResponse
        checkQuestionnaireResponse(questionnaire, questionnaireResponse)
      }
      else -> {
        questionnaireResponse =
          QuestionnaireResponse().apply {
            questionnaire = this@QuestionnaireViewModel.questionnaire.url
          }
        // Retain the hierarchy and order of items within the questionnaire as specified in the
        // standard. See https://www.hl7.org/fhir/questionnaireresponse.html#notes.
        questionnaire.item.forEach {
          questionnaireResponse.addItem(it.createQuestionnaireResponseItem())
        }
      }
    }
  }

  /** Flag to support fragment for review-feature */
  private val hasReviewPage: Boolean

  init {
    hasReviewPage = state[QuestionnaireFragment.QUESTIONNAIRE_HAS_REVIEW_PAGE] ?: false
  }

  /** Flag to open fragment in data-collection or review-mode */
  private val entryByReviewPage: Boolean

  init {
    entryByReviewPage =
      hasReviewPage && state[QuestionnaireFragment.QUESTIONNAIRE_ENTRY_BY_REVIEW_PAGE] ?: false
  }

  /** Map from link IDs to questionnaire response items. */
  private val linkIdToQuestionnaireResponseItemMap =
    createLinkIdToQuestionnaireResponseItemMap(questionnaireResponse.item)

  /** Map from link IDs to questionnaire items. */
  private val linkIdToQuestionnaireItemMap = createLinkIdToQuestionnaireItemMap(questionnaire.item)

  /** Tracks modifications in order to update the UI. */
  private val modificationCount = MutableStateFlow(0)

  /** Toggles review mode. */
  private val reviewFlow = MutableStateFlow(entryByReviewPage)

  /** Flag to show/hide submit button. */
  private var showSubmitButtonFlag = false

  /**
   * Callback function to update the UI which takes the linkId of the question whose answer(s) has
   * been changed.
   */
  private val questionnaireResponseItemChangedCallback: (String) -> Unit = { linkId ->
    linkIdToQuestionnaireItemMap[linkId]?.let { questionnaireItem ->
      if (questionnaireItem.hasNestedItemsWithinAnswers) {
        linkIdToQuestionnaireResponseItemMap[linkId]?.let { questionnaireResponseItem ->
          questionnaireResponseItem.addNestedItemsToAnswer(questionnaireItem)
          questionnaireResponseItem.answer.singleOrNull()?.item?.forEach {
            nestedQuestionnaireResponseItem ->
            linkIdToQuestionnaireResponseItemMap[nestedQuestionnaireResponseItem.linkId] =
              nestedQuestionnaireResponseItem
          }
        }
      }
    }
    modificationCount.update { it + 1 }
  }

  private val pageFlow = MutableStateFlow(questionnaire.getInitialPagination())

  private val answerValueSetMap =
    mutableMapOf<String, List<Questionnaire.QuestionnaireItemAnswerOptionComponent>>()

  /**
   * Returns current [QuestionnaireResponse] captured by the UI which includes answers of enabled
   * questions.
   */
  fun getQuestionnaireResponse(): QuestionnaireResponse {
    return questionnaireResponse.copy().apply {
      item = getEnabledResponseItems(this@QuestionnaireViewModel.questionnaire.item, item)
    }
  }

  internal fun goToPreviousPage() {
    pageFlow.value = pageFlow.value!!.previousPage()
  }

  internal fun goToNextPage() {
    pageFlow.value = pageFlow.value!!.nextPage()
  }

  internal fun setReviewMode(reviewModeFlag: Boolean) {
    reviewFlow.value = reviewModeFlag

    // When Fragment enters into review mode pageflow is initially set
    // to null, so when toggled into data collection mode pageflow is
    // implicitly set with getInitialPagination.
    if (pageFlow.value == null) pageFlow.value = questionnaire.getInitialPagination()
  }

  internal fun setShowSubmitButtonFlag(showSubmitButton: Boolean) {
    showSubmitButtonFlag = showSubmitButton
  }

  /** StateFlow whether to show review button or not */
  internal val showReviewButtonStateFlow: StateFlow<Boolean> =
    combine(reviewFlow, pageFlow) { reviewFlow, pagination ->
        hasReviewPage && !reviewFlow && (pagination == null || !pagination.hasNextPage)
      }
      .stateIn(viewModelScope, SharingStarted.Lazily, initialValue = entryByReviewPage)

  /** StateFlow whether to show submit button or not */
  internal val showSubmitButtonStateFlow: StateFlow<Boolean> =
    combine(reviewFlow, pageFlow) { _, pagination ->
        showSubmitButtonFlag &&
          !showReviewButtonStateFlow.value &&
          (pagination == null || !pagination.hasNextPage)
      }
      .stateIn(viewModelScope, SharingStarted.Lazily, initialValue = showSubmitButtonFlag)

  /** StateFlow to toggle UI between answer or review mode */
  internal val reviewModeStateFlow: StateFlow<Boolean> = reviewFlow.asStateFlow()

  /** [QuestionnaireState] to be displayed in the UI. */
  internal val questionnaireStateFlow: Flow<QuestionnaireState> =
<<<<<<< HEAD
    combine(modificationCount, pageFlow, reviewFlow) { _, pagination, reviewFlow ->
        if (reviewFlow) {
          getQuestionnaireState(
            questionnaireItemList = questionnaire.item,
            questionnaireResponseItemList = questionnaireResponse.item,
            pagination = null,
          )
        } else {
          getQuestionnaireState(
            questionnaireItemList = questionnaire.item,
            questionnaireResponseItemList = questionnaireResponse.item,
            pagination = pagination,
          )
        }
=======
    modificationCount
      .combine(pageFlow) { _, pagination ->
        getQuestionnaireState(
          questionnaireItemList = questionnaire.item,
          questionnaireResponseItemList = questionnaireResponse.item,
          pagination = pagination,
          modificationCount = modificationCount.value
        )
>>>>>>> da437fab
      }
      .stateIn(
        viewModelScope,
        SharingStarted.Lazily,
        initialValue =
          getQuestionnaireState(
            questionnaireItemList = questionnaire.item,
            questionnaireResponseItemList = questionnaireResponse.item,
            pagination = questionnaire.getInitialPagination(),
            modificationCount = 0
          )
      )

  @PublishedApi
  internal suspend fun resolveAnswerValueSet(
    uri: String
  ): List<Questionnaire.QuestionnaireItemAnswerOptionComponent> {
    // If cache hit, return it
    if (answerValueSetMap.contains(uri)) {
      return answerValueSetMap[uri]!!
    }

    val options =
      if (uri.startsWith("#")) {
        questionnaire.contained
          .firstOrNull {
            it.id.equals(uri) &&
              it.resourceType == ResourceType.ValueSet &&
              (it as ValueSet).hasExpansion()
          }
          ?.let {
            val valueSet = it as ValueSet
            valueSet.expansion.contains.filterNot { it.abstract || it.inactive }.map { component ->
              Questionnaire.QuestionnaireItemAnswerOptionComponent(
                Coding(component.system, component.code, component.display)
              )
            }
          }
      } else {
        // Ask the client to provide the answers from an external expanded Valueset.
        DataCapture.getConfiguration(getApplication())
          .valueSetResolverExternal
          ?.resolve(uri)
          ?.map { coding -> Questionnaire.QuestionnaireItemAnswerOptionComponent(coding.copy()) }
      }
        ?: emptyList()
    // save it so that we avoid have cache misses.
    answerValueSetMap[uri] = options
    return options
  }

  private fun createLinkIdToQuestionnaireResponseItemMap(
    questionnaireResponseItemList: List<QuestionnaireResponse.QuestionnaireResponseItemComponent>
  ): MutableMap<String, QuestionnaireResponse.QuestionnaireResponseItemComponent> {
    val linkIdToQuestionnaireResponseItemMap =
      questionnaireResponseItemList.map { it.linkId to it }.toMap().toMutableMap()
    for (item in questionnaireResponseItemList) {
      linkIdToQuestionnaireResponseItemMap.putAll(
        createLinkIdToQuestionnaireResponseItemMap(item.item)
      )
      item.answer.forEach {
        linkIdToQuestionnaireResponseItemMap.putAll(
          createLinkIdToQuestionnaireResponseItemMap(it.item)
        )
      }
    }
    return linkIdToQuestionnaireResponseItemMap
  }

  private fun createLinkIdToQuestionnaireItemMap(
    questionnaireItemList: List<Questionnaire.QuestionnaireItemComponent>
  ): Map<String, Questionnaire.QuestionnaireItemComponent> {
    val linkIdToQuestionnaireItemMap =
      questionnaireItemList.map { it.linkId to it }.toMap().toMutableMap()
    for (item in questionnaireItemList) {
      linkIdToQuestionnaireItemMap.putAll(createLinkIdToQuestionnaireItemMap(item.item))
    }
    return linkIdToQuestionnaireItemMap
  }

  /**
   * Traverses through the list of questionnaire items, the list of questionnaire response items and
   * the list of items in the questionnaire response answer list and populates
   * [questionnaireStateFlow] with matching pairs of questionnaire item and questionnaire response
   * item.
   *
   * The traverse is carried out in the two lists in tandem. The two lists should be structurally
   * identical.
   */
  private fun getQuestionnaireState(
    questionnaireItemList: List<Questionnaire.QuestionnaireItemComponent>,
    questionnaireResponseItemList: List<QuestionnaireResponse.QuestionnaireResponseItemComponent>,
    pagination: QuestionnairePagination?,
    modificationCount: Int,
  ): QuestionnaireState {
    // TODO(kmost): validate pages before switching between next/prev pages
    var responseIndex = 0
    val items: List<QuestionnaireItemViewItem> =
      questionnaireItemList
        .asSequence()
        .flatMapIndexed { index, questionnaireItem ->
          var questionnaireResponseItem = questionnaireItem.createQuestionnaireResponseItem()

          // If there is an enabled questionnaire response available then we use that. Or else we
          // just use an empty questionnaireResponse Item
          if (responseIndex < questionnaireResponseItemList.size &&
              questionnaireItem.linkId == questionnaireResponseItem.linkId
          ) {
            questionnaireResponseItem = questionnaireResponseItemList[responseIndex]
            responseIndex += 1
          }
          // if the questionnaire is paginated and we're currently working through the paginated
          // groups, make sure that only the current page gets set
          if (pagination != null && pagination.currentPageIndex != index) {
            return@flatMapIndexed emptyList()
          }

          val enabled =
            EnablementEvaluator.evaluate(questionnaireItem, questionnaireResponse) { linkId ->
              linkIdToQuestionnaireResponseItemMap[linkId]
            }

          if (!enabled || questionnaireItem.isHidden) {
            return@flatMapIndexed emptyList()
          }

          listOf(
            QuestionnaireItemViewItem(
              questionnaireItem,
              questionnaireResponseItem,
              { resolveAnswerValueSet(it) }
            ) { questionnaireResponseItemChangedCallback(questionnaireItem.linkId) }
          ) +
            getQuestionnaireState(
                // Nested display item is subtitle text for parent questionnaire item if data type
                // is not group.
                // If nested display item is identified as subtitle text, then do not create
                // questionnaire state for it.
                questionnaireItemList =
                  when (questionnaireItem.type) {
                    Questionnaire.QuestionnaireItemType.GROUP -> questionnaireItem.item
                    else ->
                      questionnaireItem.item.filterNot {
                        it.type == Questionnaire.QuestionnaireItemType.DISPLAY
                      }
                  },
                questionnaireResponseItemList =
                  if (questionnaireResponseItem.answer.isEmpty()) {
                    questionnaireResponseItem.item
                  } else {
                    questionnaireResponseItem.answer.first().item
                  },
                // we're now dealing with nested items, so pagination is no longer a concern
                pagination = null,
                modificationCount = modificationCount,
              )
              .items
        }
        .toList()
    return QuestionnaireState(
      items = items,
      pagination = pagination,
      modificationCount = modificationCount
    )
  }

  private fun getEnabledResponseItems(
    questionnaireItemList: List<Questionnaire.QuestionnaireItemComponent>,
    questionnaireResponseItemList: List<QuestionnaireResponse.QuestionnaireResponseItemComponent>,
  ): List<QuestionnaireResponse.QuestionnaireResponseItemComponent> {
    return questionnaireItemList
      .asSequence()
      .zip(questionnaireResponseItemList.asSequence())
      .filter { (questionnaireItem, _) ->
        EnablementEvaluator.evaluate(questionnaireItem, questionnaireResponse) { linkId ->
          linkIdToQuestionnaireResponseItemMap[linkId] ?: return@evaluate null
        }
      }
      .map { (questionnaireItem, questionnaireResponseItem) ->
        // Nested group items
        questionnaireResponseItem.item =
          getEnabledResponseItems(questionnaireItem.item, questionnaireResponseItem.item)
        // Nested question items
        questionnaireResponseItem.answer.forEach {
          it.item = getEnabledResponseItems(questionnaireItem.item, it.item)
        }
        questionnaireResponseItem
      }
      .toList()
  }

  /**
   * Checks if this questionnaire uses pagination via the "page" extension.
   *
   * If any one group has a "page" extension, it is assumed that the whole questionnaire is a
   * well-formed, paginated questionnaire (eg, each top-level group should be its own page).
   *
   * If this questionnaire uses pagination, returns the [QuestionnairePagination] that you would see
   * when first opening this questionnaire. Otherwise, returns `null`.
   */
  private fun Questionnaire.getInitialPagination(): QuestionnairePagination? {
    val usesPagination =
      item.any { item ->
        item.extension.any { extension ->
          (extension.value as? CodeableConcept)?.coding?.any { coding -> coding.code == "page" } ==
            true
        }
      } && !reviewFlow.value

    return if (usesPagination) {
      QuestionnairePagination(
        currentPageIndex = 0,
        lastPageIndex = item.size - 1,
      )
    } else {
      null
    }
  }
}

/** Questionnaire state for the Fragment to consume. */
internal data class QuestionnaireState(
  /** The items that should be currently-rendered into the Fragment. */
  val items: List<QuestionnaireItemViewItem>,
  /** The pagination state of the questionnaire. If `null`, the questionnaire is not paginated. */
  val pagination: QuestionnairePagination?,
  /** Tracks modifications in order to update the UI. */
  val modificationCount: Int,
)

internal data class QuestionnairePagination(
  val currentPageIndex: Int,
  val lastPageIndex: Int,
)

internal val QuestionnairePagination.hasPreviousPage: Boolean
  get() = currentPageIndex > 0
internal val QuestionnairePagination.hasNextPage: Boolean
  get() = currentPageIndex < lastPageIndex

internal fun QuestionnairePagination.previousPage(): QuestionnairePagination {
  check(hasPreviousPage) { "Can't call previousPage() if hasPreviousPage is false ($this)" }
  return copy(currentPageIndex = currentPageIndex - 1)
}

internal fun QuestionnairePagination.nextPage(): QuestionnairePagination {
  check(hasNextPage) { "Can't call nextPage() if hasNextPage is false ($this)" }
  return copy(currentPageIndex = currentPageIndex + 1)
}<|MERGE_RESOLUTION|>--- conflicted
+++ resolved
@@ -223,31 +223,22 @@
 
   /** [QuestionnaireState] to be displayed in the UI. */
   internal val questionnaireStateFlow: Flow<QuestionnaireState> =
-<<<<<<< HEAD
     combine(modificationCount, pageFlow, reviewFlow) { _, pagination, reviewFlow ->
         if (reviewFlow) {
           getQuestionnaireState(
             questionnaireItemList = questionnaire.item,
             questionnaireResponseItemList = questionnaireResponse.item,
             pagination = null,
+            modificationCount = modificationCount.value
           )
         } else {
           getQuestionnaireState(
             questionnaireItemList = questionnaire.item,
             questionnaireResponseItemList = questionnaireResponse.item,
             pagination = pagination,
+            modificationCount = modificationCount.value
           )
         }
-=======
-    modificationCount
-      .combine(pageFlow) { _, pagination ->
-        getQuestionnaireState(
-          questionnaireItemList = questionnaire.item,
-          questionnaireResponseItemList = questionnaireResponse.item,
-          pagination = pagination,
-          modificationCount = modificationCount.value
-        )
->>>>>>> da437fab
       }
       .stateIn(
         viewModelScope,
