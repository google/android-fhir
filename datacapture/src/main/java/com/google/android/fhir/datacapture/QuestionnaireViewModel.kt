--- conflicted
+++ resolved
@@ -343,27 +343,12 @@
 
           listOf(
             QuestionnaireItemViewItem(
-<<<<<<< HEAD
-                questionnaireItem,
-                questionnaireResponseItem,
-                { resolveAnswerValueSet(it) }
-              ) { questionnaireResponseItemChangedCallback(questionnaireItem.linkId) }
-              .apply {
-                validationResult =
-                  QuestionnaireResponseItemValidator.validate(
-                    questionnaireItem,
-                    questionnaireResponseItem,
-                    this@QuestionnaireViewModel.getApplication()
-                  )
-              }
-=======
               questionnaireItem,
               questionnaireResponseItem,
               validationResult = validationResult,
               answersChangedCallback = answersChangedCallback,
               resolveAnswerValueSet = { resolveAnswerValueSet(it) },
             )
->>>>>>> c26f86cc
           ) +
             getQuestionnaireState(
                 // Nested display item is subtitle text for parent questionnaire item if data type
@@ -391,18 +376,14 @@
               .items
         }
         .toList()
-<<<<<<< HEAD
     // holding updated items state
     currentPageItems = items
 
-    return QuestionnaireState(items = items, pagination = pagination)
-=======
     return QuestionnaireState(
       items = items,
       pagination = pagination,
       modificationCount = modificationCount
     )
->>>>>>> c26f86cc
   }
 
   private fun getEnabledResponseItems(
@@ -491,16 +472,15 @@
   /** The items that should be currently-rendered into the Fragment. */
   val items: List<QuestionnaireItemViewItem>,
   /** The pagination state of the questionnaire. If `null`, the questionnaire is not paginated. */
-<<<<<<< HEAD
-  val pagination: QuestionnairePagination?
-=======
   val pagination: QuestionnairePagination?,
   /** Tracks modifications in order to update the UI. */
   val modificationCount: Int,
->>>>>>> c26f86cc
 )
 
-internal data class QuestionnairePagination(val currentPageIndex: Int, val lastPageIndex: Int, val refresh: Boolean = false)
+internal data class QuestionnairePagination(
+  val currentPageIndex: Int,
+  val lastPageIndex: Int,
+)
 
 internal val QuestionnairePagination.hasPreviousPage: Boolean
   get() = currentPageIndex > 0
