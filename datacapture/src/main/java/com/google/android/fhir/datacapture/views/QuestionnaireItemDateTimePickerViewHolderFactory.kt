--- conflicted
+++ resolved
@@ -141,47 +141,7 @@
           },
           canonicalizedDatePattern
         )
-<<<<<<< HEAD
-        textWatcher =
-          dateInputEditText.doAfterTextChanged { text ->
-            if (text == null || text.isNullOrEmpty()) {
-              questionnaireItemViewItem.clearAnswer()
-              questionnaireItemViewItem.updatePartialAnswer(text.toString())
-              return@doAfterTextChanged
-            }
-            try {
-              localDate = parseDate(text.toString(), dateInputEditText.context.applicationContext)
-              questionnaireItemViewItem.updatePartialAnswer(text.toString())
-              enableOrDisableTimePicker(enableIt = true)
-              generateLocalDateTime(localDate, localTime)?.run {
-                updateDateTimeInput(this)
-                updateDateTimeAnswer(this)
-              }
-            } catch (e: ParseException) {
-              displayDateValidationError(
-                Invalid(
-                  listOf(
-                    dateInputEditText.context.getString(
-                      R.string.date_format_validation_error_msg,
-                      localeDatePattern
-                    )
-                  )
-                )
-              )
-              if (!timeInputLayout.isEnabled) {
-                displayTimeValidationError(Valid)
-              }
-              if (questionnaireItemViewItem.answers.isNotEmpty()) {
-                questionnaireItemViewItem.clearAnswer()
-              }
-              questionnaireItemViewItem.updatePartialAnswer(text.toString())
-              localDate = null
-              enableOrDisableTimePicker(enableIt = false)
-            }
-          }
-=======
         dateInputEditText.addTextChangedListener(textWatcher)
->>>>>>> 2052a5fa
       }
 
       fun displayDateValidationError(validationResult: ValidationResult) {
@@ -238,14 +198,13 @@
         canonicalizedDatePattern: String
       ) {
         enableOrDisableTimePicker(enableIt = localDateTime != null)
-<<<<<<< HEAD
         val partialAnswerToDisplay = questionnaireItemViewItem.partialAnswer as? String
         val textToDisplayInTheTextField =
-          localDateTime?.localizedDateString ?: partialAnswerToDisplay
+          localDateTime?.toLocalDate()?.format(canonicalizedDatePattern) ?: partialAnswerToDisplay
         val inputDate =
           try {
             generateLocalDateTime(
-              parseDate(dateInputEditText.text, dateInputEditText.context.applicationContext),
+              parseDate(dateInputEditText.text.toString(), canonicalizedDatePattern),
               localTime
             )
           } catch (parseException: Exception) {
@@ -265,7 +224,7 @@
         // are not overwritten.
         if ((localDateTime?.toLocalDate() != inputDate?.toLocalDate() ||
             (localDateTime?.toLocalDate() == null && inputDate?.toLocalDate() == null)) &&
-            dateInputEditText.text.toString() !== textToDisplayInTheTextField
+            dateInputEditText.text.toString() != textToDisplayInTheTextField
         ) {
           dateInputEditText.setText(textToDisplayInTheTextField)
           displayDateValidationError(Valid)
@@ -278,20 +237,15 @@
               listOf(
                 dateInputEditText.context.getString(
                   R.string.date_format_validation_error_msg,
-                  localeDatePattern
+                  canonicalizedDatePattern,
+                  canonicalizedDatePattern
+                    .replace("dd", "01")
+                    .replace("MM", "01")
+                    .replace("yyyy", "2023")
                 )
               )
             )
           )
-=======
-        if (isTextUpdateRequired(
-            localDateTime,
-            dateInputEditText.text.toString(),
-            canonicalizedDatePattern
-          )
-        ) {
-          dateInputEditText.setText(localDateTime?.toLocalDate()?.format(canonicalizedDatePattern))
->>>>>>> 2052a5fa
         }
 
         timeInputEditText.setText(
@@ -301,7 +255,7 @@
 
       private fun isValidationTextUpdatesRequired() =
         try {
-          parseDate(dateInputEditText.text, dateInputEditText.context)
+          parseDate(dateInputEditText.text.toString(), canonicalizedDatePattern)
           false
         } catch (parseException: Exception) {
           true
@@ -364,27 +318,6 @@
         timeInputLayout.isEnabled = enableIt
       }
 
-<<<<<<< HEAD
-=======
-      private fun isTextUpdateRequired(
-        answer: LocalDateTime?,
-        inputText: String?,
-        canonicalizedDatePattern: String
-      ): Boolean {
-        if (inputText.isNullOrEmpty()) {
-          return true
-        }
-        val inputDate =
-          try {
-            generateLocalDateTime(parseDate(inputText, canonicalizedDatePattern), localTime)
-          } catch (e: Exception) {
-            null
-          }
-        if (answer == null || inputDate == null) return true
-        return answer.toLocalDate() != inputDate.toLocalDate()
-      }
-
->>>>>>> 2052a5fa
       private fun showMaterialTimePicker(context: Context, inputMode: Int) {
         val selectedTime =
           questionnaireItemViewItem.answers.singleOrNull()?.valueDateTimeType?.localTime
@@ -421,10 +354,12 @@
       private fun updateAnswerAfterTextChanged(text: String?) {
         if (text.isNullOrEmpty()) {
           questionnaireItemViewItem.clearAnswer()
+          questionnaireItemViewItem.updatePartialAnswer(text.toString())
           return
         }
         try {
           localDate = parseDate(text, canonicalizedDatePattern)
+          questionnaireItemViewItem.updatePartialAnswer(text.toString())
           displayDateValidationError(Valid)
           enableOrDisableTimePicker(enableIt = true)
           generateLocalDateTime(localDate, localTime)?.run {
@@ -452,6 +387,7 @@
           if (questionnaireItemViewItem.answers.isNotEmpty()) {
             questionnaireItemViewItem.clearAnswer()
           }
+          questionnaireItemViewItem.updatePartialAnswer(text.toString())
           localDate = null
           enableOrDisableTimePicker(enableIt = false)
         }
