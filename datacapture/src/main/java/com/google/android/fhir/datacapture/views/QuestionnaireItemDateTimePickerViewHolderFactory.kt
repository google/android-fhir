/*
 * Copyright 2022 Google LLC
 *
 * Licensed under the Apache License, Version 2.0 (the "License");
 * you may not use this file except in compliance with the License.
 * You may obtain a copy of the License at
 *
 *       http://www.apache.org/licenses/LICENSE-2.0
 *
 * Unless required by applicable law or agreed to in writing, software
 * distributed under the License is distributed on an "AS IS" BASIS,
 * WITHOUT WARRANTIES OR CONDITIONS OF ANY KIND, either express or implied.
 * See the License for the specific language governing permissions and
 * limitations under the License.
 */

package com.google.android.fhir.datacapture.views

import android.annotation.SuppressLint
import android.content.Context
import android.text.Editable
import android.text.InputType
import android.text.TextWatcher
import android.text.format.DateFormat
import android.view.View
import android.view.inputmethod.InputMethodManager
import androidx.annotation.StringRes
import com.google.android.fhir.datacapture.R
import com.google.android.fhir.datacapture.utilities.canonicalizeDatePattern
import com.google.android.fhir.datacapture.utilities.format
import com.google.android.fhir.datacapture.utilities.getDateSeparator
import com.google.android.fhir.datacapture.utilities.parseDate
import com.google.android.fhir.datacapture.utilities.toLocalizedString
import com.google.android.fhir.datacapture.utilities.toLocalizedTimeString
import com.google.android.fhir.datacapture.validation.Invalid
import com.google.android.fhir.datacapture.validation.NotValidated
import com.google.android.fhir.datacapture.validation.Valid
import com.google.android.fhir.datacapture.validation.ValidationResult
import com.google.android.material.datepicker.MaterialDatePicker
import com.google.android.material.textfield.TextInputEditText
import com.google.android.material.textfield.TextInputLayout
import com.google.android.material.timepicker.MaterialTimePicker
import com.google.android.material.timepicker.MaterialTimePicker.INPUT_MODE_CLOCK
import com.google.android.material.timepicker.MaterialTimePicker.INPUT_MODE_KEYBOARD
import com.google.android.material.timepicker.TimeFormat
import java.text.ParseException
import java.time.Instant
import java.time.LocalDate
import java.time.LocalDateTime
import java.time.LocalTime
import java.util.Date
import org.hl7.fhir.r4.model.DateTimeType
import org.hl7.fhir.r4.model.QuestionnaireResponse

internal object QuestionnaireItemDateTimePickerViewHolderFactory :
  QuestionnaireItemViewHolderFactory(R.layout.questionnaire_item_date_time_picker_view) {
  override fun getQuestionnaireItemViewHolderDelegate() =
    object : QuestionnaireItemViewHolderDelegate {
      private lateinit var header: QuestionnaireItemHeaderView
      private lateinit var dateInputLayout: TextInputLayout
      private lateinit var dateInputEditText: TextInputEditText
      private lateinit var timeInputLayout: TextInputLayout
      private lateinit var timeInputEditText: TextInputEditText
      override lateinit var questionnaireItemViewItem: QuestionnaireItemViewItem
      private var localDate: LocalDate? = null
      private var localTime: LocalTime? = null
      private lateinit var canonicalizedDatePattern: String
      private lateinit var textWatcher: DatePatternTextWatcher

      override fun init(itemView: View) {
        header = itemView.findViewById(R.id.header)
        dateInputLayout = itemView.findViewById(R.id.date_input_layout)
        dateInputEditText = itemView.findViewById(R.id.date_input_edit_text)
        dateInputEditText.setOnFocusChangeListener { view, hasFocus ->
          if (!hasFocus) {
            (view.context.getSystemService(Context.INPUT_METHOD_SERVICE) as InputMethodManager)
              .hideSoftInputFromWindow(view.windowToken, 0)
          }
        }
        dateInputLayout.setEndIconOnClickListener {
          // The application is wrapped in a ContextThemeWrapper in QuestionnaireFragment
          // and again in TextInputEditText during layout inflation. As a result, it is
          // necessary to access the base context twice to retrieve the application object
          // from the view's context.
          val context = itemView.context.tryUnwrapContext()!!
          val localDateInput =
            localDate
              ?: questionnaireItemViewItem.answers.singleOrNull()?.valueDateTimeType?.localDate
          createMaterialDatePicker(localDateInput)
            .apply {
              addOnPositiveButtonClickListener { epochMilli ->
                with(Instant.ofEpochMilli(epochMilli).atZone(ZONE_ID_UTC).toLocalDate()) {
                  localDate = this
                  dateInputEditText.setText(localDate?.format(canonicalizedDatePattern))
                  // The time layout gets enabled when a valid date input is present.
                  enableOrDisableTimePicker(enableIt = true)
                  generateLocalDateTime(this, localTime)?.let {
                    updateDateTimeInput(it, canonicalizedDatePattern)
                    updateDateTimeAnswer(it)
                  }
                }
                // Clear focus so that the user can refocus to open the dialog
                dateInputEditText.clearFocus()
              }
            }
            .show(context.supportFragmentManager, TAG)
        }

        timeInputLayout = itemView.findViewById(R.id.time_input_layout)
        timeInputEditText = itemView.findViewById(R.id.time_input_edit_text)
        timeInputEditText.inputType = InputType.TYPE_NULL
        timeInputLayout.setEndIconOnClickListener {
          // The application is wrapped in a ContextThemeWrapper in QuestionnaireFragment
          // and again in TextInputEditText during layout inflation. As a result, it is
          // necessary to access the base context twice to retrieve the application object
          // from the view's context.
          val context = itemView.context.tryUnwrapContext()!!
          showMaterialTimePicker(context, INPUT_MODE_CLOCK)
        }
        timeInputEditText.setOnClickListener {
          showMaterialTimePicker(itemView.context, INPUT_MODE_KEYBOARD)
        }
      }

      @SuppressLint("NewApi") // java.time APIs can be used due to desugaring
      override fun bind(questionnaireItemViewItem: QuestionnaireItemViewItem) {
        clearPreviousState()
        header.bind(questionnaireItemViewItem.questionnaireItem)
        val localeDatePattern = getLocalizedDateTimePattern()
        // Special character used in date pattern
        val datePatternSeparator = getDateSeparator(localeDatePattern)
        textWatcher = DatePatternTextWatcher(datePatternSeparator)
        canonicalizedDatePattern = canonicalizeDatePattern(localeDatePattern)
        dateInputLayout.hint = canonicalizedDatePattern
        dateInputEditText.removeTextChangedListener(textWatcher)
        val dateTime = questionnaireItemViewItem.answers.singleOrNull()?.valueDateTimeType
        updateDateTimeInput(
          dateTime?.let {
            it.localDateTime.also {
              localDate = it.toLocalDate()
              localTime = it.toLocalTime()
            }
          },
          canonicalizedDatePattern
        )
        dateInputEditText.addTextChangedListener(textWatcher)

        displayValidationResult(questionnaireItemViewItem.validationResult)
      }

      private fun displayValidationResult(validationResult: ValidationResult) {
        displayDateValidationError(validationResult)
        displayTimeValidationError(validationResult)
      }

      private fun displayDateValidationError(validationResult: ValidationResult) {
        // Since the draft answer is still displayed in the text field, do not erase the error
        // text if the answer is cleared and the validation result is valid.
        if (questionnaireItemViewItem.answers.isEmpty() && validationResult == Valid) {
          return
        }
        dateInputLayout.error =
          when (validationResult) {
            is NotValidated,
            Valid -> null
            is Invalid -> validationResult.getSingleStringValidationMessage()
          }
      }

      fun displayTimeValidationError(validationResult: ValidationResult) {
        timeInputLayout.error =
          when (validationResult) {
            is NotValidated,
            Valid -> null
            is Invalid ->
              if (timeInputLayout.isEnabled) {
                validationResult.getSingleStringValidationMessage()
              } else {
                null
              }
          }
      }

      override fun setReadOnly(isReadOnly: Boolean) {
        // The system outside this delegate should only be able to mark it read only. Otherwise, it
        // will change the state set by this delegate in bindView().
        if (isReadOnly) {
          setReadOnlyInternal(isReadOnly = true)
        }
      }

      private fun setReadOnlyInternal(isReadOnly: Boolean) {
        timeInputEditText.isEnabled = !isReadOnly
        dateInputEditText.isEnabled = !isReadOnly
        timeInputLayout.isEnabled = !isReadOnly
        dateInputLayout.isEnabled = !isReadOnly
      }

      /** Update the date and time input fields in the UI. */
      private fun updateDateTimeInput(
        localDateTime: LocalDateTime?,
        canonicalizedDatePattern: String
      ) {
        enableOrDisableTimePicker(enableIt = localDateTime != null)
        val draftAnswerToDisplay = questionnaireItemViewItem.draftAnswer as? String
        val textToDisplayInTheTextField =
          localDateTime?.toLocalDate()?.format(canonicalizedDatePattern) ?: draftAnswerToDisplay

        // The same date format style is now used for both
        // accepting user date input and displaying the answer in the text field. For instance, the
        // "MM/dd/yyyy" format is employed to accept and display the date value. As a result, it is
        // possible to simply compare the
        // text field text to the partial or valid answer to determine whether the text field text
        // should be overridden or not.
        if (dateInputEditText.text.toString() != textToDisplayInTheTextField) {
          dateInputEditText.setText(textToDisplayInTheTextField)
        }
        // Show an error text
<<<<<<< HEAD
        if (!partialAnswerToDisplay.isNullOrBlank()) {
          try {
            parseDate(partialAnswerToDisplay, canonicalizedDatePattern)
          } catch (parseException: ParseException) {
            displayValidationResult(
              Invalid(
                listOf(
                  invalidDateErrorText(
                    dateInputEditText.context,
                    R.string.date_format_validation_error_msg,
                    canonicalizedDatePattern
                  )
=======
        if (!draftAnswerToDisplay.isNullOrBlank()) {
          displayValidationResult(
            Invalid(
              listOf(
                dateInputEditText.context.getString(
                  R.string.date_format_validation_error_msg,
                  canonicalizedDatePattern,
                  canonicalizedDatePattern
                    .replace("dd", "01")
                    .replace("MM", "01")
                    .replace("yyyy", "2023")
>>>>>>> 77f65947
                )
              )
            )
          }
        } else {
          displayValidationResult(NotValidated)
        }

        timeInputEditText.setText(
          localDateTime?.toLocalizedTimeString(timeInputEditText.context) ?: ""
        )
      }

      /** Updates the recorded answer. */
      private fun updateDateTimeAnswer(localDateTime: LocalDateTime) {
        questionnaireItemViewItem.setAnswer(
          QuestionnaireResponse.QuestionnaireResponseItemAnswerComponent()
            .setValue(
              DateTimeType(
                Date(
                  localDateTime.year - 1900,
                  localDateTime.monthValue - 1,
                  localDateTime.dayOfMonth,
                  localDateTime.hour,
                  localDateTime.minute,
                  localDateTime.second
                )
              )
            )
        )
      }

      private fun generateLocalDateTime(
        localDate: LocalDate?,
        localTime: LocalTime?
      ): LocalDateTime? {
        return when {
          localDate != null && localTime != null -> {
            LocalDateTime.of(localDate, localTime)
          }
          localDate != null -> {
            questionnaireItemViewItem.answers.singleOrNull()?.valueDateTimeType?.let {
              LocalDateTime.of(localDate, it.localTime)
            }
          }
          else -> null
        }
      }

      private fun createMaterialDatePicker(localDate: LocalDate?): MaterialDatePicker<Long> {
        val selectedDateMillis =
          localDate?.atStartOfDay(ZONE_ID_UTC)?.toInstant()?.toEpochMilli()
            ?: MaterialDatePicker.todayInUtcMilliseconds()

        return MaterialDatePicker.Builder.datePicker()
          .setTitleText(R.string.select_date)
          .setSelection(selectedDateMillis)
          .build()
      }

      private fun clearPreviousState() {
        localDate = null
        localTime = null
        setReadOnlyInternal(isReadOnly = false)
      }

      private fun enableOrDisableTimePicker(enableIt: Boolean) {
        timeInputLayout.isEnabled = enableIt
      }

      private fun showMaterialTimePicker(context: Context, inputMode: Int) {
        val selectedTime =
          questionnaireItemViewItem.answers.singleOrNull()?.valueDateTimeType?.localTime
            ?: LocalTime.now()
        val timeFormat =
          if (DateFormat.is24HourFormat(context)) {
            TimeFormat.CLOCK_24H
          } else {
            TimeFormat.CLOCK_12H
          }
        MaterialTimePicker.Builder()
          .setTitleText(R.string.select_time)
          .setHour(selectedTime.hour)
          .setMinute(selectedTime.minute)
          .setTimeFormat(timeFormat)
          .setInputMode(inputMode)
          .build()
          .apply {
            addOnPositiveButtonClickListener {
              with(LocalTime.of(this.hour, this.minute, 0)) {
                localTime = this
                timeInputEditText.setText(this.toLocalizedString(context))
                generateLocalDateTime(localDate, this)?.let {
                  updateDateTimeInput(it, canonicalizedDatePattern)
                  updateDateTimeAnswer(it)
                }
                timeInputEditText.clearFocus()
              }
            }
          }
          .show(context.tryUnwrapContext()!!.supportFragmentManager, TAG_TIME_PICKER)
      }

      private fun updateAnswerAfterTextChanged(text: String?) {
        if (text.isNullOrEmpty()) {
          questionnaireItemViewItem.clearAnswer()
          questionnaireItemViewItem.setDraftAnswer(text.toString())
          return
        }
        try {
          localDate = parseDate(text, canonicalizedDatePattern)
<<<<<<< HEAD
          questionnaireItemViewItem.updatePartialAnswer(text.toString())
          displayDateValidationError(NotValidated)
          // The time layout gets enabled when a valid date input is present.
=======
          questionnaireItemViewItem.setDraftAnswer(text.toString())
          displayDateValidationError(Valid)
>>>>>>> 77f65947
          enableOrDisableTimePicker(enableIt = true)
          generateLocalDateTime(localDate, localTime)?.run {
            updateDateTimeInput(this, canonicalizedDatePattern)
            updateDateTimeAnswer(this)
          }
        } catch (e: ParseException) {
          displayDateValidationError(
            Invalid(
              listOf(
                invalidDateErrorText(
                  dateInputEditText.context,
                  R.string.date_format_validation_error_msg,
                  canonicalizedDatePattern
                )
              )
            )
          )
          if (!timeInputLayout.isEnabled) {
            displayTimeValidationError(Valid)
          }
          if (questionnaireItemViewItem.answers.isNotEmpty()) {
            questionnaireItemViewItem.clearAnswer()
          }
          questionnaireItemViewItem.setDraftAnswer(text.toString())
          localDate = null
          enableOrDisableTimePicker(enableIt = false)
        }
      }

      /** Automatically appends date separator (e.g. "/") during date input. */
      inner class DatePatternTextWatcher(private val datePatternSeparator: Char) : TextWatcher {
        private var isDeleting = false

        override fun beforeTextChanged(
          charSequence: CharSequence,
          start: Int,
          count: Int,
          after: Int
        ) {
          isDeleting = count > after
        }

        override fun onTextChanged(
          charSequence: CharSequence,
          start: Int,
          before: Int,
          count: Int
        ) {}

        override fun afterTextChanged(editable: Editable) {
          handleDateFormatAfterTextChange(
            editable,
            canonicalizedDatePattern,
            datePatternSeparator,
            isDeleting
          )
          updateAnswerAfterTextChanged(editable.toString())
        }
      }
    }
}

private const val TAG_TIME_PICKER = "time-picker"

internal val DateTimeType.localDate
  get() =
    LocalDate.of(
      year,
      month + 1,
      day,
    )

internal val DateTimeType.localTime
  get() =
    LocalTime.of(
      hour,
      minute,
      second,
    )

internal val DateTimeType.localDateTime
  get() =
    LocalDateTime.of(
      year,
      month + 1,
      day,
      hour,
      minute,
      second,
    )

/** Replaces 'dd' with '31', 'MM' with '01' and 'yyyy' with '2023' and returns new string. */
internal fun invalidDateErrorText(context: Context, @StringRes resId: Int, formatPattern: String) =
  context.getString(
    resId,
    formatPattern,
    formatPattern.replace("dd", "31").replace("MM", "01").replace("yyyy", "2023")
  )<|MERGE_RESOLUTION|>--- conflicted
+++ resolved
@@ -214,12 +214,13 @@
         // should be overridden or not.
         if (dateInputEditText.text.toString() != textToDisplayInTheTextField) {
           dateInputEditText.setText(textToDisplayInTheTextField)
+          displayDateValidationError(Valid)
+          enableOrDisableTimePicker(enableIt = true)
         }
         // Show an error text
-<<<<<<< HEAD
-        if (!partialAnswerToDisplay.isNullOrBlank()) {
+        if (!draftAnswerToDisplay.isNullOrBlank()) {
           try {
-            parseDate(partialAnswerToDisplay, canonicalizedDatePattern)
+            parseDate(draftAnswerToDisplay, canonicalizedDatePattern)
           } catch (parseException: ParseException) {
             displayValidationResult(
               Invalid(
@@ -229,19 +230,6 @@
                     R.string.date_format_validation_error_msg,
                     canonicalizedDatePattern
                   )
-=======
-        if (!draftAnswerToDisplay.isNullOrBlank()) {
-          displayValidationResult(
-            Invalid(
-              listOf(
-                dateInputEditText.context.getString(
-                  R.string.date_format_validation_error_msg,
-                  canonicalizedDatePattern,
-                  canonicalizedDatePattern
-                    .replace("dd", "01")
-                    .replace("MM", "01")
-                    .replace("yyyy", "2023")
->>>>>>> 77f65947
                 )
               )
             )
@@ -353,14 +341,8 @@
         }
         try {
           localDate = parseDate(text, canonicalizedDatePattern)
-<<<<<<< HEAD
-          questionnaireItemViewItem.updatePartialAnswer(text.toString())
-          displayDateValidationError(NotValidated)
-          // The time layout gets enabled when a valid date input is present.
-=======
           questionnaireItemViewItem.setDraftAnswer(text.toString())
           displayDateValidationError(Valid)
->>>>>>> 77f65947
           enableOrDisableTimePicker(enableIt = true)
           generateLocalDateTime(localDate, localTime)?.run {
             updateDateTimeInput(this, canonicalizedDatePattern)
