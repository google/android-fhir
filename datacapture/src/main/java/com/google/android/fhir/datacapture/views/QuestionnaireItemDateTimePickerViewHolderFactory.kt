--- conflicted
+++ resolved
@@ -156,18 +156,11 @@
       override fun bind(questionnaireItemViewItem: QuestionnaireItemViewItem) {
         clearPreviousState()
         header.bind(questionnaireItemViewItem.questionnaireItem)
-<<<<<<< HEAD
         this.questionnaireItemViewItem = questionnaireItemViewItem
         addContentDescription()
-        questionnaireItemViewItem.questionnaireItem.entryFormat?.let {
-          dateInputLayout.helperText = it
-        }
-        val dateTime = questionnaireItemViewItem.singleAnswerOrNull?.valueDateTimeType
-=======
         dateInputLayout.hint = localeDatePattern
         dateInputEditText.removeTextChangedListener(textWatcher)
         val dateTime = questionnaireItemViewItem.answers.singleOrNull()?.valueDateTimeType
->>>>>>> 2f6ba878
         updateDateTimeInput(
           dateTime?.let {
             LocalDateTime.of(it.year, it.month + 1, it.day, it.hour, it.minute, it.second)
