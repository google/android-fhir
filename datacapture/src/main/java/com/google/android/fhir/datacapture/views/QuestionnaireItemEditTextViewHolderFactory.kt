/*
 * Copyright 2021 Google LLC
 *
 * Licensed under the Apache License, Version 2.0 (the "License");
 * you may not use this file except in compliance with the License.
 * You may obtain a copy of the License at
 *
 *       http://www.apache.org/licenses/LICENSE-2.0
 *
 * Unless required by applicable law or agreed to in writing, software
 * distributed under the License is distributed on an "AS IS" BASIS,
 * WITHOUT WARRANTIES OR CONDITIONS OF ANY KIND, either express or implied.
 * See the License for the specific language governing permissions and
 * limitations under the License.
 */

package com.google.android.fhir.datacapture.views

import android.content.Context
import android.text.Editable
import android.view.View
import android.view.View.FOCUS_DOWN
import android.view.inputmethod.EditorInfo
import android.view.inputmethod.InputMethodManager
import androidx.core.widget.doAfterTextChanged
import com.google.android.fhir.datacapture.R
import com.google.android.fhir.datacapture.localizedFlyoverSpanned
import com.google.android.fhir.datacapture.validation.ValidationResult
import com.google.android.fhir.datacapture.validation.getSingleStringValidationMessage
import com.google.android.material.textfield.TextInputEditText
import com.google.android.material.textfield.TextInputLayout
import org.hl7.fhir.r4.model.QuestionnaireResponse

internal abstract class QuestionnaireItemEditTextViewHolderFactory :
  QuestionnaireItemViewHolderFactory(R.layout.questionnaire_item_edit_text_view) {
  abstract override fun getQuestionnaireItemViewHolderDelegate():
    QuestionnaireItemEditTextViewHolderDelegate
}

internal abstract class QuestionnaireItemEditTextViewHolderDelegate(
  private val rawInputType: Int,
  private val isSingleLine: Boolean
) : QuestionnaireItemViewHolderDelegate {
  private lateinit var header: QuestionnaireItemHeaderView
  private lateinit var textInputLayout: TextInputLayout
  private lateinit var textInputEditText: TextInputEditText
  override lateinit var questionnaireItemViewItem: QuestionnaireItemViewItem

  override fun init(itemView: View) {
    header = itemView.findViewById(R.id.header)
    textInputLayout = itemView.findViewById(R.id.text_input_layout)
    textInputEditText = itemView.findViewById(R.id.text_input_edit_text)
    textInputEditText.setRawInputType(rawInputType)
    textInputEditText.isSingleLine = isSingleLine
    textInputEditText.doAfterTextChanged { editable: Editable? ->
      questionnaireItemViewItem.singleAnswerOrNull = getValue(editable.toString())
      onAnswerChanged(textInputEditText.context)
    }
  }

<<<<<<< HEAD
  override fun bind(questionnaireItemViewItem: QuestionnaireItemViewItem, position: Int) {
    if (!questionnaireItemViewItem.questionnaireItem.prefix.isNullOrEmpty()) {
      prefixTextView.visibility = View.VISIBLE
      prefixTextView.text = questionnaireItemViewItem.questionnaireItem.localizedPrefixSpanned
    } else {
      prefixTextView.visibility = View.GONE
    }
    questionSubtitleTextView.text = questionnaireItemViewItem.questionnaireItem.subtitleText
    textInputLayout.hint = questionnaireItemViewItem.questionnaireItem.flyOverText
    questionTextView.text = questionnaireItemViewItem.questionnaireItem.localizedTextSpanned
=======
  override fun bind(questionnaireItemViewItem: QuestionnaireItemViewItem) {
    header.bind(questionnaireItemViewItem.questionnaireItem)
    textInputLayout.hint = questionnaireItemViewItem.questionnaireItem.localizedFlyoverSpanned
>>>>>>> 73b93e06
    textInputEditText.setText(getText(questionnaireItemViewItem.singleAnswerOrNull))
    textInputEditText.setOnFocusChangeListener { view, focused ->
      if (!focused) {
        (view.context.applicationContext.getSystemService(Context.INPUT_METHOD_SERVICE) as
            InputMethodManager)
          .hideSoftInputFromWindow(view.windowToken, 0)
      }
    }
    // Override `setOnEditorActionListener` to avoid crash with `IllegalStateException` if it's not
    // possible to move focus forward.
    // See
    // https://stackoverflow.com/questions/13614101/fatal-crash-focus-search-returned-a-view-that-wasnt-able-to-take-focus/47991577
    textInputEditText.setOnEditorActionListener { view, actionId, _ ->
      if (actionId != EditorInfo.IME_ACTION_NEXT) {
        false
      }
      view.focusSearch(FOCUS_DOWN)?.requestFocus(FOCUS_DOWN) ?: false
    }
  }

  override fun displayValidationResult(validationResult: ValidationResult) {
    textInputLayout.error =
      if (validationResult.getSingleStringValidationMessage() == "") null
      else validationResult.getSingleStringValidationMessage()
  }

  override fun setReadOnly(isReadOnly: Boolean) {
    textInputLayout.isEnabled = !isReadOnly
    textInputEditText.isEnabled = !isReadOnly
  }

  /** Returns the answer that should be recorded given the text input by the user. */
  abstract fun getValue(
    text: String
  ): QuestionnaireResponse.QuestionnaireResponseItemAnswerComponent?

  /**
   * Returns the text that should be displayed in the [TextInputEditText] from the existing answer
   * to the question (may be input by the user or previously recorded).
   */
  abstract fun getText(
    answer: QuestionnaireResponse.QuestionnaireResponseItemAnswerComponent?
  ): String
}<|MERGE_RESOLUTION|>--- conflicted
+++ resolved
@@ -58,22 +58,9 @@
     }
   }
 
-<<<<<<< HEAD
   override fun bind(questionnaireItemViewItem: QuestionnaireItemViewItem, position: Int) {
-    if (!questionnaireItemViewItem.questionnaireItem.prefix.isNullOrEmpty()) {
-      prefixTextView.visibility = View.VISIBLE
-      prefixTextView.text = questionnaireItemViewItem.questionnaireItem.localizedPrefixSpanned
-    } else {
-      prefixTextView.visibility = View.GONE
-    }
-    questionSubtitleTextView.text = questionnaireItemViewItem.questionnaireItem.subtitleText
-    textInputLayout.hint = questionnaireItemViewItem.questionnaireItem.flyOverText
-    questionTextView.text = questionnaireItemViewItem.questionnaireItem.localizedTextSpanned
-=======
-  override fun bind(questionnaireItemViewItem: QuestionnaireItemViewItem) {
     header.bind(questionnaireItemViewItem.questionnaireItem)
     textInputLayout.hint = questionnaireItemViewItem.questionnaireItem.localizedFlyoverSpanned
->>>>>>> 73b93e06
     textInputEditText.setText(getText(questionnaireItemViewItem.singleAnswerOrNull))
     textInputEditText.setOnFocusChangeListener { view, focused ->
       if (!focused) {
