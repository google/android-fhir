/*
 * Copyright 2022 Google LLC
 *
 * Licensed under the Apache License, Version 2.0 (the "License");
 * you may not use this file except in compliance with the License.
 * You may obtain a copy of the License at
 *
 *       http://www.apache.org/licenses/LICENSE-2.0
 *
 * Unless required by applicable law or agreed to in writing, software
 * distributed under the License is distributed on an "AS IS" BASIS,
 * WITHOUT WARRANTIES OR CONDITIONS OF ANY KIND, either express or implied.
 * See the License for the specific language governing permissions and
 * limitations under the License.
 */

package com.google.android.fhir.datacapture.views

import android.content.Context
import android.text.Editable
import android.text.TextWatcher
import android.view.View
import android.view.View.FOCUS_DOWN
import android.view.inputmethod.EditorInfo
import android.view.inputmethod.InputMethodManager
import androidx.annotation.LayoutRes
import androidx.core.widget.doAfterTextChanged
import com.google.android.fhir.datacapture.R
import com.google.android.fhir.datacapture.localizedFlyoverSpanned
import com.google.android.fhir.datacapture.validation.Invalid
import com.google.android.fhir.datacapture.validation.NotValidated
import com.google.android.fhir.datacapture.validation.Valid
import com.google.android.fhir.datacapture.validation.ValidationResult
import com.google.android.material.textfield.TextInputEditText
import com.google.android.material.textfield.TextInputLayout
import org.hl7.fhir.r4.model.QuestionnaireResponse

internal abstract class QuestionnaireItemEditTextViewHolderFactory(
  @LayoutRes override val resId: Int
) : QuestionnaireItemViewHolderFactory(resId) {
  abstract override fun getQuestionnaireItemViewHolderDelegate():
    QuestionnaireItemEditTextViewHolderDelegate
}

abstract class QuestionnaireItemEditTextViewHolderDelegate(private val rawInputType: Int) :
  QuestionnaireItemViewHolderDelegate {
  private lateinit var header: QuestionnaireItemHeaderView
<<<<<<< HEAD
  private lateinit var itemMedia: QuestionnaireItemMediaView
  private lateinit var textInputLayout: TextInputLayout
=======
  protected lateinit var textInputLayout: TextInputLayout
>>>>>>> 4cfc3074
  private lateinit var textInputEditText: TextInputEditText
  override lateinit var questionnaireItemViewItem: QuestionnaireItemViewItem
  private var textWatcher: TextWatcher? = null

  override fun init(itemView: View) {
    header = itemView.findViewById(R.id.header)
    itemMedia = itemView.findViewById(R.id.item_media)
    textInputLayout = itemView.findViewById(R.id.text_input_layout)
    textInputEditText = itemView.findViewById(R.id.text_input_edit_text)
    textInputEditText.setRawInputType(rawInputType)
    // Override `setOnEditorActionListener` to avoid crash with `IllegalStateException` if it's not
    // possible to move focus forward.
    // See
    // https://stackoverflow.com/questions/13614101/fatal-crash-focus-search-returned-a-view-that-wasnt-able-to-take-focus/47991577
    textInputEditText.setOnEditorActionListener { view, actionId, _ ->
      if (actionId != EditorInfo.IME_ACTION_NEXT) {
        false
      }
      view.focusSearch(FOCUS_DOWN)?.requestFocus(FOCUS_DOWN) ?: false
    }
    textInputEditText.setOnFocusChangeListener { view, focused ->
      if (!focused) {
        (view.context.applicationContext.getSystemService(Context.INPUT_METHOD_SERVICE)
            as InputMethodManager)
          .hideSoftInputFromWindow(view.windowToken, 0)

        // Update answer even if the text box loses focus without any change. This will mark the
        // questionnaire response item as being modified in the view model and trigger validation.
        updateAnswer(textInputEditText.editableText)
      }
    }
  }

  override fun bind(questionnaireItemViewItem: QuestionnaireItemViewItem) {
    header.bind(questionnaireItemViewItem.questionnaireItem)
    itemMedia.bind(questionnaireItemViewItem.questionnaireItem)
    textInputLayout.hint = questionnaireItemViewItem.questionnaireItem.localizedFlyoverSpanned

    textInputEditText.removeTextChangedListener(textWatcher)
    val text = getText(questionnaireItemViewItem.answers.singleOrNull())
    if (isTextUpdatesRequired(text, textInputEditText.text.toString())) {
      textInputEditText.setText(getText(questionnaireItemViewItem.answers.singleOrNull()))
    }

    textWatcher =
      textInputEditText.doAfterTextChanged { editable: Editable? -> updateAnswer(editable) }
  }

  private fun updateAnswer(editable: Editable?) {
    val input = getValue(editable.toString())
    if (input != null) {
      questionnaireItemViewItem.setAnswer(input)
    } else {
      questionnaireItemViewItem.clearAnswer()
    }
  }

  open fun isTextUpdatesRequired(answerText: String, inputText: String) = (answerText != inputText)

  override fun displayValidationResult(validationResult: ValidationResult) {
    textInputLayout.error =
      when (validationResult) {
        is NotValidated,
        Valid -> null
        is Invalid -> validationResult.getSingleStringValidationMessage()
      }
  }

  override fun setReadOnly(isReadOnly: Boolean) {
    textInputLayout.isEnabled = !isReadOnly
    textInputEditText.isEnabled = !isReadOnly
  }

  /** Returns the answer that should be recorded given the text input by the user. */
  abstract fun getValue(
    text: String
  ): QuestionnaireResponse.QuestionnaireResponseItemAnswerComponent?

  /**
   * Returns the text that should be displayed in the [TextInputEditText] from the existing answer
   * to the question (may be input by the user or previously recorded).
   */
  abstract fun getText(
    answer: QuestionnaireResponse.QuestionnaireResponseItemAnswerComponent?
  ): String
}<|MERGE_RESOLUTION|>--- conflicted
+++ resolved
@@ -45,12 +45,8 @@
 abstract class QuestionnaireItemEditTextViewHolderDelegate(private val rawInputType: Int) :
   QuestionnaireItemViewHolderDelegate {
   private lateinit var header: QuestionnaireItemHeaderView
-<<<<<<< HEAD
   private lateinit var itemMedia: QuestionnaireItemMediaView
   private lateinit var textInputLayout: TextInputLayout
-=======
-  protected lateinit var textInputLayout: TextInputLayout
->>>>>>> 4cfc3074
   private lateinit var textInputEditText: TextInputEditText
   override lateinit var questionnaireItemViewItem: QuestionnaireItemViewItem
   private var textWatcher: TextWatcher? = null
