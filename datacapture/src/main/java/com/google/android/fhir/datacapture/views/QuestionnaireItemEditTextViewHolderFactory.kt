/*
 * Copyright 2022 Google LLC
 *
 * Licensed under the Apache License, Version 2.0 (the "License");
 * you may not use this file except in compliance with the License.
 * You may obtain a copy of the License at
 *
 *       http://www.apache.org/licenses/LICENSE-2.0
 *
 * Unless required by applicable law or agreed to in writing, software
 * distributed under the License is distributed on an "AS IS" BASIS,
 * WITHOUT WARRANTIES OR CONDITIONS OF ANY KIND, either express or implied.
 * See the License for the specific language governing permissions and
 * limitations under the License.
 */

package com.google.android.fhir.datacapture.views

import android.content.Context
import android.text.Editable
import android.text.TextWatcher
import android.view.View
import android.view.View.FOCUS_DOWN
import android.view.inputmethod.EditorInfo
import android.view.inputmethod.InputMethodManager
import androidx.annotation.LayoutRes
import androidx.core.widget.doAfterTextChanged
import com.google.android.fhir.datacapture.R
<<<<<<< HEAD
=======
import com.google.android.fhir.datacapture.localizedFlyoverSpanned
import com.google.android.fhir.datacapture.validation.Invalid
import com.google.android.fhir.datacapture.validation.NotValidated
import com.google.android.fhir.datacapture.validation.Valid
>>>>>>> 2f6ba878
import com.google.android.fhir.datacapture.validation.ValidationResult
import com.google.android.material.textfield.TextInputEditText
import com.google.android.material.textfield.TextInputLayout
import org.hl7.fhir.r4.model.QuestionnaireResponse

internal abstract class QuestionnaireItemEditTextViewHolderFactory(
  @LayoutRes override val resId: Int
) : QuestionnaireItemViewHolderFactory(resId) {
  abstract override fun getQuestionnaireItemViewHolderDelegate():
    QuestionnaireItemEditTextViewHolderDelegate
}

abstract class QuestionnaireItemEditTextViewHolderDelegate(private val rawInputType: Int) :
  QuestionnaireItemViewHolderDelegate {
  private lateinit var header: QuestionnaireItemHeaderView
  private lateinit var textInputLayout: TextInputLayout
  private lateinit var textInputEditText: TextInputEditText
  override lateinit var questionnaireItemViewItem: QuestionnaireItemViewItem
  private var textWatcher: TextWatcher? = null

  override fun init(itemView: View) {
    header = itemView.findViewById(R.id.header)
    textInputLayout = itemView.findViewById(R.id.text_input_layout)
    textInputEditText = itemView.findViewById(R.id.text_input_edit_text)
    textInputEditText.setRawInputType(rawInputType)
<<<<<<< HEAD
    textInputEditText.isSingleLine = isSingleLine
  }

  private fun addContentDescription() {
    textInputEditText.contentDescription =
      questionnaireItemViewItem.questionnaireItem.linkId +
        "_" +
        textInputEditText::class.java.canonicalName
  }

  override fun bind(questionnaireItemViewItem: QuestionnaireItemViewItem) {
    this.questionnaireItemViewItem = questionnaireItemViewItem
    addContentDescription()
    header.bind(questionnaireItemViewItem.questionnaireItem)
    textInputEditText.removeTextChangedListener(textWatcher)
    textInputEditText.setText(getText(questionnaireItemViewItem.singleAnswerOrNull))
    textInputEditText.setOnFocusChangeListener { view, focused ->
      if (!focused) {
        (view.context.applicationContext.getSystemService(Context.INPUT_METHOD_SERVICE) as
            InputMethodManager)
          .hideSoftInputFromWindow(view.windowToken, 0)
      }
    }
=======
>>>>>>> 2f6ba878
    // Override `setOnEditorActionListener` to avoid crash with `IllegalStateException` if it's not
    // possible to move focus forward.
    // See
    // https://stackoverflow.com/questions/13614101/fatal-crash-focus-search-returned-a-view-that-wasnt-able-to-take-focus/47991577
    textInputEditText.setOnEditorActionListener { view, actionId, _ ->
      if (actionId != EditorInfo.IME_ACTION_NEXT) {
        false
      }
      view.focusSearch(FOCUS_DOWN)?.requestFocus(FOCUS_DOWN) ?: false
    }
    textInputEditText.setOnFocusChangeListener { view, focused ->
      if (!focused) {
        (view.context.applicationContext.getSystemService(Context.INPUT_METHOD_SERVICE) as
            InputMethodManager)
          .hideSoftInputFromWindow(view.windowToken, 0)

        // Update answer even if the text box loses focus without any change. This will mark the
        // questionnaire response item as being modified in the view model and trigger validation.
        updateAnswer(textInputEditText.editableText)
      }
    }
  }

  override fun bind(questionnaireItemViewItem: QuestionnaireItemViewItem) {
    header.bind(questionnaireItemViewItem.questionnaireItem)
    textInputLayout.hint = questionnaireItemViewItem.questionnaireItem.localizedFlyoverSpanned

    textInputEditText.removeTextChangedListener(textWatcher)
    val text = getText(questionnaireItemViewItem.answers.singleOrNull())
    if (isTextUpdatesRequired(text, textInputEditText.text.toString())) {
      textInputEditText.setText(getText(questionnaireItemViewItem.answers.singleOrNull()))
    }

    textWatcher =
      textInputEditText.doAfterTextChanged { editable: Editable? -> updateAnswer(editable) }
  }

  private fun updateAnswer(editable: Editable?) {
    val input = getValue(editable.toString())
    if (input != null) {
      questionnaireItemViewItem.setAnswer(input)
    } else {
      questionnaireItemViewItem.clearAnswer()
    }
  }

  open fun isTextUpdatesRequired(answerText: String, inputText: String) = (answerText != inputText)

  override fun displayValidationResult(validationResult: ValidationResult) {
    textInputLayout.error =
      when (validationResult) {
        is NotValidated, Valid -> null
        is Invalid -> validationResult.getSingleStringValidationMessage()
      }
  }

  override fun setReadOnly(isReadOnly: Boolean) {
    textInputLayout.isEnabled = !isReadOnly
    textInputEditText.isEnabled = !isReadOnly
  }

  /** Returns the answer that should be recorded given the text input by the user. */
  abstract fun getValue(
    text: String
  ): QuestionnaireResponse.QuestionnaireResponseItemAnswerComponent?

  /**
   * Returns the text that should be displayed in the [TextInputEditText] from the existing answer
   * to the question (may be input by the user or previously recorded).
   */
  abstract fun getText(
    answer: QuestionnaireResponse.QuestionnaireResponseItemAnswerComponent?
  ): String
}<|MERGE_RESOLUTION|>--- conflicted
+++ resolved
@@ -26,13 +26,10 @@
 import androidx.annotation.LayoutRes
 import androidx.core.widget.doAfterTextChanged
 import com.google.android.fhir.datacapture.R
-<<<<<<< HEAD
-=======
 import com.google.android.fhir.datacapture.localizedFlyoverSpanned
 import com.google.android.fhir.datacapture.validation.Invalid
 import com.google.android.fhir.datacapture.validation.NotValidated
 import com.google.android.fhir.datacapture.validation.Valid
->>>>>>> 2f6ba878
 import com.google.android.fhir.datacapture.validation.ValidationResult
 import com.google.android.material.textfield.TextInputEditText
 import com.google.android.material.textfield.TextInputLayout
@@ -58,32 +55,6 @@
     textInputLayout = itemView.findViewById(R.id.text_input_layout)
     textInputEditText = itemView.findViewById(R.id.text_input_edit_text)
     textInputEditText.setRawInputType(rawInputType)
-<<<<<<< HEAD
-    textInputEditText.isSingleLine = isSingleLine
-  }
-
-  private fun addContentDescription() {
-    textInputEditText.contentDescription =
-      questionnaireItemViewItem.questionnaireItem.linkId +
-        "_" +
-        textInputEditText::class.java.canonicalName
-  }
-
-  override fun bind(questionnaireItemViewItem: QuestionnaireItemViewItem) {
-    this.questionnaireItemViewItem = questionnaireItemViewItem
-    addContentDescription()
-    header.bind(questionnaireItemViewItem.questionnaireItem)
-    textInputEditText.removeTextChangedListener(textWatcher)
-    textInputEditText.setText(getText(questionnaireItemViewItem.singleAnswerOrNull))
-    textInputEditText.setOnFocusChangeListener { view, focused ->
-      if (!focused) {
-        (view.context.applicationContext.getSystemService(Context.INPUT_METHOD_SERVICE) as
-            InputMethodManager)
-          .hideSoftInputFromWindow(view.windowToken, 0)
-      }
-    }
-=======
->>>>>>> 2f6ba878
     // Override `setOnEditorActionListener` to avoid crash with `IllegalStateException` if it's not
     // possible to move focus forward.
     // See
@@ -107,10 +78,18 @@
     }
   }
 
+  private fun addContentDescription() {
+    textInputEditText.contentDescription =
+      questionnaireItemViewItem.questionnaireItem.linkId +
+        "_" +
+        textInputEditText::class.java.canonicalName
+  }
+
   override fun bind(questionnaireItemViewItem: QuestionnaireItemViewItem) {
+    this.questionnaireItemViewItem = questionnaireItemViewItem
     header.bind(questionnaireItemViewItem.questionnaireItem)
     textInputLayout.hint = questionnaireItemViewItem.questionnaireItem.localizedFlyoverSpanned
-
+    addContentDescription()
     textInputEditText.removeTextChangedListener(textWatcher)
     val text = getText(questionnaireItemViewItem.answers.singleOrNull())
     if (isTextUpdatesRequired(text, textInputEditText.text.toString())) {
