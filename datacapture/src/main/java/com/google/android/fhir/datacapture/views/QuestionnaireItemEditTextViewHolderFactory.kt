/*
 * Copyright 2021 Google LLC
 *
 * Licensed under the Apache License, Version 2.0 (the "License");
 * you may not use this file except in compliance with the License.
 * You may obtain a copy of the License at
 *
 *       http://www.apache.org/licenses/LICENSE-2.0
 *
 * Unless required by applicable law or agreed to in writing, software
 * distributed under the License is distributed on an "AS IS" BASIS,
 * WITHOUT WARRANTIES OR CONDITIONS OF ANY KIND, either express or implied.
 * See the License for the specific language governing permissions and
 * limitations under the License.
 */

package com.google.android.fhir.datacapture.views

import android.content.Context
import android.text.Editable
import android.text.TextWatcher
import android.view.View
import android.view.View.FOCUS_DOWN
import android.view.inputmethod.EditorInfo
import android.view.inputmethod.InputMethodManager
import android.widget.TextView
import androidx.core.widget.doAfterTextChanged
import com.google.android.fhir.datacapture.R
import com.google.android.fhir.datacapture.flyOverText
import com.google.android.fhir.datacapture.localizedPrefixSpanned
import com.google.android.fhir.datacapture.localizedTextSpanned
import com.google.android.fhir.datacapture.subtitleText
import com.google.android.fhir.datacapture.validation.ValidationResult
import com.google.android.fhir.datacapture.validation.getSingleStringValidationMessage
import com.google.android.material.textfield.TextInputEditText
import com.google.android.material.textfield.TextInputLayout
import org.hl7.fhir.r4.model.QuestionnaireResponse

internal abstract class QuestionnaireItemEditTextViewHolderFactory :
  QuestionnaireItemViewHolderFactory(R.layout.questionnaire_item_edit_text_view) {
  abstract override fun getQuestionnaireItemViewHolderDelegate():
    QuestionnaireItemEditTextViewHolderDelegate
}

internal abstract class QuestionnaireItemEditTextViewHolderDelegate(
  private val rawInputType: Int,
  private val isSingleLine: Boolean
) : QuestionnaireItemViewHolderDelegate {
  private lateinit var prefixTextView: TextView
  private lateinit var questionTextView: TextView
  private lateinit var questionSubtitleTextView: TextView
  private lateinit var textInputLayout: TextInputLayout
  private lateinit var textInputEditText: TextInputEditText
  override lateinit var questionnaireItemViewItem: QuestionnaireItemViewItem
  private var textWatch: TextWatcher? = null

  override fun init(itemView: View) {
    prefixTextView = itemView.findViewById(R.id.prefix_text_view)
    questionTextView = itemView.findViewById(R.id.question_text_view)
    questionSubtitleTextView = itemView.findViewById(R.id.subtitle_text_view)
    textInputLayout = itemView.findViewById(R.id.text_input_layout)
    textInputEditText = itemView.findViewById(R.id.text_input_edit_text)
    textInputEditText.setRawInputType(rawInputType)
    textInputEditText.isSingleLine = isSingleLine
  }

  override fun bind(questionnaireItemViewItem: QuestionnaireItemViewItem) {
    if (!questionnaireItemViewItem.questionnaireItem.prefix.isNullOrEmpty()) {
      prefixTextView.visibility = View.VISIBLE
      prefixTextView.text = questionnaireItemViewItem.questionnaireItem.localizedPrefixSpanned
    } else {
      prefixTextView.visibility = View.GONE
    }
<<<<<<< HEAD
    textInputEditText.removeTextChangedListener(textWatch)
=======
    questionSubtitleTextView.text = questionnaireItemViewItem.questionnaireItem.subtitleText
    textInputLayout.hint = questionnaireItemViewItem.questionnaireItem.flyOverText
>>>>>>> 3a7db6ba
    questionTextView.text = questionnaireItemViewItem.questionnaireItem.localizedTextSpanned
    val answer = questionnaireItemViewItem.singleAnswerOrNull
    if (answer == null) {
      // Clear the text input and any error message if the question has not been answered.
      textInputEditText.setText("")
      displayValidationResult(ValidationResult(true, listOf()))
    } else {
      textInputEditText.setText(getText(answer))
      onAnswerChanged(textInputEditText.context)
    }

    textInputEditText.setOnFocusChangeListener { view, focused ->
      if (!focused) {
        (view.context.applicationContext.getSystemService(Context.INPUT_METHOD_SERVICE) as
            InputMethodManager)
          .hideSoftInputFromWindow(view.windowToken, 0)
      }
    }
    // Override `setOnEditorActionListener` to avoid crash with `IllegalStateException` if it's not
    // possible to move focus forward.
    // See
    // https://stackoverflow.com/questions/13614101/fatal-crash-focus-search-returned-a-view-that-wasnt-able-to-take-focus/47991577
    textInputEditText.setOnEditorActionListener { view, actionId, _ ->
      if (actionId != EditorInfo.IME_ACTION_NEXT) {
        false
      }
      view.focusSearch(FOCUS_DOWN)?.requestFocus(FOCUS_DOWN) ?: false
    }
    textWatch =
      textInputEditText.doAfterTextChanged { editable: Editable? ->
        questionnaireItemViewItem.singleAnswerOrNull = getValue(editable.toString())
        onAnswerChanged(textInputEditText.context)
      }
  }

  override fun displayValidationResult(validationResult: ValidationResult) {
    textInputLayout.error =
      if (validationResult.getSingleStringValidationMessage() == "") null
      else validationResult.getSingleStringValidationMessage()
  }

  override fun setReadOnly(isReadOnly: Boolean) {
    textInputLayout.isEnabled = !isReadOnly
    textInputEditText.isEnabled = !isReadOnly
  }

  /** Returns the answer that should be recorded given the text input by the user. */
  abstract fun getValue(
    text: String
  ): QuestionnaireResponse.QuestionnaireResponseItemAnswerComponent?

  /**
   * Returns the text that should be displayed in the [TextInputEditText] from the existing answer
   * to the question (may be input by the user or previously recorded).
   */
  abstract fun getText(
    answer: QuestionnaireResponse.QuestionnaireResponseItemAnswerComponent?
  ): String
}<|MERGE_RESOLUTION|>--- conflicted
+++ resolved
@@ -71,12 +71,9 @@
     } else {
       prefixTextView.visibility = View.GONE
     }
-<<<<<<< HEAD
-    textInputEditText.removeTextChangedListener(textWatch)
-=======
     questionSubtitleTextView.text = questionnaireItemViewItem.questionnaireItem.subtitleText
     textInputLayout.hint = questionnaireItemViewItem.questionnaireItem.flyOverText
->>>>>>> 3a7db6ba
+    textInputEditText.removeTextChangedListener(textWatch)
     questionTextView.text = questionnaireItemViewItem.questionnaireItem.localizedTextSpanned
     val answer = questionnaireItemViewItem.singleAnswerOrNull
     if (answer == null) {
