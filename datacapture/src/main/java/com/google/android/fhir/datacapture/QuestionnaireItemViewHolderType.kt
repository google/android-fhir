--- conflicted
+++ resolved
@@ -41,12 +41,9 @@
   QUANTITY(11),
   CHECK_BOX_GROUP(12),
   AUTO_COMPLETE(13),
-<<<<<<< HEAD
-  BOOLEAN_TYPE_PICKER(14);
-=======
-  MULTI_SELECT(14),
+  BOOLEAN_TYPE_PICKER(14),
+  MULTI_SELECT(15),
   ;
->>>>>>> 22dc5060
 
   companion object {
     private val VALUES = values()
