/*
 * Copyright 2021 Google LLC
 *
 * Licensed under the Apache License, Version 2.0 (the "License");
 * you may not use this file except in compliance with the License.
 * You may obtain a copy of the License at
 *
 *       http://www.apache.org/licenses/LICENSE-2.0
 *
 * Unless required by applicable law or agreed to in writing, software
 * distributed under the License is distributed on an "AS IS" BASIS,
 * WITHOUT WARRANTIES OR CONDITIONS OF ANY KIND, either express or implied.
 * See the License for the specific language governing permissions and
 * limitations under the License.
 */

package com.google.android.fhir.datacapture.views

import android.view.View
import android.view.ViewGroup
import android.widget.RadioButton
import android.widget.TextView
import androidx.constraintlayout.helper.widget.Flow
import androidx.constraintlayout.widget.ConstraintLayout
import com.google.android.fhir.datacapture.R
import com.google.android.fhir.datacapture.displayString
import com.google.android.fhir.datacapture.localizedPrefix
import com.google.android.fhir.datacapture.localizedText
import com.google.android.fhir.datacapture.validation.ValidationResult
import com.google.android.fhir.datacapture.validation.getSingleStringValidationMessage
import org.hl7.fhir.r4.model.QuestionnaireResponse

internal object QuestionnaireItemRadioGroupViewHolderFactory :
  QuestionnaireItemViewHolderFactory(R.layout.questionnaire_item_radio_group_view) {
  override fun getQuestionnaireItemViewHolderDelegate() =
    object : QuestionnaireItemViewHolderDelegate {
      private lateinit var prefixTextView: TextView
<<<<<<< HEAD
      private lateinit var radioHeader: TextView
      private lateinit var radioGroup: ConstraintLayout
      private lateinit var flow: Flow
      private lateinit var questionnaireItemViewItem: QuestionnaireItemViewItem
=======
      private lateinit var questionTextView: TextView
      private lateinit var radioGroup: RadioGroup
      private lateinit var errorTextView: TextView
      override lateinit var questionnaireItemViewItem: QuestionnaireItemViewItem
>>>>>>> 7c36626d

      override fun init(itemView: View) {
        prefixTextView = itemView.findViewById(R.id.prefix_text_view)
        questionTextView = itemView.findViewById(R.id.question_text_view)
        radioGroup = itemView.findViewById(R.id.radio_group)
<<<<<<< HEAD
        flow = itemView.findViewById(R.id.flow)
        radioHeader = itemView.findViewById(R.id.radio_header)
=======
        errorTextView = itemView.findViewById(R.id.error_text_view)
>>>>>>> 7c36626d
      }

      override fun bind(questionnaireItemViewItem: QuestionnaireItemViewItem) {
        if (!questionnaireItemViewItem.questionnaireItem.prefix.isNullOrEmpty()) {
          prefixTextView.visibility = View.VISIBLE
          prefixTextView.text = questionnaireItemViewItem.questionnaireItem.localizedPrefix
        } else {
          prefixTextView.visibility = View.GONE
        }
        val (questionnaireItem, questionnaireResponseItem) = questionnaireItemViewItem
        val answer = questionnaireResponseItem.answer.singleOrNull()?.valueCoding
<<<<<<< HEAD
        radioHeader.text = questionnaireItem.localizedText
        var previousId = -1
        questionnaireItem.answerOption.forEach {
          val radioButton =
=======
        questionTextView.text = questionnaireItem.localizedText
        radioGroup.removeAllViews()
        radioGroup.setOnCheckedChangeListener(null)
        var index = 0
        questionnaireItemViewItem.answerOption.forEach {
          radioGroup.addView(
>>>>>>> 7c36626d
            RadioButton(radioGroup.context).apply {
              id = View.generateViewId()
              text = it.displayString
              layoutParams =
                ViewGroup.LayoutParams(
                  ViewGroup.LayoutParams.WRAP_CONTENT,
                  ViewGroup.LayoutParams.WRAP_CONTENT
                )
              isChecked = it.valueCoding.equalsDeep(answer)
<<<<<<< HEAD
              setOnCheckedChangeListener { buttonView, isChecked ->
                if (isChecked) {
                  // if-else block to prevent over-writing of "items" nested within "answer"
                  if (questionnaireResponseItem.answer.size > 0) {
                    questionnaireResponseItem.answer.apply {
                      this[0].value = questionnaireItem.answerOption[buttonView.id - 1].value
                    }
                  } else {
                    questionnaireResponseItem.answer.apply {
                      clear()
                      add(
                        QuestionnaireResponse.QuestionnaireResponseItemAnswerComponent().apply {
                          value = questionnaireItem.answerOption[buttonView.id - 1].value
                        }
                      )
                    }
                  }

                  questionnaireItemViewItem.questionnaireResponseItemChangedCallback()

                  // unchecks the previous RadioButton if it exist
                  if (previousId != -1) {
                    radioGroup.findViewById<RadioButton>(previousId).isChecked = !isChecked
                  }
                  previousId = buttonView.id
=======
            }
          )
        }
        radioGroup.setOnCheckedChangeListener { _, checkedId ->
          // if-else block to prevent over-writing of "items" nested within "answer"
          if (questionnaireResponseItem.answer.size > 0) {
            questionnaireResponseItem.answer.apply {
              this[0].value = questionnaireItemViewItem.answerOption[checkedId].value
            }
          } else {
            questionnaireResponseItem.answer.apply {
              clear()
              add(
                QuestionnaireResponse.QuestionnaireResponseItemAnswerComponent().apply {
                  value = questionnaireItemViewItem.answerOption[checkedId].value
>>>>>>> 7c36626d
                }
              }
            }
<<<<<<< HEAD
          radioGroup.addView(radioButton)
          flow.addView(radioButton)
=======
          }

          onAnswerChanged(radioGroup.context)
        }
      }

      override fun displayValidationResult(validationResult: ValidationResult) {
        errorTextView.text =
          if (validationResult.getSingleStringValidationMessage() == "") null
          else validationResult.getSingleStringValidationMessage()
      }

      override fun setReadOnly(isReadOnly: Boolean) {
        for (i in 0 until radioGroup.childCount) {
          val view = radioGroup.getChildAt(i)
          view.isEnabled = !isReadOnly
>>>>>>> 7c36626d
        }
      }
    }
}<|MERGE_RESOLUTION|>--- conflicted
+++ resolved
@@ -35,28 +35,18 @@
   override fun getQuestionnaireItemViewHolderDelegate() =
     object : QuestionnaireItemViewHolderDelegate {
       private lateinit var prefixTextView: TextView
-<<<<<<< HEAD
-      private lateinit var radioHeader: TextView
+      private lateinit var questionTextView: TextView
       private lateinit var radioGroup: ConstraintLayout
       private lateinit var flow: Flow
-      private lateinit var questionnaireItemViewItem: QuestionnaireItemViewItem
-=======
-      private lateinit var questionTextView: TextView
-      private lateinit var radioGroup: RadioGroup
       private lateinit var errorTextView: TextView
       override lateinit var questionnaireItemViewItem: QuestionnaireItemViewItem
->>>>>>> 7c36626d
 
       override fun init(itemView: View) {
         prefixTextView = itemView.findViewById(R.id.prefix_text_view)
         questionTextView = itemView.findViewById(R.id.question_text_view)
         radioGroup = itemView.findViewById(R.id.radio_group)
-<<<<<<< HEAD
         flow = itemView.findViewById(R.id.flow)
-        radioHeader = itemView.findViewById(R.id.radio_header)
-=======
         errorTextView = itemView.findViewById(R.id.error_text_view)
->>>>>>> 7c36626d
       }
 
       override fun bind(questionnaireItemViewItem: QuestionnaireItemViewItem) {
@@ -68,19 +58,10 @@
         }
         val (questionnaireItem, questionnaireResponseItem) = questionnaireItemViewItem
         val answer = questionnaireResponseItem.answer.singleOrNull()?.valueCoding
-<<<<<<< HEAD
-        radioHeader.text = questionnaireItem.localizedText
+        questionTextView.text = questionnaireItem.localizedText
         var previousId = -1
         questionnaireItem.answerOption.forEach {
           val radioButton =
-=======
-        questionTextView.text = questionnaireItem.localizedText
-        radioGroup.removeAllViews()
-        radioGroup.setOnCheckedChangeListener(null)
-        var index = 0
-        questionnaireItemViewItem.answerOption.forEach {
-          radioGroup.addView(
->>>>>>> 7c36626d
             RadioButton(radioGroup.context).apply {
               id = View.generateViewId()
               text = it.displayString
@@ -90,7 +71,6 @@
                   ViewGroup.LayoutParams.WRAP_CONTENT
                 )
               isChecked = it.valueCoding.equalsDeep(answer)
-<<<<<<< HEAD
               setOnCheckedChangeListener { buttonView, isChecked ->
                 if (isChecked) {
                   // if-else block to prevent over-writing of "items" nested within "answer"
@@ -116,33 +96,11 @@
                     radioGroup.findViewById<RadioButton>(previousId).isChecked = !isChecked
                   }
                   previousId = buttonView.id
-=======
-            }
-          )
-        }
-        radioGroup.setOnCheckedChangeListener { _, checkedId ->
-          // if-else block to prevent over-writing of "items" nested within "answer"
-          if (questionnaireResponseItem.answer.size > 0) {
-            questionnaireResponseItem.answer.apply {
-              this[0].value = questionnaireItemViewItem.answerOption[checkedId].value
-            }
-          } else {
-            questionnaireResponseItem.answer.apply {
-              clear()
-              add(
-                QuestionnaireResponse.QuestionnaireResponseItemAnswerComponent().apply {
-                  value = questionnaireItemViewItem.answerOption[checkedId].value
->>>>>>> 7c36626d
                 }
               }
             }
-<<<<<<< HEAD
           radioGroup.addView(radioButton)
           flow.addView(radioButton)
-=======
-          }
-
-          onAnswerChanged(radioGroup.context)
         }
       }
 
@@ -156,7 +114,6 @@
         for (i in 0 until radioGroup.childCount) {
           val view = radioGroup.getChildAt(i)
           view.isEnabled = !isReadOnly
->>>>>>> 7c36626d
         }
       }
     }
