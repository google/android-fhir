--- conflicted
+++ resolved
@@ -60,8 +60,7 @@
         }
         val (questionnaireItem, questionnaireResponseItem) = questionnaireItemViewItem
         val answer = questionnaireResponseItem.answer.singleOrNull()?.valueCoding
-<<<<<<< HEAD
-        questionTextView.text = questionnaireItem.localizedText
+        questionTextView.text = questionnaireItem.localizedTextSpanned
         radioGroup.removeViews(1, radioGroup.childCount - 1)
         flow.referencedIds = IntArray(0)
         var index = 1
@@ -70,16 +69,6 @@
           val radioButton =
             RadioButton(radioGroup.context).apply {
               id = index++
-=======
-        questionTextView.text = questionnaireItem.localizedTextSpanned
-        radioGroup.removeAllViews()
-        radioGroup.setOnCheckedChangeListener(null)
-        var index = 0
-        questionnaireItemViewItem.answerOption.forEach {
-          radioGroup.addView(
-            RadioButton(radioGroup.context, null, R.attr.radioButtonStyleQuestionnaire).apply {
-              id = index++ // Use the answer option index as radio button ID
->>>>>>> 2c9e7123
               text = it.displayString
               layoutParams =
                 ViewGroup.LayoutParams(
@@ -114,7 +103,7 @@
                   }
                   previousId = buttonView.id
 
-                  onAnswerChanged(this.context)
+                  onAnswerChanged(context)
                 }
               }
             }
