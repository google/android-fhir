--- conflicted
+++ resolved
@@ -36,12 +36,8 @@
       private lateinit var prefixTextView: TextView
       private lateinit var radioHeader: TextView
       private lateinit var radioGroup: RadioGroup
-<<<<<<< HEAD
-      private lateinit var questionnaireItemViewItem: QuestionnaireItemViewItem
       val tempId = 99999
-=======
       override lateinit var questionnaireItemViewItem: QuestionnaireItemViewItem
->>>>>>> a11d04cb
 
       override fun init(itemView: View) {
         prefixTextView = itemView.findViewById(R.id.prefix)
@@ -88,30 +84,22 @@
           // if-else block to prevent over-writing of "items" nested within "answer"
           if (questionnaireResponseItem.answer.size > 0) {
             questionnaireResponseItem.answer.apply {
-<<<<<<< HEAD
               if (radioGroup.checkedRadioButtonId == tempId) {
                 clear()
               } else {
-                this[0].value = questionnaireItem.answerOption[checkedId].value
+                this[0].value = questionnaireItemViewItem.answerOption[checkedId].value
               }
-=======
-              this[0].value = questionnaireItemViewItem.answerOption[checkedId].value
->>>>>>> a11d04cb
             }
           } else {
             questionnaireResponseItem.answer.apply {
               clear()
               add(
                 QuestionnaireResponse.QuestionnaireResponseItemAnswerComponent().apply {
-<<<<<<< HEAD
                   if (radioGroup.checkedRadioButtonId == tempId) {
                     clear()
                   } else {
-                    value = questionnaireItem.answerOption[checkedId].value
+                    value = questionnaireItemViewItem.answerOption[checkedId].value
                   }
-=======
-                  value = questionnaireItemViewItem.answerOption[checkedId].value
->>>>>>> a11d04cb
                 }
               )
             }
