--- conflicted
+++ resolved
@@ -58,7 +58,7 @@
           questionnaireItemViewItem.questionnaireItem.linkId +
             "_" +
             autoCompleteTextView::class.java.canonicalName
-        editText.contentDescription =
+        autoCompleteTextView.contentDescription =
           questionnaireItemViewItem.questionnaireItem.linkId +
             "_" +
             autoCompleteTextView::class.java.canonicalName
@@ -162,14 +162,9 @@
         chip.isCloseIconVisible = true
         chip.isClickable = true
         chip.isCheckable = false
-<<<<<<< HEAD
-        chip.setTag(R.id.flexboxLayout, answer)
+        chip.tag = answer
         chip.contentDescription =
           questionnaireItemViewItem.questionnaireItem.linkId + "_" + answer.valueCoding.display
-        chipContainer.addView(chip, chipContainer.childCount - 1)
-=======
-        chip.tag = answer
->>>>>>> 2f6ba878
         chip.setOnCloseIconClickListener {
           chipContainer.removeView(chip)
           onChipRemoved(chip)
