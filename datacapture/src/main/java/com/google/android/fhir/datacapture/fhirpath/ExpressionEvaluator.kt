--- conflicted
+++ resolved
@@ -62,6 +62,7 @@
     Map<QuestionnaireItemComponent, QuestionnaireItemComponent> =
     emptyMap(),
   private val questionnaireLaunchContextMap: Map<String, Resource>? = emptyMap(),
+  private val xFhirQueryResolver: XFhirQueryResolver? = null
 ) {
 
   private val reservedVariables =
@@ -111,38 +112,12 @@
    *
    * %resource = [QuestionnaireResponse] %context = [QuestionnaireResponseItemComponent]
    */
-<<<<<<< HEAD
   suspend fun evaluateExpression(
-    questionnaire: Questionnaire,
-    questionnaireResponse: QuestionnaireResponse,
     questionnaireItem: QuestionnaireItemComponent,
     questionnaireResponseItem: QuestionnaireResponseItemComponent?,
     expression: Expression,
-    questionnaireItemParentMap: Map<QuestionnaireItemComponent, QuestionnaireItemComponent>,
-    launchContextMap: Map<String, Resource>? = mapOf(),
-    xFhirQueryResolver: XFhirQueryResolver? = null
-  ): List<Base> {
-    val appContext =
-      mutableMapOf<String, Base?>().apply {
-        extractDependentVariables(
-          expression,
-          questionnaire,
-          questionnaireResponse,
-          questionnaireItemParentMap,
-          questionnaireItem,
-          this,
-          launchContextMap,
-          xFhirQueryResolver
-        )
-      }
-=======
-  fun evaluateExpression(
-    questionnaireItem: QuestionnaireItemComponent,
-    questionnaireResponseItem: QuestionnaireResponseItemComponent?,
-    expression: Expression,
   ): List<Base> {
     val appContext = extractDependentVariables(expression, questionnaireItem)
->>>>>>> f949093f
     return fhirPathEngine.evaluate(
       /* appContext= */ appContext,
       /* focusResource= */ questionnaireResponse,
@@ -156,20 +131,9 @@
    * Returns a list of pair of item and the calculated and evaluated value for all items with
    * calculated expression extension, which is dependent on value of updated response
    */
-<<<<<<< HEAD
   suspend fun evaluateCalculatedExpressions(
-    updatedQuestionnaireItem: QuestionnaireItemComponent,
-    updatedQuestionnaireResponseItemComponent: QuestionnaireResponseItemComponent?,
-    questionnaire: Questionnaire,
-    questionnaireResponse: QuestionnaireResponse,
-    questionnaireItemParentMap: Map<QuestionnaireItemComponent, QuestionnaireItemComponent>,
-    launchContextMap: Map<String, Resource>? = mapOf(),
-    xFhirQueryResolver: XFhirQueryResolver? = null
-=======
-  fun evaluateCalculatedExpressions(
     questionnaireItem: QuestionnaireItemComponent,
     updatedQuestionnaireResponseItemComponent: QuestionnaireResponseItemComponent?,
->>>>>>> f949093f
   ): List<ItemToAnswersPair> {
     return questionnaire.item
       .flattened()
@@ -185,14 +149,7 @@
           evaluateExpression(
               item,
               updatedQuestionnaireResponseItemComponent,
-<<<<<<< HEAD
-              questionnaireItem.calculatedExpression!!,
-              questionnaireItemParentMap,
-              launchContextMap,
-              xFhirQueryResolver
-=======
               item.calculatedExpression!!,
->>>>>>> f949093f
             )
             .map { it.castToType(it) }
         item to updatedAnswer
@@ -221,19 +178,8 @@
    */
   internal suspend fun evaluateQuestionnaireItemVariableExpression(
     expression: Expression,
-<<<<<<< HEAD
-    questionnaire: Questionnaire,
-    questionnaireResponse: QuestionnaireResponse,
-    questionnaireItemParentMap:
-      Map<Questionnaire.QuestionnaireItemComponent, Questionnaire.QuestionnaireItemComponent>,
-    questionnaireItem: Questionnaire.QuestionnaireItemComponent,
-    variablesMap: MutableMap<String, Base?> = mutableMapOf(),
-    launchContextMap: Map<String, Resource>? = mapOf(),
-    xFhirQueryResolver: XFhirQueryResolver? = null
-=======
     questionnaireItem: QuestionnaireItemComponent,
     variablesMap: MutableMap<String, Base?> = mutableMapOf(),
->>>>>>> f949093f
   ): Base? {
     require(
       questionnaireItem.variableExpressions.any {
@@ -244,23 +190,11 @@
       expression,
       questionnaireItem,
       variablesMap,
-<<<<<<< HEAD
-      launchContextMap,
-      xFhirQueryResolver
-=======
->>>>>>> f949093f
     )
 
     return evaluateVariable(
       expression,
-<<<<<<< HEAD
-      questionnaireResponse,
       variablesMap,
-      launchContextMap,
-      xFhirQueryResolver
-=======
-      variablesMap,
->>>>>>> f949093f
     )
   }
 
@@ -273,41 +207,18 @@
    * @param variablesMap the [Map<String, Base>] of variables, the default value is empty map is
    * defined
    */
-<<<<<<< HEAD
   internal suspend fun extractDependentVariables(
-    expression: Expression,
-    questionnaire: Questionnaire,
-    questionnaireResponse: QuestionnaireResponse,
-    questionnaireItemParentMap:
-      Map<Questionnaire.QuestionnaireItemComponent, Questionnaire.QuestionnaireItemComponent>,
-    questionnaireItem: Questionnaire.QuestionnaireItemComponent,
-    variablesMap: MutableMap<String, Base?> = mutableMapOf(),
-    launchContextMap: Map<String, Resource>? = mapOf(),
-    xFhirQueryResolver: XFhirQueryResolver? = null
-  ) =
-=======
-  internal fun extractDependentVariables(
     expression: Expression,
     questionnaireItem: QuestionnaireItemComponent,
     variablesMap: MutableMap<String, Base?> = mutableMapOf(),
   ): MutableMap<String, Base?> {
     questionnaireLaunchContextMap?.let { variablesMap.putAll(it) }
->>>>>>> f949093f
     findDependentVariables(expression).forEach { variableName ->
       if (variablesMap[variableName] == null) {
         findAndEvaluateVariable(
           variableName,
           questionnaireItem,
-<<<<<<< HEAD
-          questionnaire,
-          questionnaireResponse,
-          questionnaireItemParentMap,
           variablesMap,
-          launchContextMap,
-          xFhirQueryResolver
-=======
-          variablesMap,
->>>>>>> f949093f
         )
       }
     }
@@ -331,15 +242,7 @@
    */
   internal suspend fun evaluateQuestionnaireVariableExpression(
     expression: Expression,
-<<<<<<< HEAD
-    questionnaire: Questionnaire,
-    questionnaireResponse: QuestionnaireResponse,
     variablesMap: MutableMap<String, Base?> = mutableMapOf(),
-    launchContextMap: Map<String, Resource>? = mapOf(),
-    xFhirQueryResolver: XFhirQueryResolver? = null
-=======
-    variablesMap: MutableMap<String, Base?> = mutableMapOf(),
->>>>>>> f949093f
   ): Base? {
     findDependentVariables(expression).forEach { variableName ->
       questionnaire.findVariableExpression(variableName)?.let { expression ->
@@ -347,15 +250,7 @@
           variablesMap[expression.name] =
             evaluateQuestionnaireVariableExpression(
               expression,
-<<<<<<< HEAD
-              questionnaire,
-              questionnaireResponse,
               variablesMap,
-              launchContextMap,
-              xFhirQueryResolver
-=======
-              variablesMap,
->>>>>>> f949093f
             )
         }
       }
@@ -363,14 +258,7 @@
 
     return evaluateVariable(
       expression,
-<<<<<<< HEAD
-      questionnaireResponse,
       variablesMap,
-      launchContextMap,
-      xFhirQueryResolver
-=======
-      variablesMap,
->>>>>>> f949093f
     )
   }
 
@@ -379,25 +267,12 @@
    * fhir-paths in the expression.
    */
   internal fun createXFhirQueryFromExpression(
-<<<<<<< HEAD
-    expression: Expression,
-    launchContextMap: Map<String, Resource>?,
-    variablesMap: Map<String, Base?>,
+    expression: Expression,
+    variablesMap: Map<String, Base?> = emptyMap(),
   ): String {
     // get all dependent variables and their evaluated values
     val variablesEvaluatedPairs =
       variablesMap
-=======
-    questionnaireItem: QuestionnaireItemComponent,
-    expression: Expression,
-  ): String {
-    // get all dependent variables and their evaluated values
-    val variablesEvaluatedPairs =
-      extractDependentVariables(
-          expression,
-          questionnaireItem,
-        )
->>>>>>> f949093f
         .filterKeys { expression.expression.contains("{{%$it}}") }
         .map { Pair("{{%${it.key}}}", it.value!!.primitiveValue()) }
 
@@ -479,19 +354,8 @@
    */
   private suspend fun findAndEvaluateVariable(
     variableName: String,
-<<<<<<< HEAD
-    questionnaireItem: Questionnaire.QuestionnaireItemComponent,
-    questionnaire: Questionnaire,
-    questionnaireResponse: QuestionnaireResponse,
-    questionnaireItemParentMap:
-      Map<Questionnaire.QuestionnaireItemComponent, Questionnaire.QuestionnaireItemComponent>,
-    variablesMap: MutableMap<String, Base?>,
-    launchContextMap: Map<String, Resource>? = mapOf(),
-    xFhirQueryResolver: XFhirQueryResolver? = null
-=======
     questionnaireItem: QuestionnaireItemComponent,
     variablesMap: MutableMap<String, Base?> = mutableMapOf(),
->>>>>>> f949093f
   ) {
     // First, check the questionnaire item itself
     val evaluatedValue =
@@ -500,33 +364,6 @@
           expression,
           questionnaireItem,
           variablesMap,
-<<<<<<< HEAD
-          launchContextMap,
-          xFhirQueryResolver
-        )
-      } // Secondly, check the ancestors of the questionnaire item
-        ?: findVariableInAncestors(variableName, questionnaireItemParentMap, questionnaireItem)
-          ?.let { (questionnaireItem, expression) ->
-            evaluateQuestionnaireItemVariableExpression(
-              expression,
-              questionnaire,
-              questionnaireResponse,
-              questionnaireItemParentMap,
-              questionnaireItem,
-              variablesMap,
-              launchContextMap,
-              xFhirQueryResolver
-            )
-          } // Finally, check the variables defined on the questionnaire itself
-          ?: questionnaire.findVariableExpression(variableName)?.let { expression ->
-          evaluateQuestionnaireVariableExpression(
-            expression,
-            questionnaire,
-            questionnaireResponse,
-            variablesMap,
-            launchContextMap,
-            xFhirQueryResolver
-=======
         )
       } // Secondly, check the ancestors of the questionnaire item
         ?: findVariableInAncestors(variableName, questionnaireItem)?.let {
@@ -541,7 +378,6 @@
           evaluateQuestionnaireVariableExpression(
             expression,
             variablesMap,
->>>>>>> f949093f
           )
         }
 
@@ -581,16 +417,8 @@
    */
   private suspend fun evaluateVariable(
     expression: Expression,
-<<<<<<< HEAD
-    questionnaireResponse: QuestionnaireResponse,
-    dependentVariables: Map<String, Base?> = mapOf(),
-    launchContextMap: Map<String, Resource>? = mapOf(),
-    xFhirQueryResolver: XFhirQueryResolver? = null
-  ): Base? =
-=======
     dependentVariables: Map<String, Base?> = emptyMap(),
   ) =
->>>>>>> f949093f
     try {
       require(expression.name?.isNotBlank() == true) {
         "Expression name should be a valid expression name"
@@ -601,9 +429,8 @@
           "XFhirQueryResolver cannot be null. Please provide the XFhirQueryResolver via DataCaptureConfig."
         }
 
-<<<<<<< HEAD
         val xFhirExpressionString =
-          createXFhirQueryFromExpression(expression, launchContextMap, dependentVariables)
+          createXFhirQueryFromExpression(expression, dependentVariables)
 
         if (dependentVariables.contains(expression.name)) dependentVariables[expression.name]!!
 
@@ -614,23 +441,6 @@
         val bundle = Bundle().apply { entry = resources }
         bundle
       } else if (expression.isFhirPath) {
-        val contextMap =
-          mutableMapOf<String, Base?>().apply {
-            putAll(dependentVariables)
-            if (launchContextMap != null) {
-              putAll(launchContextMap)
-            }
-          }
-
-        fhirPathEngine
-          .evaluate(contextMap, questionnaireResponse, null, null, expression.expression)
-          .firstOrNull()
-      } else {
-        throw UnsupportedOperationException(
-          "${expression.language} not supported for variable-expression yet"
-        )
-      }
-=======
       fhirPathEngine
         .evaluate(
           /* appContext= */ dependentVariables,
@@ -640,7 +450,11 @@
           /* path= */ expression.expression,
         )
         .firstOrNull()
->>>>>>> f949093f
+      } else {
+        throw UnsupportedOperationException(
+          "${expression.language} not supported for variable-expression yet"
+        )
+      }
     } catch (exception: FHIRException) {
       Timber.w("Could not evaluate expression with FHIRPathEngine", exception)
       null
