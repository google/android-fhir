--- conflicted
+++ resolved
@@ -61,36 +61,14 @@
     paginationPreviousButton.setOnClickListener { viewModel.goToPreviousPage() }
     val paginationNextButton = view.findViewById<View>(R.id.pagination_next_button)
     paginationNextButton.setOnClickListener { viewModel.goToNextPage() }
-<<<<<<< HEAD
-    customStyleSubmitButtonVisibility = getSubmitButtonCustomStyleVisibilityAttribute()
     requireView().findViewById<Button>(R.id.submit_questionnaire).setOnClickListener {
       onSubmitClick?.let { onSubmitClick -> onSubmitClick() }
     }
-    val usesPagination = viewModel.questionnaire.usesPagination()
-    if (usesPagination) {
-      // Constrain submit button at parent bottom right in paginated layout.
-      clearSubmitButtonConstraint()
-      updateSubmitButtonConstraintInPagination()
-    }
-    val onScrollListener =
-      if (usesPagination) {
-        null
-      } else {
-        // show submit button only when last item is visible in default layout
-        ::showSubmitButtonInDefaultLayout
-      }
-    val adapter =
-      QuestionnaireItemAdapter(
-        getCustomQuestionnaireItemViewHolderFactoryMatchers(),
-        onScrollListener
-      )
-=======
     val adapter = QuestionnaireItemAdapter(getCustomQuestionnaireItemViewHolderFactoryMatchers())
     val submitButton = requireView().findViewById<Button>(R.id.submit_questionnaire)
     // Reads submit button visibility value initially defined in
     // [R.attr.submitButtonStyleQuestionnaire] style.
     val submitButtonVisibilityInStyle = submitButton.visibility
->>>>>>> a1f5bfe4
 
     recyclerView.adapter = adapter
     recyclerView.layoutManager = LinearLayoutManager(view.context)
