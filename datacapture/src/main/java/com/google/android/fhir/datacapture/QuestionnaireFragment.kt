--- conflicted
+++ resolved
@@ -122,44 +122,12 @@
     // Listen to updates from the view model.
     viewLifecycleOwner.lifecycleScope.launchWhenCreated {
       viewModel.questionnaireStateFlow.collect { state ->
-<<<<<<< HEAD
-        if (state.reviewMode) {
-          questionnaireItemReviewAdapter.submitList(state.items)
-          questionnaireReviewRecyclerView.visibility = View.VISIBLE
-          questionnaireEditRecyclerView.visibility = View.GONE
-          reviewModeEditButton.visibility = View.VISIBLE
-          questionnaireProgressIndicator.visibility = View.GONE
-        } else {
-          questionnaireItemEditAdapter.submitList(state.items)
-          questionnaireEditRecyclerView.visibility = View.VISIBLE
-          questionnaireReviewRecyclerView.visibility = View.GONE
-          reviewModeEditButton.visibility = View.GONE
-          questionnaireProgressIndicator.visibility = View.VISIBLE
-        }
-        if (state.pagination.isPaginated && !state.reviewMode) {
-          paginationPreviousButton.visibility = View.VISIBLE
-          paginationPreviousButton.isEnabled = state.pagination.hasPreviousPage
-          paginationNextButton.visibility = View.VISIBLE
-          paginationNextButton.isEnabled = state.pagination.hasNextPage
-          questionnaireProgressIndicator.updateProgressIndicator(
-            calculateProgressPercentage(
-              count =
-                (state.pagination.currentPageIndex +
-                  1), // incremented by 1 due to initialPageIndex starts with 0.
-              totalCount = state.pagination.pages.size
-            )
-          )
-        } else {
-          paginationPreviousButton.visibility = View.GONE
-          paginationNextButton.visibility = View.GONE
-=======
         when (val displayMode = state.displayMode) {
           is DisplayMode.ReviewMode -> {
             // Set items
             questionnaireEditRecyclerView.visibility = View.GONE
             questionnaireItemReviewAdapter.submitList(state.items)
             questionnaireReviewRecyclerView.visibility = View.VISIBLE
-
             // Set button visibility
             submitButton.visibility = View.GONE
             reviewModeButton.visibility = View.GONE
@@ -171,7 +139,6 @@
               }
             paginationPreviousButton.visibility = View.GONE
             paginationNextButton.visibility = View.GONE
->>>>>>> 9b1df443
 
             // Hide progress indicator
             questionnaireProgressIndicator.visibility = View.GONE
@@ -320,15 +287,13 @@
      */
     const val EXTRA_SHOW_REVIEW_PAGE_FIRST = "show-review-page-first"
 
-<<<<<<< HEAD
-    const val EXTRA_ENABLE_SUBMIT_BUTTON = "enable-submit-button"
-=======
     /**
      * An [Boolean] extra to control if the questionnaire is read-only. If review page and read-only
      * are both enabled, read-only will take precedence.
      */
     const val EXTRA_READ_ONLY = "read-only"
->>>>>>> 9b1df443
+
+    const val EXTRA_ENABLE_SUBMIT_BUTTON = "enable-submit-button"
 
     const val SUBMIT_REQUEST_KEY = "submit-request-key"
   }
