--- conflicted
+++ resolved
@@ -124,18 +124,13 @@
         setOnClickListener { viewModel.setReviewMode(false) }
       }
 
-<<<<<<< HEAD
-    val reviewModeButton = view.findViewById<View>(R.id.review_mode_button)
-    reviewModeButton.setOnClickListener {
-      viewModel.setReviewMode(true)
-      viewModel.validateQuestionnaireAndUpdateUI()
-    }
-=======
     val reviewModeButton =
       view.findViewById<View>(R.id.review_mode_button).apply {
-        setOnClickListener { viewModel.setReviewMode(true) }
+        setOnClickListener {
+          viewModel.setReviewMode(true)
+          viewModel.validateQuestionnaireAndUpdateUI()
+        }
       }
->>>>>>> d73f6cb3
 
     questionnaireEditRecyclerView.adapter = questionnaireEditAdapter
     val linearLayoutManager = LinearLayoutManager(view.context)
