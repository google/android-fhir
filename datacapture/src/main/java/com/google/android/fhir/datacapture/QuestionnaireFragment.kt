/*
 * Copyright 2022 Google LLC
 *
 * Licensed under the Apache License, Version 2.0 (the "License");
 * you may not use this file except in compliance with the License.
 * You may obtain a copy of the License at
 *
 *       http://www.apache.org/licenses/LICENSE-2.0
 *
 * Unless required by applicable law or agreed to in writing, software
 * distributed under the License is distributed on an "AS IS" BASIS,
 * WITHOUT WARRANTIES OR CONDITIONS OF ANY KIND, either express or implied.
 * See the License for the specific language governing permissions and
 * limitations under the License.
 */

package com.google.android.fhir.datacapture

import android.net.Uri
import android.os.Bundle
import android.view.LayoutInflater
import android.view.View
import android.view.ViewGroup
import android.widget.Button
import androidx.annotation.VisibleForTesting
import androidx.appcompat.view.ContextThemeWrapper
import androidx.core.content.res.use
import androidx.core.os.bundleOf
import androidx.fragment.app.Fragment
import androidx.fragment.app.activityViewModels
import androidx.fragment.app.setFragmentResult
import androidx.fragment.app.viewModels
import androidx.lifecycle.lifecycleScope
import androidx.recyclerview.widget.LinearLayoutManager
import androidx.recyclerview.widget.RecyclerView
import com.google.android.fhir.datacapture.validation.Invalid
import com.google.android.fhir.datacapture.views.factories.QuestionnaireItemViewHolderFactory
import com.google.android.material.progressindicator.LinearProgressIndicator
import org.hl7.fhir.r4.model.Questionnaire
import timber.log.Timber

/**
 * A [Fragment] for displaying FHIR Questionnaires and getting user responses as FHIR
 * QuestionnaireResponses.
 *
 * For more information, see the
 * [QuestionnaireFragment](https://github.com/google/android-fhir/wiki/SDCL%3A-Use-QuestionnaireFragment)
 * developer guide.
 */
class QuestionnaireFragment : Fragment() {
  private val viewModel: QuestionnaireViewModel by viewModels()

  /**
   * Provides a [QuestionnaireItemViewHolderFactoryMatcher]s which are used to evaluate whether a
   * custom [QuestionnaireItemViewHolderFactory] should be used to render a given questionnaire
   * item. The provider may be provided by the application developer via [DataCaptureConfig],
   * otherwise default no-op implementation is used.
   */
  @VisibleForTesting
  val questionnaireItemViewHolderFactoryMatchersProvider:
    QuestionnaireItemViewHolderFactoryMatchersProvider by lazy {
    requireArguments().getString(EXTRA_MATCHERS_FACTORY)?.let {
      DataCapture.getConfiguration(requireContext())
        .questionnaireItemViewHolderFactoryMatchersProviderFactory?.get(it)
    }
      ?: EmptyQuestionnaireItemViewHolderFactoryMatchersProviderImpl
  }

  /** @suppress */
  override fun onCreateView(
    inflater: LayoutInflater,
    container: ViewGroup?,
    savedInstanceState: Bundle?
  ): View {
    inflater.context.obtainStyledAttributes(R.styleable.QuestionnaireTheme).use {
      val themeId =
        it.getResourceId(
          // Use the custom questionnaire theme if it is specified
          R.styleable.QuestionnaireTheme_questionnaire_theme,
          // Otherwise, use the default questionnaire theme
          R.style.Theme_Questionnaire
        )
      return inflater
        .cloneInContext(ContextThemeWrapper(inflater.context, themeId))
        .inflate(R.layout.questionnaire_fragment, container, false)
    }
  }

  /** @suppress */
  override fun onViewCreated(view: View, savedInstanceState: Bundle?) {
    val questionnaireEditRecyclerView =
      view.findViewById<RecyclerView>(R.id.questionnaire_edit_recycler_view)
    val questionnaireReviewRecyclerView =
      view.findViewById<RecyclerView>(R.id.questionnaire_review_recycler_view)
    val paginationPreviousButton = view.findViewById<View>(R.id.pagination_previous_button)
    paginationPreviousButton.setOnClickListener { viewModel.goToPreviousPage() }
    val paginationNextButton = view.findViewById<View>(R.id.pagination_next_button)
    paginationNextButton.setOnClickListener { viewModel.goToNextPage() }
    view.findViewById<Button>(R.id.submit_questionnaire).setOnClickListener {
      viewModel.validateQuestionnaireAndUpdateUI().let { validationMap ->
        if (validationMap.values.flatten().filterIsInstance<Invalid>().isEmpty()) {
          setFragmentResult(SUBMIT_REQUEST_KEY, Bundle.EMPTY)
        } else {
          val errorViewModel: QuestionnaireValidationErrorViewModel by activityViewModels()
          errorViewModel.setQuestionnaireAndValidation(viewModel.questionnaire, validationMap)
          QuestionnaireValidationErrorMessageDialogFragment()
            .show(
              requireActivity().supportFragmentManager,
              QuestionnaireValidationErrorMessageDialogFragment.TAG
            )
        }
      }
    }
    val questionnaireProgressIndicator: LinearProgressIndicator =
      view.findViewById(R.id.questionnaire_progress_indicator)
    val questionnaireEditAdapter =
      QuestionnaireEditAdapter(questionnaireItemViewHolderFactoryMatchersProvider.get())
    val questionnaireReviewAdapter = QuestionnaireReviewAdapter()

    val submitButton = requireView().findViewById<Button>(R.id.submit_questionnaire)
<<<<<<< HEAD
    // Reads submit button visibility value initially defined in
    // [R.attr.submitButtonStyleQuestionnaire] style.
    val submitButtonVisibilityInStyle = submitButton.visibility
    viewModel.setShowSubmitButtonFlag(
      requireArguments().getBoolean(EXTRA_ENABLE_SUBMIT_BUTTON, false)
    )

    val reviewModeEditButton = view.findViewById<View>(R.id.review_mode_edit_button)
    reviewModeEditButton.setOnClickListener { viewModel.setReviewMode(false) }
    val reviewModeButton = view.findViewById<View>(R.id.review_mode_button)
    reviewModeButton.setOnClickListener { viewModel.setReviewMode(true) }
=======

    val reviewModeEditButton =
      view.findViewById<View>(R.id.review_mode_edit_button).apply {
        setOnClickListener { viewModel.setReviewMode(false) }
      }

    val reviewModeButton =
      view.findViewById<View>(R.id.review_mode_button).apply {
        setOnClickListener { viewModel.setReviewMode(true) }
      }
>>>>>>> eea0bb34

    questionnaireEditRecyclerView.adapter = questionnaireEditAdapter
    val linearLayoutManager = LinearLayoutManager(view.context)
    questionnaireEditRecyclerView.layoutManager = linearLayoutManager
    // Animation does work well with views that could gain focus
    questionnaireEditRecyclerView.itemAnimator = null

    questionnaireReviewRecyclerView.adapter = questionnaireReviewAdapter
    questionnaireReviewRecyclerView.layoutManager = LinearLayoutManager(view.context)

    // Listen to updates from the view model.
    viewLifecycleOwner.lifecycleScope.launchWhenCreated {
      viewModel.questionnaireStateFlow.collect { state ->
        when (val displayMode = state.displayMode) {
          is DisplayMode.ReviewMode -> {
            // Set items
            questionnaireEditRecyclerView.visibility = View.GONE
            questionnaireReviewAdapter.submitList(
              state.items.filterIsInstance<QuestionnaireAdapterItem.Question>()
            )
            questionnaireReviewRecyclerView.visibility = View.VISIBLE
            // Set button visibility
            submitButton.visibility = if (displayMode.showSubmitButton) View.VISIBLE else View.GONE
            reviewModeButton.visibility = View.GONE
            reviewModeEditButton.visibility =
              if (displayMode.showEditButton) {
                View.VISIBLE
              } else {
                View.GONE
              }
            paginationPreviousButton.visibility = View.GONE
            paginationNextButton.visibility = View.GONE

            // Hide progress indicator
            questionnaireProgressIndicator.visibility = View.GONE
          }
          is DisplayMode.EditMode -> {
            // Set items
            questionnaireReviewRecyclerView.visibility = View.GONE
            questionnaireEditAdapter.submitList(state.items)
            questionnaireEditRecyclerView.visibility = View.VISIBLE

            // Set button visibility
            submitButton.visibility =
              if (displayMode.pagination.showSubmitButton) View.VISIBLE else View.GONE
            reviewModeButton.visibility =
              if (displayMode.pagination.showReviewButton) View.VISIBLE else View.GONE
            reviewModeEditButton.visibility = View.GONE
            if (displayMode.pagination.isPaginated) {
              paginationPreviousButton.visibility = View.VISIBLE
              paginationPreviousButton.isEnabled = displayMode.pagination.hasPreviousPage
              paginationNextButton.visibility = View.VISIBLE
              paginationNextButton.isEnabled = displayMode.pagination.hasNextPage
            } else {
              paginationPreviousButton.visibility = View.GONE
              paginationNextButton.visibility = View.GONE
            }

            // Set progress indicator
            questionnaireProgressIndicator.visibility = View.VISIBLE
            if (displayMode.pagination.isPaginated) {
              questionnaireProgressIndicator.updateProgressIndicator(
                calculateProgressPercentage(
                  count =
                    (displayMode.pagination.currentPageIndex +
                      1), // incremented by 1 due to initialPageIndex starts with 0.
                  totalCount = displayMode.pagination.pages.size
                )
              )
            } else {
              questionnaireEditRecyclerView.addOnScrollListener(
                object : RecyclerView.OnScrollListener() {
                  override fun onScrolled(recyclerView: RecyclerView, dx: Int, dy: Int) {
                    super.onScrolled(recyclerView, dx, dy)
                    questionnaireProgressIndicator.updateProgressIndicator(
                      calculateProgressPercentage(
                        count =
                          (linearLayoutManager.findLastVisibleItemPosition() +
                            1), // incremented by 1 due to findLastVisiblePosition() starts with 0.
                        totalCount = linearLayoutManager.itemCount
                      )
                    )
                  }
                }
              )
            }
          }
        }
      }
    }
    requireActivity().supportFragmentManager.setFragmentResultListener(
      QuestionnaireValidationErrorMessageDialogFragment.RESULT_CALLBACK,
      viewLifecycleOwner
    ) { _, bundle ->
      when (bundle[QuestionnaireValidationErrorMessageDialogFragment.RESULT_KEY]) {
        QuestionnaireValidationErrorMessageDialogFragment.RESULT_VALUE_FIX -> {
          // Go back to the Edit mode if currently in the Review mode.
          viewModel.setReviewMode(false)
        }
        QuestionnaireValidationErrorMessageDialogFragment.RESULT_VALUE_SUBMIT -> {
          setFragmentResult(SUBMIT_REQUEST_KEY, Bundle.EMPTY)
        }
        else ->
          Timber.e(
            "Unknown fragment result ${bundle[QuestionnaireValidationErrorMessageDialogFragment.RESULT_KEY]}"
          )
      }
    }
  }

  /** Calculates the progress percentage from given [count] and [totalCount] values. */
  internal fun calculateProgressPercentage(count: Int, totalCount: Int): Int {
    return if (totalCount == 0) 0 else (count * 100 / totalCount)
  }

  /**
   * Returns a [QuestionnaireResponse][org.hl7.fhir.r4.model.QuestionnaireResponse] populated with
   * any answers that are present on the rendered [QuestionnaireFragment] when it is called.
   */
  fun getQuestionnaireResponse() = viewModel.getQuestionnaireResponse()

  /** Helper to create [QuestionnaireFragment] with appropriate [Bundle] arguments. */
  class Builder {

    private val args = mutableListOf<Pair<String, Any>>()

    /**
     * A JSON encoded string extra for a questionnaire. This should only be used for questionnaires
     * with size at most 512KB. For large questionnaires, use `setQuestionnaire(questionnaireUri:
     * Uri)`.
     *
     * This is required unless `setQuestionnaire(questionnaireUri: Uri)` is provided.
     *
     * If this and `setQuestionnaire(questionnaireUri: Uri)` are provided,
     * [setQuestionnaire(questionnaireUri: Uri)] takes precedence.
     */
    fun setQuestionnaire(questionnaireJson: String) = apply {
      args.add(EXTRA_QUESTIONNAIRE_JSON_STRING to questionnaireJson)
    }

    /**
     * A [URI][android.net.Uri] extra for streaming a JSON encoded questionnaire.
     *
     * This is required unless `setQuestionnaire(questionnaireJson: String)` is provided.
     *
     * If this and `setQuestionnaire(questionnaireJson: String)` are provided, this extra takes
     * precedence.
     */
    fun setQuestionnaire(questionnaireUri: Uri) = apply {
      args.add(EXTRA_QUESTIONNAIRE_JSON_URI to questionnaireUri)
    }

    /**
     * A JSON encoded string extra for a prefilled questionnaire response. This should only be used
     * for questionnaire response with size at most 512KB. For large questionnaire response, use
     * `setQuestionnaireResponse(questionnaireResponseUri: Uri)`.
     *
     * If this and `setQuestionnaireResponse(questionnaireResponseUri: Uri)` are provided,
     * `setQuestionnaireResponse(questionnaireResponseUri: Uri)` takes precedence.
     */
    fun setQuestionnaireResponse(questionnaireResponseJson: String) = apply {
      args.add(EXTRA_QUESTIONNAIRE_RESPONSE_JSON_STRING to questionnaireResponseJson)
    }

    /**
     * A [URI][android.net.Uri] extra for streaming a JSON encoded questionnaire response.
     *
     * If this and `setQuestionnaireResponse(questionnaireResponseJson: String)` are provided, this
     * extra takes precedence.
     */
    fun setQuestionnaireResponse(questionnaireResponseUri: Uri) = apply {
      args.add(EXTRA_QUESTIONNAIRE_RESPONSE_JSON_URI to questionnaireResponseUri)
    }

    /**
     * An [Boolean] extra to control if the questionnaire is read-only. If review page and read-only
     * are both enabled, read-only will take precedence.
     */
    fun setIsReadOnly(value: Boolean) = apply { args.add(EXTRA_READ_ONLY to value) }

    /**
     * A [Boolean] extra to control if a review page is shown. By default it will be shown at the
     * end of the questionnaire.
     */
    fun showReviewPageBeforeSubmit(value: Boolean) = apply {
      args.add(EXTRA_ENABLE_REVIEW_PAGE to value)
    }

    /**
     * A [Boolean] extra to control if the review page is to be opened first. This has no effect if
     * review page is not enabled.
     */
    fun showReviewPageFirst(value: Boolean) = apply {
      args.add(EXTRA_SHOW_REVIEW_PAGE_FIRST to value)
    }

    /**
     * A matcher to provide [QuestionnaireItemViewHolderFactoryMatcher]s for custom
     * [Questionnaire.QuestionnaireItemType]. The application needs to provide a
     * [QuestionnaireItemViewHolderFactoryMatchersProviderFactory] in the [DataCaptureConfig] so
     * that the [QuestionnaireFragment] can get instance of
     * [QuestionnaireItemViewHolderFactoryMatchersProvider].
     */
    fun setCustomQuestionnaireItemViewHolderFactoryMatchersProvider(
      matchersProviderFactory: String
    ) = apply { args.add(EXTRA_MATCHERS_FACTORY to matchersProviderFactory) }

    /**
     * A [Boolean] extra to show or hide the Submit button in the questionnaire. Default is true.
     */
    fun setShowSubmitButton(value: Boolean) = apply { args.add(EXTRA_SHOW_SUBMIT_BUTTON to value) }

    @VisibleForTesting fun buildArgs() = bundleOf(*args.toTypedArray())

    /** @return A [QuestionnaireFragment] with provided [Bundle] arguments. */
    fun build(): QuestionnaireFragment {
      return QuestionnaireFragment().apply { arguments = buildArgs() }
    }
  }

  /**
   * Extras that can be passed to [QuestionnaireFragment] to define its behavior. When you create a
   * QuestionnaireFragment, one of [EXTRA_QUESTIONNAIRE_JSON_URI] or
   * [EXTRA_QUESTIONNAIRE_JSON_STRING] is required.
   */
  companion object {
    /**
     * A JSON encoded string extra for a questionnaire. This should only be used for questionnaires
     * with size at most 512KB. For large questionnaires, use [EXTRA_QUESTIONNAIRE_JSON_URI].
     *
     * This is required unless [EXTRA_QUESTIONNAIRE_JSON_URI] is provided.
     *
     * If this and [EXTRA_QUESTIONNAIRE_JSON_URI] are provided, [EXTRA_QUESTIONNAIRE_JSON_URI] takes
     * precedence.
     */
    internal const val EXTRA_QUESTIONNAIRE_JSON_STRING = "questionnaire"

    /**
     * A [URI][android.net.Uri] extra for streaming a JSON encoded questionnaire.
     *
     * This is required unless [EXTRA_QUESTIONNAIRE_JSON_STRING] is provided.
     *
     * If this and [EXTRA_QUESTIONNAIRE_JSON_STRING] are provided, this extra takes precedence.
     */
    internal const val EXTRA_QUESTIONNAIRE_JSON_URI = "questionnaire-uri"

    /**
     * A JSON encoded string extra for a prefilled questionnaire response. This should only be used
     * for questionnaire response with size at most 512KB. For large questionnaire response, use
     * [EXTRA_QUESTIONNAIRE_RESPONSE_JSON_URI].
     *
     * If this and [EXTRA_QUESTIONNAIRE_RESPONSE_JSON_URI] are provided,
     * [EXTRA_QUESTIONNAIRE_RESPONSE_JSON_URI] takes precedence.
     */
    internal const val EXTRA_QUESTIONNAIRE_RESPONSE_JSON_STRING = "questionnaire-response"

    /**
     * A [URI][android.net.Uri] extra for streaming a JSON encoded questionnaire response.
     *
     * If this and [EXTRA_QUESTIONNAIRE_RESPONSE_JSON_STRING] are provided, this extra takes
     * precedence.
     */
    internal const val EXTRA_QUESTIONNAIRE_RESPONSE_JSON_URI = "questionnaire-response-uri"

    /**
     * A [Boolean] extra to control if a review page is shown. By default it will be shown at the
     * end of the questionnaire.
     */
    internal const val EXTRA_ENABLE_REVIEW_PAGE = "enable-review-page"

    /**
     * A [Boolean] extra to control if the review page is to be opened first. This has no effect if
     * review page is not enabled.
     */
    internal const val EXTRA_SHOW_REVIEW_PAGE_FIRST = "show-review-page-first"

    /**
     * An [Boolean] extra to control if the questionnaire is read-only. If review page and read-only
     * are both enabled, read-only will take precedence.
     */
    internal const val EXTRA_READ_ONLY = "read-only"

    internal const val EXTRA_MATCHERS_FACTORY = "matcher_factory_class"

    const val EXTRA_ENABLE_SUBMIT_BUTTON = "enable-submit-button"

    const val SUBMIT_REQUEST_KEY = "submit-request-key"

    /**
     * A [Boolean] extra to show or hide the Submit button in the questionnaire. Default is true.
     */
    internal const val EXTRA_SHOW_SUBMIT_BUTTON = "show-submit-button"

    fun builder() = Builder()
  }

  /**
   * Data class that holds a matcher function ([matches]) which evaluates whether a given [factory]
   * should be used to display a given [Questionnaire.QuestionnaireItemComponent].
   *
   * See the
   * [developer guide](https://github.com/google/android-fhir/wiki/SDCL:-Customize-how-a-Questionnaire-is-displayed#custom-questionnaire-components)
   * for more information.
   */
  data class QuestionnaireItemViewHolderFactoryMatcher(
    /** The custom [QuestionnaireItemViewHolderFactory] to use. */
    val factory: QuestionnaireItemViewHolderFactory,
    /**
     * A predicate function which, given a [Questionnaire.QuestionnaireItemComponent], returns true
     * if the factory should apply to that item.
     */
    val matches: (Questionnaire.QuestionnaireItemComponent) -> Boolean,
  )

  /**
   * Provides the [QuestionnaireItemViewHolderFactoryMatcher]s which are used to evaluate whether a
   * custom [QuestionnaireItemViewHolderFactory] should be used to render a given questionnaire
   * item.
   *
   * **NOTE**:
   *
   * User-provided custom views take precedence over canonical views provided by the library. If
   * multiple [QuestionnaireItemViewHolderFactoryMatcher] are applicable for the same item, the
   * behavior is undefined (any of them may be selected).
   *
   * See the
   * [developer guide](https://github.com/google/android-fhir/wiki/SDCL:-Customize-how-a-Questionnaire-is-displayed#custom-questionnaire-components)
   * for more information.
   */
  abstract class QuestionnaireItemViewHolderFactoryMatchersProvider {
    /**
     * Implementation should specify when custom questionnaire components should be used.
     *
     * @return A [List] of [QuestionnaireItemViewHolderFactoryMatcher]s which are used to evaluate
     * whether a custom [QuestionnaireItemViewHolderFactory] should be used to render a given
     * questionnaire item.
     */
    abstract fun get(): List<QuestionnaireItemViewHolderFactoryMatcher>
  }

  /** No-op implementation that provides no custom [QuestionnaireItemViewHolderFactoryMatcher]s . */
  private object EmptyQuestionnaireItemViewHolderFactoryMatchersProviderImpl :
    QuestionnaireItemViewHolderFactoryMatchersProvider() {
    override fun get() = emptyList<QuestionnaireItemViewHolderFactoryMatcher>()
  }
}

/**
 * Updates the [LinearProgressIndicator] progress with given value.
 *
 * This method will also set max value of [LinearProgressIndicator] to 100.
 *
 * @param progress The new progress [Integer] value between 0 to 100.
 */
internal fun LinearProgressIndicator.updateProgressIndicator(progress: Int) {
  setProgress(progress)
  max = 100
}<|MERGE_RESOLUTION|>--- conflicted
+++ resolved
@@ -118,19 +118,6 @@
     val questionnaireReviewAdapter = QuestionnaireReviewAdapter()
 
     val submitButton = requireView().findViewById<Button>(R.id.submit_questionnaire)
-<<<<<<< HEAD
-    // Reads submit button visibility value initially defined in
-    // [R.attr.submitButtonStyleQuestionnaire] style.
-    val submitButtonVisibilityInStyle = submitButton.visibility
-    viewModel.setShowSubmitButtonFlag(
-      requireArguments().getBoolean(EXTRA_ENABLE_SUBMIT_BUTTON, false)
-    )
-
-    val reviewModeEditButton = view.findViewById<View>(R.id.review_mode_edit_button)
-    reviewModeEditButton.setOnClickListener { viewModel.setReviewMode(false) }
-    val reviewModeButton = view.findViewById<View>(R.id.review_mode_button)
-    reviewModeButton.setOnClickListener { viewModel.setReviewMode(true) }
-=======
 
     val reviewModeEditButton =
       view.findViewById<View>(R.id.review_mode_edit_button).apply {
@@ -141,7 +128,6 @@
       view.findViewById<View>(R.id.review_mode_button).apply {
         setOnClickListener { viewModel.setReviewMode(true) }
       }
->>>>>>> eea0bb34
 
     questionnaireEditRecyclerView.adapter = questionnaireEditAdapter
     val linearLayoutManager = LinearLayoutManager(view.context)
@@ -163,6 +149,7 @@
               state.items.filterIsInstance<QuestionnaireAdapterItem.Question>()
             )
             questionnaireReviewRecyclerView.visibility = View.VISIBLE
+
             // Set button visibility
             submitButton.visibility = if (displayMode.showSubmitButton) View.VISIBLE else View.GONE
             reviewModeButton.visibility = View.GONE
@@ -426,8 +413,6 @@
 
     internal const val EXTRA_MATCHERS_FACTORY = "matcher_factory_class"
 
-    const val EXTRA_ENABLE_SUBMIT_BUTTON = "enable-submit-button"
-
     const val SUBMIT_REQUEST_KEY = "submit-request-key"
 
     /**
