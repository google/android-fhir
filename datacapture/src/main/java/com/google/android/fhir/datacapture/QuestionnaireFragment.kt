/*
 * Copyright 2021 Google LLC
 *
 * Licensed under the Apache License, Version 2.0 (the "License");
 * you may not use this file except in compliance with the License.
 * You may obtain a copy of the License at
 *
 *       http://www.apache.org/licenses/LICENSE-2.0
 *
 * Unless required by applicable law or agreed to in writing, software
 * distributed under the License is distributed on an "AS IS" BASIS,
 * WITHOUT WARRANTIES OR CONDITIONS OF ANY KIND, either express or implied.
 * See the License for the specific language governing permissions and
 * limitations under the License.
 */

package com.google.android.fhir.datacapture

import android.os.Bundle
import android.view.LayoutInflater
import android.view.View
import android.view.ViewGroup
import android.widget.Toast
import androidx.appcompat.view.ContextThemeWrapper
import androidx.core.content.res.use
import androidx.fragment.app.Fragment
import androidx.fragment.app.viewModels
import androidx.lifecycle.lifecycleScope
import androidx.recyclerview.widget.LinearLayoutManager
import androidx.recyclerview.widget.RecyclerView
import com.google.android.fhir.datacapture.validation.QuestionnaireResponseValidator
import com.google.android.fhir.datacapture.views.QuestionnaireItemViewHolderFactory
import kotlinx.coroutines.flow.collect
import org.hl7.fhir.r4.model.Questionnaire

open class QuestionnaireFragment : Fragment() {
  private val viewModel: QuestionnaireViewModel by viewModels()

  override fun onCreateView(
    inflater: LayoutInflater,
    container: ViewGroup?,
    savedInstanceState: Bundle?
  ): View {
    inflater.context.obtainStyledAttributes(R.styleable.QuestionnaireTheme).use {
      val themeId =
        it.getResourceId(
          // Use the custom questionnaire theme if it is specified
          R.styleable.QuestionnaireTheme_questionnaire_theme,
          // Otherwise, use the default questionnaire theme
          R.style.Theme_Questionnaire
        )
      return inflater
        .cloneInContext(ContextThemeWrapper(inflater.context, themeId))
        .inflate(R.layout.questionnaire_fragment, container, false)
    }
  }

  override fun onViewCreated(view: View, savedInstanceState: Bundle?) {
    val recyclerView = view.findViewById<RecyclerView>(R.id.recycler_view)

    val paginationPreviousButton = view.findViewById<View>(R.id.pagination_previous_button)
    paginationPreviousButton.setOnClickListener { viewModel.goToPreviousPage() }
    val paginationNextButton = view.findViewById<View>(R.id.pagination_next_button)
    paginationNextButton.setOnClickListener { viewModel.goToNextPage() }

    val adapter = QuestionnaireItemAdapter(getCustomQuestionnaireItemViewHolderFactoryMatchers())

    val reviewModeEditButton = view.findViewById<View>(R.id.review_mode_edit_button)
    reviewModeEditButton.setOnClickListener { viewModel.setReviewMode(false) }

    val reviewModeButton = view.findViewById<View>(R.id.review_mode_button)
    reviewModeButton.setOnClickListener {
      if (lastPageBehaviour()) {
        Toast.makeText(context, getString(R.string.answers_required_text), Toast.LENGTH_LONG).show()
        return@setOnClickListener
      }
      viewModel.setReviewMode(true)
    }

    recyclerView.layoutManager = LinearLayoutManager(view.context)

    // Listen to updates from the view model.
    viewLifecycleOwner.lifecycleScope.launchWhenCreated {
      viewModel.questionnaireStateFlow.collect { state ->
        adapter.submitList(state.items)

        if (state.pagination != null) {
          paginationPreviousButton.visibility = View.VISIBLE
          paginationPreviousButton.isEnabled = state.pagination.hasPreviousPage
          paginationNextButton.visibility = View.VISIBLE
          paginationNextButton.isEnabled = state.pagination.hasNextPage
        } else {
          paginationPreviousButton.visibility = View.GONE
          paginationNextButton.visibility = View.GONE
        }
      }
    }

    viewLifecycleOwner.lifecycleScope.launchWhenCreated {
      viewModel.reviewModeStateFlow.collect {
        adapter.reviewMode = it
        recyclerView.adapter = adapter
        reviewModeEditButton.visibility = if (it) View.VISIBLE else View.GONE
      }
    }

    viewLifecycleOwner.lifecycleScope.launchWhenCreated {
      viewModel.showReviewButtonStateFlow.collect {
        reviewModeButton.visibility = if (it) View.VISIBLE else View.GONE
      }
    }
  }

  /**
   * Returns a list of [QuestionnaireItemViewHolderFactoryMatcher]s that provide custom views for
   * rendering items in the questionnaire. User-provided custom views will take precedence over
   * canonical views provided by the library. If multiple
   * [QuestionnaireItemViewHolderFactoryMatcher] are applicable for the same item, the behavior is
   * undefined (any of them may be selected).
   */
  open fun getCustomQuestionnaireItemViewHolderFactoryMatchers() =
    emptyList<QuestionnaireItemViewHolderFactoryMatcher>()

  open fun lastPageBehaviour(): Boolean {
    val validator =
      QuestionnaireResponseValidator.validateQuestionnaireResponse(
        viewModel.questionnaire,
        viewModel.getQuestionnaireResponse(),
        requireContext()
      )
    return validator.values.any { validationResultList ->
      validationResultList.any { validationResult -> !validationResult.isValid }
    }
  }

  // Returns the current questionnaire response
  fun getQuestionnaireResponse() = viewModel.getQuestionnaireResponse()

  companion object {
    /**
     * A JSON encoded string extra for a questionnaire. This should only be used for questionnaires
     * with size at most 512KB. For large questionnaires, use [EXTRA_QUESTIONNAIRE_JSON_URI].
     *
     * This is required unless [EXTRA_QUESTIONNAIRE_JSON_URI] is provided.
     *
     * If this and [EXTRA_QUESTIONNAIRE_JSON_URI] are provided, [EXTRA_QUESTIONNAIRE_JSON_URI] takes
     * precedence.
     */
    const val EXTRA_QUESTIONNAIRE_JSON_STRING = "questionnaire"
    /**
     * A [Uri] extra for streaming a JSON encoded questionnaire.
     *
     * This is required unless [EXTRA_QUESTIONNAIRE_JSON_STRING] is provided.
     *
     * If this and [EXTRA_QUESTIONNAIRE_JSON_STRING] are provided, this extra takes precedence.
     */
    const val EXTRA_QUESTIONNAIRE_JSON_URI = "questionnaire-uri"
    /**
     * A JSON encoded string extra for a prefilled questionnaire response. This should only be used
     * for questionnaire response with size at most 512KB. For large questionnaire response, use
     * [EXTRA_QUESTIONNAIRE_RESPONSE_JSON_URI].
     *
     * This is required unless [EXTRA_QUESTIONNAIRE_RESPONSE_JSON_URI] is provided.
     *
     * If this and [EXTRA_QUESTIONNAIRE_RESPONSE_JSON_URI] are provided,
     * [EXTRA_QUESTIONNAIRE_RESPONSE_JSON_URI] takes precedence.
     */
    const val EXTRA_QUESTIONNAIRE_RESPONSE_JSON_STRING = "questionnaire-response"
<<<<<<< HEAD

    /** A boolean flag to enable review mode feature. */
    const val QUESTIONNAIRE_REVIEW_MODE = "questionnaire-review-mode"
=======
    /**
     * A [Uri] extra for streaming a JSON encoded questionnaire response.
     *
     * This is required unless [EXTRA_QUESTIONNAIRE_RESPONSE_JSON_STRING] is provided.
     *
     * If this and [EXTRA_QUESTIONNAIRE_RESPONSE_JSON_STRING] are provided, this extra takes
     * precedence.
     */
    const val EXTRA_QUESTIONNAIRE_RESPONSE_JSON_URI = "questionnaire-response-uri"
>>>>>>> 8d5bc327
  }

  /**
   * Data class that holds a matcher function ([matches]) which evaluates whether a given [factory]
   * should be used in creating a
   * [com.google.android.fhir.datacapture.views.QuestionnaireItemViewHolder] that displays the given
   * [Questionnaire.QuestionnaireItemComponent]
   */
  data class QuestionnaireItemViewHolderFactoryMatcher(
    val factory: QuestionnaireItemViewHolderFactory,
    val matches: (Questionnaire.QuestionnaireItemComponent) -> Boolean
  )
}<|MERGE_RESOLUTION|>--- conflicted
+++ resolved
@@ -166,11 +166,6 @@
      * [EXTRA_QUESTIONNAIRE_RESPONSE_JSON_URI] takes precedence.
      */
     const val EXTRA_QUESTIONNAIRE_RESPONSE_JSON_STRING = "questionnaire-response"
-<<<<<<< HEAD
-
-    /** A boolean flag to enable review mode feature. */
-    const val QUESTIONNAIRE_REVIEW_MODE = "questionnaire-review-mode"
-=======
     /**
      * A [Uri] extra for streaming a JSON encoded questionnaire response.
      *
@@ -180,7 +175,6 @@
      * precedence.
      */
     const val EXTRA_QUESTIONNAIRE_RESPONSE_JSON_URI = "questionnaire-response-uri"
->>>>>>> 8d5bc327
   }
 
   /**
