--- conflicted
+++ resolved
@@ -28,7 +28,6 @@
 import androidx.compose.foundation.layout.fillMaxWidth
 import androidx.compose.foundation.lazy.LazyColumn
 import androidx.compose.foundation.lazy.items
-<<<<<<< HEAD
 import androidx.compose.foundation.lazy.rememberLazyListState
 import androidx.compose.runtime.Composable
 import androidx.compose.runtime.LaunchedEffect
@@ -36,11 +35,6 @@
 import androidx.compose.ui.Modifier
 import androidx.compose.ui.platform.ComposeView
 import androidx.compose.ui.platform.testTag
-=======
-import androidx.compose.runtime.Composable
-import androidx.compose.ui.Modifier
-import androidx.compose.ui.platform.ComposeView
->>>>>>> 07a3aa36
 import androidx.compose.ui.viewinterop.AndroidView
 import androidx.core.content.res.use
 import androidx.core.os.bundleOf
@@ -50,31 +44,23 @@
 import androidx.fragment.app.setFragmentResult
 import androidx.fragment.app.viewModels
 import androidx.lifecycle.lifecycleScope
-import androidx.recyclerview.widget.LinearLayoutManager
-import androidx.recyclerview.widget.RecyclerView
-<<<<<<< HEAD
 import com.google.android.fhir.datacapture.QuestionnaireFragment.Companion.EXTRA_QUESTIONNAIRE_JSON_STRING
 import com.google.android.fhir.datacapture.QuestionnaireFragment.Companion.EXTRA_QUESTIONNAIRE_JSON_URI
 import com.google.android.fhir.datacapture.QuestionnaireFragment.Companion.EXTRA_QUESTIONNAIRE_RESPONSE_JSON_STRING
 import com.google.android.fhir.datacapture.QuestionnaireFragment.Companion.EXTRA_QUESTIONNAIRE_RESPONSE_JSON_URI
-=======
->>>>>>> 07a3aa36
 import com.google.android.fhir.datacapture.extensions.inflate
 import com.google.android.fhir.datacapture.validation.Invalid
 import com.google.android.fhir.datacapture.views.NavigationViewHolder
 import com.google.android.fhir.datacapture.views.RepeatedGroupAddItemViewHolder
 import com.google.android.fhir.datacapture.views.factories.QuestionnaireItemViewHolder
 import com.google.android.fhir.datacapture.views.factories.QuestionnaireItemViewHolderFactory
-<<<<<<< HEAD
 import com.google.android.fhir.datacapture.views.factories.RepeatedGroupHeaderItemViewHolder
-=======
 import com.google.android.fhir.datacapture.views.factories.ReviewViewHolderFactory
->>>>>>> 07a3aa36
 import com.google.android.material.progressindicator.LinearProgressIndicator
-import kotlin.uuid.ExperimentalUuidApi
 import kotlinx.coroutines.launch
 import org.hl7.fhir.r4.model.Questionnaire
 import timber.log.Timber
+import kotlin.uuid.ExperimentalUuidApi
 
 /**
  * A [Fragment] for displaying FHIR Questionnaires and getting user responses as FHIR
@@ -126,17 +112,10 @@
 
   /** @suppress */
   override fun onViewCreated(view: View, savedInstanceState: Bundle?) {
-<<<<<<< HEAD
     val questionnaireEditComposeView =
       view.findViewById<ComposeView>(R.id.questionnaire_edit_compose_view)
-    val questionnaireReviewRecyclerView =
-      view.findViewById<RecyclerView>(R.id.questionnaire_review_recycler_view)
-=======
-    val questionnaireEditRecyclerView =
-      view.findViewById<RecyclerView>(R.id.questionnaire_edit_recycler_view)
     val questionnaireReviewComposeView =
       view.findViewById<ComposeView>(R.id.questionnaire_review_recycler_view)
->>>>>>> 07a3aa36
     val questionnaireTitle = view.findViewById<TextView>(R.id.questionnaire_title)
 
     // This container frame floats at the bottom of the view to make navigation controls visible at
@@ -179,29 +158,12 @@
     }
     val questionnaireProgressIndicator: LinearProgressIndicator =
       view.findViewById(R.id.questionnaire_progress_indicator)
-<<<<<<< HEAD
-
-    val questionnaireReviewAdapter = QuestionnaireReviewAdapter()
-=======
-    val questionnaireEditAdapter =
-      QuestionnaireEditAdapter(questionnaireItemViewHolderFactoryMatchersProvider.get())
->>>>>>> 07a3aa36
 
     val reviewModeEditButton =
       view.findViewById<View>(R.id.review_mode_edit_button).apply {
         setOnClickListener { viewModel.setReviewMode(false) }
       }
 
-<<<<<<< HEAD
-    questionnaireReviewRecyclerView.adapter = questionnaireReviewAdapter
-    questionnaireReviewRecyclerView.layoutManager = LinearLayoutManager(view.context)
-=======
-    questionnaireEditRecyclerView.adapter = questionnaireEditAdapter
-    val linearLayoutManager = LinearLayoutManager(view.context)
-    questionnaireEditRecyclerView.layoutManager = linearLayoutManager
-    // Animation does work well with views that could gain focus
-    questionnaireEditRecyclerView.itemAnimator = null
->>>>>>> 07a3aa36
 
     // Listen to updates from the view model.
     viewLifecycleOwner.lifecycleScope.launchWhenCreated {
@@ -209,18 +171,11 @@
         when (val displayMode = state.displayMode) {
           is DisplayMode.ReviewMode -> {
             // Set items
-<<<<<<< HEAD
-            questionnaireEditComposeView.visibility = View.GONE
-            questionnaireReviewAdapter.submitList(
-              state.items.filterIsInstance<ReviewAdapterItem>(),
-            )
-            questionnaireReviewRecyclerView.visibility = View.VISIBLE
-=======
-            questionnaireEditRecyclerView.visibility = View.GONE
 
             questionnaireReviewComposeView.visibility = View.VISIBLE
             questionnaireReviewComposeView.setContent { QuestionnaireReviewList(state.items) }
->>>>>>> 07a3aa36
+            questionnaireEditComposeView.visibility = View.GONE
+
             reviewModeEditButton.visibility =
               if (displayMode.showEditButton) {
                 View.VISIBLE
@@ -244,8 +199,7 @@
           }
           is DisplayMode.EditMode -> {
             // Set items
-<<<<<<< HEAD
-            questionnaireReviewRecyclerView.visibility = View.GONE
+            questionnaireReviewComposeView.visibility = View.GONE
             questionnaireEditComposeView.setContent {
               QuestionnaireEditList(
                 items = state.items,
@@ -261,11 +215,6 @@
               )
             }
             questionnaireEditComposeView.visibility = View.VISIBLE
-=======
-            questionnaireReviewComposeView.visibility = View.GONE
-            questionnaireEditAdapter.submitList(state.items)
-            questionnaireEditRecyclerView.visibility = View.VISIBLE
->>>>>>> 07a3aa36
             reviewModeEditButton.visibility = View.GONE
             questionnaireTitle.visibility = View.GONE
 
@@ -292,13 +241,8 @@
             }
           }
           is DisplayMode.InitMode -> {
-<<<<<<< HEAD
-            questionnaireReviewRecyclerView.visibility = View.GONE
+            questionnaireReviewComposeView.visibility = View.GONE
             questionnaireEditComposeView.visibility = View.GONE
-=======
-            questionnaireReviewComposeView.visibility = View.GONE
-            questionnaireEditRecyclerView.visibility = View.GONE
->>>>>>> 07a3aa36
             questionnaireProgressIndicator.visibility = View.GONE
             reviewModeEditButton.visibility = View.GONE
             bottomNavContainerFrame.visibility = View.GONE
@@ -346,7 +290,6 @@
     }
   }
 
-<<<<<<< HEAD
   @OptIn(ExperimentalUuidApi::class)
   @Composable
   private fun QuestionnaireEditList(
@@ -374,11 +317,6 @@
       }
     }
     LazyColumn(state = listState, modifier = Modifier.testTag(QUESTIONNAIRE_EDIT_LIST)) {
-=======
-  @Composable
-  private fun QuestionnaireReviewList(items: List<QuestionnaireAdapterItem>) {
-    LazyColumn {
->>>>>>> 07a3aa36
       items(
         items = items,
         key = { item ->
@@ -391,16 +329,11 @@
                 ?: throw IllegalStateException("Missing id for the RepeatedGroupAddButton: $item")
           }
         },
-<<<<<<< HEAD
       ) { adapterItem: QuestionnaireAdapterItem ->
-=======
-      ) { item: QuestionnaireAdapterItem ->
->>>>>>> 07a3aa36
         AndroidView(
           factory = { context ->
             LinearLayout(context).apply {
               orientation = LinearLayout.VERTICAL
-<<<<<<< HEAD
               ViewCompat.setNestedScrollingEnabled(this, false)
             }
           },
@@ -484,7 +417,31 @@
             }
           },
           onReset = { view -> view.setTag(R.id.question_view_holder, null) },
-=======
+        )
+      }
+    }
+  }
+
+  @Composable
+  private fun QuestionnaireReviewList(items: List<QuestionnaireAdapterItem>) {
+    LazyColumn {
+      items(
+        items = items,
+        key = { item ->
+          when (item) {
+            is QuestionnaireAdapterItem.Question -> item.id
+                ?: throw IllegalStateException("Missing id for the Question: $item")
+            is QuestionnaireAdapterItem.RepeatedGroupHeader -> item.id
+            is QuestionnaireAdapterItem.Navigation -> "navigation"
+            is QuestionnaireAdapterItem.RepeatedGroupAddButton -> item.id
+                ?: throw IllegalStateException("Missing id for the RepeatedGroupAddButton: $item")
+          }
+        },
+      ) { item: QuestionnaireAdapterItem ->
+        AndroidView(
+          factory = { context ->
+            LinearLayout(context).apply {
+              orientation = LinearLayout.VERTICAL
               when (item) {
                 is QuestionnaireAdapterItem.Question -> {
                   val viewHolder = ReviewViewHolderFactory.create(this)
@@ -507,7 +464,6 @@
             }
           },
           modifier = Modifier.fillMaxWidth(),
->>>>>>> 07a3aa36
         )
       }
     }
