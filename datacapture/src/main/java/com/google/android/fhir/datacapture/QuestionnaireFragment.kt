/*
 * Copyright 2022 Google LLC
 *
 * Licensed under the Apache License, Version 2.0 (the "License");
 * you may not use this file except in compliance with the License.
 * You may obtain a copy of the License at
 *
 *       http://www.apache.org/licenses/LICENSE-2.0
 *
 * Unless required by applicable law or agreed to in writing, software
 * distributed under the License is distributed on an "AS IS" BASIS,
 * WITHOUT WARRANTIES OR CONDITIONS OF ANY KIND, either express or implied.
 * See the License for the specific language governing permissions and
 * limitations under the License.
 */

package com.google.android.fhir.datacapture

import android.net.Uri
import android.os.Bundle
import android.view.LayoutInflater
import android.view.View
import android.view.ViewGroup
import android.widget.Button
import androidx.annotation.VisibleForTesting
import androidx.appcompat.view.ContextThemeWrapper
import androidx.core.content.res.use
import androidx.core.os.bundleOf
import androidx.fragment.app.Fragment
import androidx.fragment.app.activityViewModels
import androidx.fragment.app.setFragmentResult
import androidx.fragment.app.viewModels
import androidx.lifecycle.lifecycleScope
import androidx.recyclerview.widget.LinearLayoutManager
import androidx.recyclerview.widget.RecyclerView
import com.google.android.fhir.datacapture.validation.Invalid
import com.google.android.fhir.datacapture.views.QuestionnaireItemViewHolderFactory
import com.google.android.material.progressindicator.LinearProgressIndicator
import org.hl7.fhir.r4.model.Questionnaire
import timber.log.Timber

/**
 * A [Fragment] for displaying FHIR Questionnaires and getting user responses as FHIR
 * QuestionnaireResponses.
 *
 * For more information, see the
 * [QuestionnaireFragment](https://github.com/google/android-fhir/wiki/SDCL%3A-Use-QuestionnaireFragment)
 * developer guide.
 */
class QuestionnaireFragment : Fragment() {
  private val viewModel: QuestionnaireViewModel by viewModels()

  /**
   * Provides a [QuestionnaireItemViewHolderFactoryMatcher]s which are used to evaluate whether a
   * custom [QuestionnaireItemViewHolderFactory] should be used to render a given questionnaire
   * item. The provider may be provided by the application developer via [DataCaptureConfig],
   * otherwise default no-op implementation is used.
   */
  @VisibleForTesting
  val questionnaireItemViewHolderFactoryMatchersProvider:
    QuestionnaireItemViewHolderFactoryMatchersProvider by lazy {
    requireArguments().getString(EXTRA_MATCHERS_FACTORY)?.let {
      DataCapture.getConfiguration(requireContext())
        .questionnaireItemViewHolderFactoryMatchersProviderFactory?.get(it)
    }
      ?: NoOpQuestionnaireItemViewHolderFactoryMatchersProviderImpl
  }

  /** @suppress */
  override fun onCreateView(
    inflater: LayoutInflater,
    container: ViewGroup?,
    savedInstanceState: Bundle?
  ): View {
    inflater.context.obtainStyledAttributes(R.styleable.QuestionnaireTheme).use {
      val themeId =
        it.getResourceId(
          // Use the custom questionnaire theme if it is specified
          R.styleable.QuestionnaireTheme_questionnaire_theme,
          // Otherwise, use the default questionnaire theme
          R.style.Theme_Questionnaire
        )
      return inflater
        .cloneInContext(ContextThemeWrapper(inflater.context, themeId))
        .inflate(R.layout.questionnaire_fragment, container, false)
    }
  }

  /** @suppress */
  override fun onViewCreated(view: View, savedInstanceState: Bundle?) {
    val questionnaireEditRecyclerView =
      view.findViewById<RecyclerView>(R.id.questionnaire_edit_recycler_view)
    val questionnaireReviewRecyclerView =
      view.findViewById<RecyclerView>(R.id.questionnaire_review_recycler_view)
    val paginationPreviousButton = view.findViewById<View>(R.id.pagination_previous_button)
    paginationPreviousButton.setOnClickListener { viewModel.goToPreviousPage() }
    val paginationNextButton = view.findViewById<View>(R.id.pagination_next_button)
    paginationNextButton.setOnClickListener { viewModel.goToNextPage() }
    view.findViewById<Button>(R.id.submit_questionnaire).setOnClickListener {
      viewModel.validateQuestionnaireAndUpdateUI().let { validationMap ->
        if (validationMap.values.flatten().filterIsInstance<Invalid>().isEmpty()) {
          setFragmentResult(SUBMIT_REQUEST_KEY, Bundle.EMPTY)
        } else {
          val errorViewModel: QuestionnaireValidationErrorViewModel by activityViewModels()
          errorViewModel.setQuestionnaireAndValidation(viewModel.questionnaire, validationMap)
          QuestionnaireValidationErrorMessageDialogFragment()
            .show(
              requireActivity().supportFragmentManager,
              QuestionnaireValidationErrorMessageDialogFragment.TAG
            )
        }
      }
    }
    val questionnaireProgressIndicator: LinearProgressIndicator =
      view.findViewById(R.id.questionnaire_progress_indicator)
    val questionnaireItemEditAdapter =
      QuestionnaireItemEditAdapter(
        questionnaireItemViewHolderFactoryMatchersProvider
          .getQuestionnaireItemViewHolderFactoryMatcher()
      )
    val questionnaireItemReviewAdapter = QuestionnaireItemReviewAdapter()

    val submitButton = requireView().findViewById<Button>(R.id.submit_questionnaire)

    val reviewModeEditButton = view.findViewById<View>(R.id.review_mode_edit_button)
    reviewModeEditButton.setOnClickListener { viewModel.setReviewMode(false) }

    val reviewModeButton = view.findViewById<View>(R.id.review_mode_button)
    reviewModeButton.setOnClickListener { viewModel.setReviewMode(true) }

    questionnaireEditRecyclerView.adapter = questionnaireItemEditAdapter
    val linearLayoutManager = LinearLayoutManager(view.context)
    questionnaireEditRecyclerView.layoutManager = linearLayoutManager
    // Animation does work well with views that could gain focus
    questionnaireEditRecyclerView.itemAnimator = null

    questionnaireReviewRecyclerView.adapter = questionnaireItemReviewAdapter
    questionnaireReviewRecyclerView.layoutManager = LinearLayoutManager(view.context)

    // Listen to updates from the view model.
    viewLifecycleOwner.lifecycleScope.launchWhenCreated {
      viewModel.questionnaireStateFlow.collect { state ->
        when (val displayMode = state.displayMode) {
          is DisplayMode.ReviewMode -> {
            // Set items
            questionnaireEditRecyclerView.visibility = View.GONE
            questionnaireItemReviewAdapter.submitList(
              state.items.filterIsInstance<QuestionnaireAdapterItem.Question>()
            )
            questionnaireReviewRecyclerView.visibility = View.VISIBLE

            // Set button visibility
            submitButton.visibility = if (displayMode.showSubmitButton) View.VISIBLE else View.GONE
            reviewModeButton.visibility = View.GONE
            reviewModeEditButton.visibility =
              if (displayMode.showEditButton) {
                View.VISIBLE
              } else {
                View.GONE
              }
            paginationPreviousButton.visibility = View.GONE
            paginationNextButton.visibility = View.GONE

            // Hide progress indicator
            questionnaireProgressIndicator.visibility = View.GONE
          }
          is DisplayMode.EditMode -> {
            // Set items
            questionnaireReviewRecyclerView.visibility = View.GONE
            questionnaireItemEditAdapter.submitList(state.items)
            questionnaireEditRecyclerView.visibility = View.VISIBLE

            // Set button visibility
            submitButton.visibility =
              if (displayMode.pagination.showSubmitButton) View.VISIBLE else View.GONE
            reviewModeButton.visibility =
              if (displayMode.pagination.showReviewButton) View.VISIBLE else View.GONE
            reviewModeEditButton.visibility = View.GONE
            if (displayMode.pagination.isPaginated) {
              paginationPreviousButton.visibility = View.VISIBLE
              paginationPreviousButton.isEnabled = displayMode.pagination.hasPreviousPage
              paginationNextButton.visibility = View.VISIBLE
              paginationNextButton.isEnabled = displayMode.pagination.hasNextPage
            } else {
              paginationPreviousButton.visibility = View.GONE
              paginationNextButton.visibility = View.GONE
            }

            // Set progress indicator
            questionnaireProgressIndicator.visibility = View.VISIBLE
            if (displayMode.pagination.isPaginated) {
              questionnaireProgressIndicator.updateProgressIndicator(
                calculateProgressPercentage(
                  count =
                    (displayMode.pagination.currentPageIndex +
                      1), // incremented by 1 due to initialPageIndex starts with 0.
                  totalCount = displayMode.pagination.pages.size
                )
              )
            } else {
              questionnaireEditRecyclerView.addOnScrollListener(
                object : RecyclerView.OnScrollListener() {
                  override fun onScrolled(recyclerView: RecyclerView, dx: Int, dy: Int) {
                    super.onScrolled(recyclerView, dx, dy)
                    questionnaireProgressIndicator.updateProgressIndicator(
                      calculateProgressPercentage(
                        count =
                          (linearLayoutManager.findLastVisibleItemPosition() +
                            1), // incremented by 1 due to findLastVisiblePosition() starts with 0.
                        totalCount = linearLayoutManager.itemCount
                      )
                    )
                  }
                }
              )
            }
          }
        }
      }
    }
    requireActivity().supportFragmentManager.setFragmentResultListener(
      QuestionnaireValidationErrorMessageDialogFragment.RESULT_CALLBACK,
      viewLifecycleOwner
    ) { _, bundle ->
      when (bundle[QuestionnaireValidationErrorMessageDialogFragment.RESULT_KEY]) {
        QuestionnaireValidationErrorMessageDialogFragment.RESULT_VALUE_FIX -> {
          // Go back to the Edit mode if currently in the Review mode.
          viewModel.setReviewMode(false)
        }
        QuestionnaireValidationErrorMessageDialogFragment.RESULT_VALUE_SUBMIT -> {
          setFragmentResult(SUBMIT_REQUEST_KEY, Bundle.EMPTY)
        }
        else ->
          Timber.e(
            "Unknown fragment result ${bundle[QuestionnaireValidationErrorMessageDialogFragment.RESULT_KEY]}"
          )
      }
    }
  }

  /** Calculates the progress percentage from given [count] and [totalCount] values. */
  internal fun calculateProgressPercentage(count: Int, totalCount: Int): Int {
    return if (totalCount == 0) 0 else (count * 100 / totalCount)
  }

  /**
   * Returns a [QuestionnaireResponse][org.hl7.fhir.r4.model.QuestionnaireResponse] populated with
   * any answers that are present on the rendered [QuestionnaireFragment] when it is called.
   */
  fun getQuestionnaireResponse() = viewModel.getQuestionnaireResponse()

  /** Helper to create [Questionnaire] with appropriate [Bundle] arguments. */
  class Builder {

    private val args = mutableListOf<Pair<String, Any>>()

    /**
     * A JSON encoded string extra for a questionnaire. This should only be used for questionnaires
     * with size at most 512KB. For large questionnaires, use `setQuestionnaire(questionnaireUri:
     * Uri)`.
     *
     * This is required unless `setQuestionnaire(questionnaireUri: Uri)` is provided.
     *
     * If this and `setQuestionnaire(questionnaireUri: Uri)` are provided,
     * [setQuestionnaire(questionnaireUri: Uri)] takes precedence.
     */
    fun setQuestionnaire(questionnaireJson: String) = apply {
      args.add(EXTRA_QUESTIONNAIRE_JSON_STRING to questionnaireJson)
    }

    /**
     * A [URI][android.net.Uri] extra for streaming a JSON encoded questionnaire.
     *
     * This is required unless `setQuestionnaire(questionnaireJson: String)` is provided.
     *
     * If this and `setQuestionnaire(questionnaireJson: String)` are provided, this extra takes
     * precedence.
     */
    fun setQuestionnaire(questionnaireUri: Uri) = apply {
      args.add(EXTRA_QUESTIONNAIRE_JSON_URI to questionnaireUri)
    }

    /**
     * A JSON encoded string extra for a prefilled questionnaire response. This should only be used
     * for questionnaire response with size at most 512KB. For large questionnaire response, use
     * `setQuestionnaireResponse(questionnaireResponseUri: Uri)`.
     *
     * If this and `setQuestionnaireResponse(questionnaireResponseUri: Uri)` are provided,
     * `setQuestionnaireResponse(questionnaireResponseUri: Uri)` takes precedence.
     */
    fun setQuestionnaireResponse(questionnaireResponseJson: String) = apply {
      args.add(EXTRA_QUESTIONNAIRE_RESPONSE_JSON_STRING to questionnaireResponseJson)
    }

    /**
     * A [URI][android.net.Uri] extra for streaming a JSON encoded questionnaire response.
     *
     * If this and `setQuestionnaireResponse(questionnaireResponseJson: String)` are provided, this
     * extra takes precedence.
     */
    fun setQuestionnaireResponse(questionnaireResponseUri: Uri) = apply {
      args.add(EXTRA_QUESTIONNAIRE_RESPONSE_JSON_URI to questionnaireResponseUri)
    }

    /**
     * An [Boolean] extra to control if the questionnaire is read-only. If review page and read-only
     * are both enabled, read-only will take precedence.
     */
    fun setIsReadOnly(value: Boolean) = apply { args.add(EXTRA_READ_ONLY to value) }

    /**
     * A [Boolean] extra to control if a review page is shown. By default it will be shown at the
     * end of the questionnaire.
     */
    fun showReviewPageBeforeSubmit(value: Boolean) = apply {
      args.add(EXTRA_ENABLE_REVIEW_PAGE to value)
    }

    /**
     * A [Boolean] extra to control if the review page is to be opened first. This has no effect if
     * review page is not enabled.
     */
    fun showReviewPageFirst(value: Boolean) = apply {
      args.add(EXTRA_SHOW_REVIEW_PAGE_FIRST to value)
    }

    /**
     * A matcher to provide [QuestionnaireItemViewHolderFactoryMatcher]s for custom
     * [Questionnaire.QuestionnaireItemType]. The application needs to provide a
     * [QuestionnaireItemViewHolderFactoryMatchersProviderFactory] in the [DataCaptureConfig] so
     * that the [QuestionnaireFragment] can get instance of
     * [QuestionnaireItemViewHolderFactoryMatchersProvider].
     */
    fun setCustomQuestionnaireItemViewHolderFactoryMatchersProvider(
      matchersProviderFactory: String
    ) = apply { args.add(EXTRA_MATCHERS_FACTORY to matchersProviderFactory) }

    @VisibleForTesting fun buildArgs() = bundleOf(*args.toTypedArray())

    /** @return A [QuestionnaireFragment] with provided [Bundle] arguments. */
    fun build(): QuestionnaireFragment {
      return QuestionnaireFragment().apply { arguments = buildArgs() }
    }
  }

  /**
   * Extras that can be passed to [QuestionnaireFragment] to define its behavior. When you create a
   * QuestionnaireFragment, one of [EXTRA_QUESTIONNAIRE_JSON_URI] or
   * [EXTRA_QUESTIONNAIRE_JSON_STRING] is required.
   */
  companion object {
    /**
     * A JSON encoded string extra for a questionnaire. This should only be used for questionnaires
     * with size at most 512KB. For large questionnaires, use [EXTRA_QUESTIONNAIRE_JSON_URI].
     *
     * This is required unless [EXTRA_QUESTIONNAIRE_JSON_URI] is provided.
     *
     * If this and [EXTRA_QUESTIONNAIRE_JSON_URI] are provided, [EXTRA_QUESTIONNAIRE_JSON_URI] takes
     * precedence.
     */
    internal const val EXTRA_QUESTIONNAIRE_JSON_STRING = "questionnaire"

    /**
     * A [URI][android.net.Uri] extra for streaming a JSON encoded questionnaire.
     *
     * This is required unless [EXTRA_QUESTIONNAIRE_JSON_STRING] is provided.
     *
     * If this and [EXTRA_QUESTIONNAIRE_JSON_STRING] are provided, this extra takes precedence.
     */
    internal const val EXTRA_QUESTIONNAIRE_JSON_URI = "questionnaire-uri"

    /**
     * A JSON encoded string extra for a prefilled questionnaire response. This should only be used
     * for questionnaire response with size at most 512KB. For large questionnaire response, use
     * [EXTRA_QUESTIONNAIRE_RESPONSE_JSON_URI].
     *
     * If this and [EXTRA_QUESTIONNAIRE_RESPONSE_JSON_URI] are provided,
     * [EXTRA_QUESTIONNAIRE_RESPONSE_JSON_URI] takes precedence.
     */
    internal const val EXTRA_QUESTIONNAIRE_RESPONSE_JSON_STRING = "questionnaire-response"

    /**
     * A [URI][android.net.Uri] extra for streaming a JSON encoded questionnaire response.
     *
     * If this and [EXTRA_QUESTIONNAIRE_RESPONSE_JSON_STRING] are provided, this extra takes
     * precedence.
     */
    internal const val EXTRA_QUESTIONNAIRE_RESPONSE_JSON_URI = "questionnaire-response-uri"

    /**
     * A [Boolean] extra to control if a review page is shown. By default it will be shown at the
     * end of the questionnaire.
     */
    internal const val EXTRA_ENABLE_REVIEW_PAGE = "enable-review-page"

    /**
     * A [Boolean] extra to control if the review page is to be opened first. This has no effect if
     * review page is not enabled.
     */
    internal const val EXTRA_SHOW_REVIEW_PAGE_FIRST = "show-review-page-first"

    /**
     * An [Boolean] extra to control if the questionnaire is read-only. If review page and read-only
     * are both enabled, read-only will take precedence.
     */
    internal const val EXTRA_READ_ONLY = "read-only"

    internal const val EXTRA_MATCHERS_FACTORY = "matcher_factory_class"

    const val SUBMIT_REQUEST_KEY = "submit-request-key"

<<<<<<< HEAD
    fun builder() = Builder()
=======
    /**
     * A [Boolean] extra to show or hide the Submit button in the questionnaire. Default is true.
     */
    const val EXTRA_SHOW_SUBMIT_BUTTON = "show-submit-button"
>>>>>>> d4210a0f
  }

  /**
   * Data class that holds a matcher function ([matches]) which evaluates whether a given [factory]
   * should be used to display a given [Questionnaire.QuestionnaireItemComponent].
   *
   * See the
   * [developer guide](https://github.com/google/android-fhir/wiki/SDCL:-Customize-how-a-Questionnaire-is-displayed#custom-questionnaire-components)
   * for more information.
   */
  data class QuestionnaireItemViewHolderFactoryMatcher(
    /** The custom [QuestionnaireItemViewHolderFactory] to use. */
    val factory: QuestionnaireItemViewHolderFactory,
    /**
     * A predicate function which, given a [Questionnaire.QuestionnaireItemComponent], returns true
     * if the factory should apply to that item.
     */
    val matches: (Questionnaire.QuestionnaireItemComponent) -> Boolean,
  )

  /**
   * Provides the [QuestionnaireItemViewHolderFactoryMatcher]s which are used to evaluate whether a
   * custom [QuestionnaireItemViewHolderFactory] should be used to render a given questionnaire
   * item.
   *
   * **NOTE**:
   *
   * User-provided custom views take precedence over canonical views provided by the library. If
   * multiple [QuestionnaireItemViewHolderFactoryMatcher] are applicable for the same item, the
   * behavior is undefined (any of them may be selected).
   *
   * See the
   * [developer guide](https://github.com/google/android-fhir/wiki/SDCL:-Customize-how-a-Questionnaire-is-displayed#custom-questionnaire-components)
   * for more information.
   */
  abstract class QuestionnaireItemViewHolderFactoryMatchersProvider {
    /**
     * Implementation should specify when custom questionnaire components should be used.
     *
     * @return A [List] of [QuestionnaireItemViewHolderFactoryMatcher]s which are used to evaluate
     * whether a custom [QuestionnaireItemViewHolderFactory] should be used to render a given
     * questionnaire item.
     */
    abstract fun getQuestionnaireItemViewHolderFactoryMatcher():
      List<QuestionnaireItemViewHolderFactoryMatcher>
  }

  /** No-op implementation that provides no custom [QuestionnaireItemViewHolderFactoryMatcher]s . */
  private object NoOpQuestionnaireItemViewHolderFactoryMatchersProviderImpl :
    QuestionnaireItemViewHolderFactoryMatchersProvider() {
    override fun getQuestionnaireItemViewHolderFactoryMatcher() =
      emptyList<QuestionnaireItemViewHolderFactoryMatcher>()
  }
}

/**
 * Updates the [LinearProgressIndicator] progress with given value.
 *
 * This method will also set max value of [LinearProgressIndicator] to 100.
 *
 * @param progress The new progress [Integer] value between 0 to 100.
 */
internal fun LinearProgressIndicator.updateProgressIndicator(progress: Int) {
  setProgress(progress)
  max = 100
}<|MERGE_RESOLUTION|>--- conflicted
+++ resolved
@@ -409,15 +409,12 @@
 
     const val SUBMIT_REQUEST_KEY = "submit-request-key"
 
-<<<<<<< HEAD
     fun builder() = Builder()
-=======
     /**
      * A [Boolean] extra to show or hide the Submit button in the questionnaire. Default is true.
      */
     const val EXTRA_SHOW_SUBMIT_BUTTON = "show-submit-button"
->>>>>>> d4210a0f
-  }
+}
 
   /**
    * Data class that holds a matcher function ([matches]) which evaluates whether a given [factory]
