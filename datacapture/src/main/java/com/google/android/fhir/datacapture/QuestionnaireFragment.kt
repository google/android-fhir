--- conflicted
+++ resolved
@@ -141,12 +141,9 @@
             questionnaireReviewRecyclerView.visibility = View.VISIBLE
 
             // Set button visibility
-<<<<<<< HEAD
             submitButton.visibility = if (displayMode.showSubmitButton) View.VISIBLE else View.GONE
-=======
-            submitButton.visibility = View.GONE
-            cancelButton.visibility = View.GONE
->>>>>>> cdc4f1a1
+            cancelButton.visibility = if (displayMode.showCancelButton) View.VISIBLE else View.GONE
+
             reviewModeButton.visibility = View.GONE
             reviewModeEditButton.visibility =
               if (displayMode.showEditButton) {
@@ -220,7 +217,6 @@
     requireActivity().supportFragmentManager.setFragmentResultListener(
       QuestionnaireValidationErrorMessageDialogFragment.RESULT_CALLBACK,
       viewLifecycleOwner
-<<<<<<< HEAD
     ) { _, bundle ->
       when (bundle[QuestionnaireValidationErrorMessageDialogFragment.RESULT_KEY]) {
         QuestionnaireValidationErrorMessageDialogFragment.RESULT_VALUE_FIX -> {
@@ -236,14 +232,6 @@
           )
       }
     }
-=======
-    ) { _, _ -> setFragmentResult(SUBMIT_REQUEST_KEY, Bundle.EMPTY) }
-
-    requireActivity().supportFragmentManager.setFragmentResultListener(
-      QuestionnaireValidationErrorMessageDialogFragment.RESULT_CALLBACK,
-      viewLifecycleOwner
-    ) { _, _ -> setFragmentResult(CANCEL_REQUEST_KEY, Bundle.EMPTY) }
->>>>>>> cdc4f1a1
   }
 
   /** Calculates the progress percentage from given [count] and [totalCount] values. */
