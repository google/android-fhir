--- conflicted
+++ resolved
@@ -25,7 +25,6 @@
 import androidx.core.content.res.use
 import androidx.core.view.updatePadding
 import androidx.fragment.app.Fragment
-import androidx.fragment.app.setFragmentResult
 import androidx.fragment.app.viewModels
 import androidx.lifecycle.lifecycleScope
 import androidx.recyclerview.widget.LinearLayoutManager
@@ -163,12 +162,10 @@
      * precedence.
      */
     const val EXTRA_QUESTIONNAIRE_RESPONSE_JSON_URI = "questionnaire-response-uri"
-<<<<<<< HEAD
-    const val EXTRA_QUESTIONNAIRE_PAGING_STRATEGY = "questionnaire-paging-strategy"
-=======
 
     const val SUBMIT_REQUEST_KEY = "submit-request-key"
->>>>>>> 1394135d
+
+    const val EXTRA_QUESTIONNAIRE_PAGING_STRATEGY = "questionnaire-paging-strategy"
   }
 
   /**
