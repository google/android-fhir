/*
 * Copyright 2021 Google LLC
 *
 * Licensed under the Apache License, Version 2.0 (the "License");
 * you may not use this file except in compliance with the License.
 * You may obtain a copy of the License at
 *
 *       http://www.apache.org/licenses/LICENSE-2.0
 *
 * Unless required by applicable law or agreed to in writing, software
 * distributed under the License is distributed on an "AS IS" BASIS,
 * WITHOUT WARRANTIES OR CONDITIONS OF ANY KIND, either express or implied.
 * See the License for the specific language governing permissions and
 * limitations under the License.
 */

package com.google.android.fhir.datacapture.mapping

import android.content.Context
import ca.uhn.fhir.context.FhirContext
import ca.uhn.fhir.context.support.DefaultProfileValidationSupport
import com.google.android.fhir.datacapture.DataCapture
import com.google.android.fhir.datacapture.createQuestionnaireResponseItem
import com.google.android.fhir.datacapture.targetStructureMap
import com.google.android.fhir.datacapture.utilities.toCodeType
import com.google.android.fhir.datacapture.utilities.toCoding
import com.google.android.fhir.datacapture.utilities.toIdType
import com.google.android.fhir.datacapture.utilities.toUriType
import java.lang.reflect.Field
import java.lang.reflect.Method
import java.lang.reflect.ParameterizedType
import java.util.Locale
import org.hl7.fhir.r4.context.IWorkerContext
import org.hl7.fhir.r4.hapi.ctx.HapiWorkerContext
import org.hl7.fhir.r4.model.Base
import org.hl7.fhir.r4.model.Bundle
import org.hl7.fhir.r4.model.CodeType
import org.hl7.fhir.r4.model.CodeableConcept
import org.hl7.fhir.r4.model.Coding
import org.hl7.fhir.r4.model.Enumeration
import org.hl7.fhir.r4.model.Expression
import org.hl7.fhir.r4.model.Extension
import org.hl7.fhir.r4.model.IdType
import org.hl7.fhir.r4.model.Parameters
import org.hl7.fhir.r4.model.Questionnaire
import org.hl7.fhir.r4.model.QuestionnaireResponse
import org.hl7.fhir.r4.model.Resource
import org.hl7.fhir.r4.model.StringType
import org.hl7.fhir.r4.model.StructureMap
import org.hl7.fhir.r4.model.Type
import org.hl7.fhir.r4.model.UriType
import org.hl7.fhir.r4.utils.FHIRPathEngine
import org.hl7.fhir.r4.utils.StructureMapUtilities

/**
 * Maps [QuestionnaireResponse] s to FHIR resources and vice versa.
 *
 * The process of converting [QuestionnaireResponse] s to other FHIR resources is called
 * [extraction](http://build.fhir.org/ig/HL7/sdc/extraction.html). The reverse process of converting
 * existing FHIR resources to [QuestionnaireResponse] s to be used to pre-fill the UI is called
 * [population](http://build.fhir.org/ig/HL7/sdc/populate.html).
 *
 * [Definition-based extraction](http://build.fhir.org/ig/HL7/sdc/extraction.html#definition-based-extraction)
 * and
 * [expression-based population](http://build.fhir.org/ig/HL7/sdc/populate.html#expression-based-population)
 * are used because these approaches are generic enough to work with any FHIR resource types, and at
 * the same time relatively easy to implement.
 *
 * WARNING: This is not production-ready.
 */
object ResourceMapper {

  private val fhirPathEngine: FHIRPathEngine =
    with(FhirContext.forR4()) {
      FHIRPathEngine(HapiWorkerContext(this, DefaultProfileValidationSupport(this)))
    }

  /**
   * Extract a FHIR resource from the [questionnaire] and [questionnaireResponse].
   *
   * This method supports both Definition-based and StructureMap-based extraction.
   *
   * StructureMap-based extraction will be invoked if the [Questionnaire] declares a
   * targetStructureMap extension otherwise Definition-based extraction is used. StructureMap-based
   * extraction will fail and an empty [Bundle] will be returned if the [structureMapProvider] is
   * not passed.
   *
   * @param [structureMapProvider] The [IWorkerContext] may be used along with
   * [StructureMapUtilities] to parse the script and convert it into [StructureMap].
   *
   * @return [Bundle] containing the extracted [Resource]s or empty Bundle if the extraction fails.
   * An exception might also be thrown in a few cases
   */
  suspend fun extract(
    context: Context,
    questionnaire: Questionnaire,
    questionnaireResponse: QuestionnaireResponse,
    structureMapExtractionContext: StructureMapExtractionContext? = null
  ): Bundle {
    return if (questionnaire.targetStructureMap == null)
<<<<<<< HEAD
      extractByDefinitions(questionnaire, questionnaireResponse)
    else
      extractByStructureMap(
        questionnaire,
        questionnaireResponse,
        context,
        structureMapExtractionContext
      )
=======
      extractByDefinition(questionnaire, questionnaireResponse)
    else extractByStructureMap(context, questionnaire, questionnaireResponse, structureMapProvider)
>>>>>>> f55cce38
  }

  /**
   * Extracts FHIR resources from [questionnaireResponse] (as response to [questionnaire]) using
   * Definition-based extraction.
   *
   * See http://build.fhir.org/ig/HL7/sdc/extraction.html#definition-based-extraction for more on
   * Definition-based extraction.
   */
  private fun extractByDefinition(
    questionnaire: Questionnaire,
    questionnaireResponse: QuestionnaireResponse
  ): Bundle {
    val rootResource: Resource? = questionnaire.createResource()
    val extractedResources = mutableListOf<Resource>()

    extractByDefinition(
      questionnaire.item,
      questionnaireResponse.item,
      rootResource,
      extractedResources
    )

    if (rootResource != null) {
      extractedResources += rootResource!!
    }

    return Bundle().apply {
      type = Bundle.BundleType.TRANSACTION
      entry = extractedResources.map { Bundle.BundleEntryComponent().apply { resource = it } }
    }
  }

  /**
   * Extracts FHIR resources from [questionnaireResponse] (as response to [questionnaire]) using
   * StructureMap-based extraction.
   *
   * @param structureMapProvider provides the referenced [StructureMap] either from persistence or a
   * remote service.
   *
   * @return a [Bundle] including the extraction results, or `null` if [structureMapProvider] is
   * missing.
   *
   * See http://build.fhir.org/ig/HL7/sdc/extraction.html#structuremap-based-extraction for more on
   * StructureMap-based extraction.
   */
  private suspend fun extractByStructureMap(
    context: Context,
    questionnaire: Questionnaire,
    questionnaireResponse: QuestionnaireResponse,
<<<<<<< HEAD
    context: Context,
    structureMapExtractionContext: StructureMapExtractionContext?
=======
    structureMapProvider: (suspend (String, IWorkerContext) -> StructureMap?)?,
>>>>>>> f55cce38
  ): Bundle {
    val structureMapProvider = structureMapExtractionContext?.structureMapProvider ?: return Bundle()
    val simpleWorkerContext =
      DataCapture.getConfiguration(context).simpleWorkerContext.apply {
        setExpansionProfile(Parameters())
      }
    val structureMap =
      structureMapProvider.let { it(questionnaire.targetStructureMap!!, simpleWorkerContext) }

    return Bundle().apply {
      StructureMapUtilities(simpleWorkerContext, structureMapExtractionContext.transformSupportServices)
        .transform(
        simpleWorkerContext,
        questionnaireResponse,
        structureMap,
        this
      )
    }
  }

  /**
   * Returns a `QuestionnaireResponse` to the [questionnaire] that is pre-filled from the
   * [resources] See http://build.fhir.org/ig/HL7/sdc/populate.html#expression-based-population.
   */
  suspend fun populate(
    questionnaire: Questionnaire,
    vararg resources: Resource
  ): QuestionnaireResponse {
    populateInitialValues(questionnaire.item, *resources)
    return QuestionnaireResponse().apply {
      item = questionnaire.item.map { it.createQuestionnaireResponseItem() }
    }
  }

  private suspend fun populateInitialValues(
    questionnaireItems: List<Questionnaire.QuestionnaireItemComponent>,
    vararg resources: Resource
  ) {
    questionnaireItems.forEach { populateInitialValue(it, *resources) }
  }

  private suspend fun populateInitialValue(
    questionnaireItem: Questionnaire.QuestionnaireItemComponent,
    vararg resources: Resource
  ) {
    if (questionnaireItem.type != Questionnaire.QuestionnaireItemType.GROUP) {
      questionnaireItem.fetchExpression?.let { exp ->
        val resourceType = exp.expression.substringBefore(".").removePrefix("%")

        // Match the first resource of the same type
        val contextResource =
          resources.firstOrNull { it.resourceType.name.equals(resourceType) } ?: return

        val answerExtracted = fhirPathEngine.evaluate(contextResource, exp.expression)
        answerExtracted.firstOrNull()?.let { answer ->
          questionnaireItem.initial =
            mutableListOf(
              Questionnaire.QuestionnaireItemInitialComponent().setValue(answer.asExpectedType())
            )
        }
      }
    }

    populateInitialValues(questionnaireItem.item, *resources)
  }

  private val Questionnaire.QuestionnaireItemComponent.fetchExpression: Expression?
    get() {
      return this.extension.firstOrNull { it.url == ITEM_INITIAL_EXPRESSION_URL }?.let {
        it.value as Expression
      }
    }

  /**
   * Updates corresponding fields in [extractionContext] with answers in
   * [questionnaireResponseItemList]. The fields are defined in the definitions in
   * [questionnaireItemList].
   *
   * `extractionContext` can be a resource (e.g. Patient) or a complex value (e.g. HumanName).
   *
   * Handles nested questionnaire items recursively. New extraction contexts may be defined in the
   * recursion.
   */
  private fun extractByDefinition(
    questionnaireItemList: List<Questionnaire.QuestionnaireItemComponent>,
    questionnaireResponseItemList: List<QuestionnaireResponse.QuestionnaireResponseItemComponent>,
    extractionContext: Base?,
    extractionResult: MutableList<Resource>
  ) {
    val questionnaireItemListIterator = questionnaireItemList.iterator()
    val questionnaireResponseItemListIterator = questionnaireResponseItemList.iterator()
    while (questionnaireItemListIterator.hasNext() &&
      questionnaireResponseItemListIterator.hasNext()) {
      val currentQuestionnaireResponseItem = questionnaireResponseItemListIterator.next()
      var currentQuestionnaireItem = questionnaireItemListIterator.next()
      // Find the next questionnaire item with the same link ID. This is necessary because some
      // questionnaire items that are disabled might not have corresponding questionnaire response
      // items.
      while (questionnaireItemListIterator.hasNext() &&
        currentQuestionnaireItem.linkId != currentQuestionnaireResponseItem.linkId) {
        currentQuestionnaireItem = questionnaireItemListIterator.next()
      }
      if (currentQuestionnaireItem.linkId == currentQuestionnaireResponseItem.linkId) {
        extractByDefinition(
          currentQuestionnaireItem,
          currentQuestionnaireResponseItem,
          extractionContext,
          extractionResult
        )
      }
    }
  }

  /**
   * Updates corresponding field in [extractionContext] with answer in [questionnaireResponseItem].
   * The field is defined in the definition in [questionnaireItem].
   *
   * `extractionContext` can be a resource (e.g. Patient) or a complex value (e.g. HumanName).
   *
   * Handles nested questionnaire items recursively. New extraction contexts may be defined in the
   * recursion.
   */
  private fun extractByDefinition(
    questionnaireItem: Questionnaire.QuestionnaireItemComponent,
    questionnaireResponseItem: QuestionnaireResponse.QuestionnaireResponseItemComponent,
    extractionContext: Base?,
    extractionResult: MutableList<Resource>
  ) {
    when (questionnaireItem.type) {
      Questionnaire.QuestionnaireItemType.GROUP ->
        // A group in a questionnaire can do one of the following three things:
        // 1) define a new resource (e.g. Patient) to extract using item extraction context
        // extension
        // 2) define a new complex value (e.g. HumanName) to extract using the `definition` field
        // (see http://www.hl7.org/fhir/datatypes.html#complex)
        // 3) simply group questions (e.g. for display reasons) without altering the extraction
        // semantics
        when {
          questionnaireItem.itemExtractionContextNameToExpressionPair != null ->
            // Extract a new resource for a new item extraction context
            extractResourceByDefinition(
              questionnaireItem,
              questionnaireResponseItem,
              extractionResult
            )
          questionnaireItem.definition != null -> {
            // Extract a new element (which is not a resource) e.g. HumanName, Quantity, etc
            check(extractionContext != null) {
              "No extraction context defined for ${questionnaireItem.definition}"
            }
            extractComplexTypeValueByDefinition(
              questionnaireItem,
              questionnaireResponseItem,
              extractionContext,
              extractionResult
            )
          }
          else ->
            // Continue to traverse the descendants of the group item
            extractByDefinition(
              questionnaireItem.item,
              questionnaireResponseItem.item,
              extractionContext,
              extractionResult
            )
        }
      else ->
        if (questionnaireItem.definition != null) {
          // Extract a new primitive value (see http://www.hl7.org/fhir/datatypes.html#primitive)
          check(extractionContext != null) {
            "No extraction context defined for ${questionnaireItem.definition}"
          }
          extractPrimitiveTypeValueByDefinition(
            questionnaireItem,
            questionnaireResponseItem,
            extractionContext
          )
        }
    }
  }

  /**
   * Creates a new resource using the item extraction context extension on the [questionnaireItem],
   * populates it with the answers nested in [questionnaireResponseItem], and append it to
   * [extractionResult].
   */
  private fun extractResourceByDefinition(
    questionnaireItem: Questionnaire.QuestionnaireItemComponent,
    questionnaireResponseItem: QuestionnaireResponse.QuestionnaireResponseItemComponent,
    extractionResult: MutableList<Resource>
  ) {
    val resource = questionnaireItem.createResource() as Resource
    extractByDefinition(
      questionnaireItem.item,
      questionnaireResponseItem.item,
      resource,
      extractionResult
    )
    extractionResult += resource
  }

  /**
   * Creates a complex type value using the definition in [questionnaireItem], populate it with
   * answers nested in [questionnaireResponseItem], and update the corresponding field in [base]
   * with it.
   */
  private fun extractComplexTypeValueByDefinition(
    questionnaireItem: Questionnaire.QuestionnaireItemComponent,
    questionnaireResponseItem: QuestionnaireResponse.QuestionnaireResponseItemComponent,
    base: Base,
    extractionResult: MutableList<Resource>
  ) {
    val fieldName = getFieldNameByDefinition(questionnaireItem.definition)
    val value =
      try {
        // Add a value in a repeated field if it can be done, e.g., by calling `Patient#addName`
        base.addRepeatedFieldValue(fieldName)
      } catch (e: NoSuchMethodException) {
        // If the above attempt to add a value in a repeated field failed, try to get a value in the
        // choice of data type field, e.g., by calling `Observation#getValueQuantity`
        base.getChoiceFieldValue(fieldName)
      }
    extractByDefinition(
      questionnaireItem.item,
      questionnaireResponseItem.item,
      value,
      extractionResult
    )
  }

  /**
   * Updates the field in [base] defined by the definition in [questionnaireItem] with the primitive
   * type value extracted from [questionnaireResponseItem].
   */
  private fun extractPrimitiveTypeValueByDefinition(
    questionnaireItem: Questionnaire.QuestionnaireItemComponent,
    questionnaireResponseItem: QuestionnaireResponse.QuestionnaireResponseItemComponent,
    base: Base
  ) {
    val fieldName = getFieldNameByDefinition(questionnaireItem.definition)
    val definitionField = base.javaClass.getFieldOrNull(fieldName) ?: return
    if (questionnaireResponseItem.answer.isEmpty()) return
    if (definitionField.nonParameterizedType.isEnum) {
      updateFieldWithEnum(base, definitionField, questionnaireResponseItem.answer.first().value)
    } else {
      updateField(base, definitionField, questionnaireResponseItem.answer)
    }
  }
}

/**
 * Retrieves details about the target field defined in
 * [org.hl7.fhir.r4.model.Questionnaire.QuestionnaireItemComponent.definition] for easier searching
 * of the setter methods and converting the answer to the expected parameter type.
 */
private fun getFieldNameByDefinition(definition: String): String {
  val last = definition.substringAfterLast(".")
  check(!last.isNullOrEmpty()) { "Invalid field definition: $definition" }
  return last
}

/**
 * Invokes the function to add a new value in the repeated field in the `Base` object, e.g.,
 * `addName` function for `name`.
 */
private fun Base.addRepeatedFieldValue(fieldName: String) =
  javaClass.getMethod("add${fieldName.capitalize(Locale.ROOT)}").invoke(this) as Base

/**
 * Invokes the function to get a value in the choice of data type field in the `Base` object, e.g.,
 * `getValueQuantity` for `valueQuantity`.
 */
private fun Base.getChoiceFieldValue(fieldName: String) =
  javaClass.getMethod("get${fieldName.capitalize(Locale.ROOT)}").invoke(this) as Base

/**
 * Updates a field of name [field.name] on this object with the generated enum from [value] using
 * the declared setter. [field] helps to determine the field class type. The enum is generated by
 * calling fromCode method on the enum class
 */
private fun updateFieldWithEnum(base: Base, field: Field, value: Base) {
  /**
   * We have a org.hl7.fhir.r4.model.Enumerations class which contains inner classes of code-names
   * and re-implements the classes in the org.hl7.fhir.r4.model.codesystems package The
   * inner-classes in the Enumerations package are valid and not dependent on the classes in the
   * codesystems package All enum classes in the org.hl7.fhir.r4.model package implement the
   * fromCode(), toCode() methods among others
   */
  val dataTypeClass: Class<*> = field.nonParameterizedType
  val fromCodeMethod: Method = dataTypeClass.getDeclaredMethod("fromCode", String::class.java)

  val stringValue = if (value is Coding) value.code else value.toString()

  base
    .javaClass
    .getMethod("set${field.name.capitalize(Locale.ROOT)}", field.nonParameterizedType)
    .invoke(base, fromCodeMethod.invoke(dataTypeClass, stringValue))
}

private fun updateField(
  base: Base,
  field: Field,
  answers: List<QuestionnaireResponse.QuestionnaireResponseItemAnswerComponent>
) {
  val answersOfFieldType =
    answers.map { wrapAnswerInFieldType(it.value, field) }.toCollection(mutableListOf())

  try {
    updateFieldWithAnswer(base, field, answersOfFieldType.first())
  } catch (e: NoSuchMethodException) {
    // some set methods expect a list of objects
    updateListFieldWithAnswer(base, field, answersOfFieldType)
  }
}

private fun updateFieldWithAnswer(base: Base, field: Field, answerValue: Base) {
  base
    .javaClass
    .getMethod("set${field.name.capitalize(Locale.ROOT)}Element", field.type)
    .invoke(base, answerValue)
}

private fun updateListFieldWithAnswer(base: Base, field: Field, answerValue: List<Base>) {
  base
    .javaClass
    .getMethod("set${field.name.capitalize(Locale.ROOT)}", field.type)
    .invoke(base, if (field.isParameterized && field.isList) answerValue else answerValue.first())
}

/**
 * This method enables us to perform an extra step to wrap the answer using the correct type. This
 * is useful in cases where a single question maps to a CompositeType such as [CodeableConcept] or
 * enum. Normally, composite types are mapped using group questions which provide direct alignment
 * to the type elements in the group questions.
 */
private fun wrapAnswerInFieldType(answer: Base, fieldType: Field): Base {
  when (fieldType.nonParameterizedType) {
    CodeableConcept::class.java -> {
      if (answer is Coding) {
        return CodeableConcept(answer).apply { text = answer.display }
      }
    }
    IdType::class.java -> {
      if (answer is StringType) {
        return answer.toIdType()
      }
    }
    CodeType::class.java -> {
      if (answer is Coding) {
        return answer.toCodeType()
      } else if (answer is StringType) {
        return answer.toCodeType()
      }
    }
    UriType::class.java -> {
      if (answer is StringType) {
        return answer.toUriType()
      }
    }
  }
  return answer
}

private const val ITEM_INITIAL_EXPRESSION_URL: String =
  "http://hl7.org/fhir/uv/sdc/StructureDefinition/sdc-questionnaire-initialExpression"

private val Field.isList: Boolean
  get() = isParameterized && type == List::class.java

private val Field.isParameterized: Boolean
  get() = genericType is ParameterizedType

/** The non-parameterized type of this field (e.g. `String` for a field of type `List<String>`). */
private val Field.nonParameterizedType: Class<*>
  get() =
    if (isParameterized) (genericType as ParameterizedType).actualTypeArguments[0] as Class<*>
    else type

private fun Class<*>.getFieldOrNull(name: String): Field? {
  return try {
    getDeclaredField(name)
  } catch (ex: NoSuchFieldException) {
    superclass?.getFieldOrNull(name)
  }
}

/**
 * Returns the [Base] object as a [Type] as expected by
 * [Questionnaire.QuestionnaireItemAnswerOptionComponent.setValue]. Also,
 * [Questionnaire.QuestionnaireItemAnswerOptionComponent.setValue] only takes a certain [Type]
 * objects and throws exception otherwise. This extension function takes care of the conversion
 * based on the input and expected [Type].
 */
private fun Base.asExpectedType(): Type {
  return when (this) {
    is Enumeration<*> -> toCoding()
    is IdType -> StringType(idPart)
    else -> this as Type
  }
}

/**
 * Returns a newly created [Resource] from the item extraction context extension if one and only one
 * such extension exists in the questionnaire, or null otherwise.
 */
private fun Questionnaire.createResource(): Resource? =
  itemExtractionContextExtensionNameToExpressionPair?.let {
    Class.forName("org.hl7.fhir.r4.model.${it.second}").newInstance() as Resource
  }
    ?: null

/**
 * [Pair] of name and expression for the item extraction context extension if one and only one such
 * extension exists, or null otherwise.
 */
private val Questionnaire.itemExtractionContextExtensionNameToExpressionPair
  get() = this.extension.itemExtractionContextExtensionNameToExpressionPair

/**
 * Returns a newly created [Resource] from the item extraction context extension if one and only one
 * such extension exists in the questionnaire item, or null otherwise.
 */
private fun Questionnaire.QuestionnaireItemComponent.createResource(): Resource? =
  itemExtractionContextNameToExpressionPair?.let {
    Class.forName("org.hl7.fhir.r4.model.${it!!.second}").newInstance() as Resource
  }
    ?: null

/**
 * [Pair] of name and expression for the item extraction context extension if one and only one such
 * extension exists, or null otherwise.
 */
private val Questionnaire.QuestionnaireItemComponent.itemExtractionContextNameToExpressionPair:
  Pair<String, String>?
  get() = this.extension.itemExtractionContextExtensionNameToExpressionPair

/**
 * [Pair] of name and expression for the item extraction context extension if one and only one such
 * extension exists, or null otherwise.
 */
private val List<Extension>.itemExtractionContextExtensionNameToExpressionPair
  get() =
    this.singleOrNull { it.url == ITEM_CONTEXT_EXTENSION_URL }?.let {
      val expression = it.value as Expression
      expression.name to expression.expression
    }

/**
 * URL for the
 * [item extraction context extension](http://build.fhir.org/ig/HL7/sdc/StructureDefinition-sdc-questionnaire-itemExtractionContext.html)
 */
private const val ITEM_CONTEXT_EXTENSION_URL: String =
  "http://hl7.org/fhir/uv/sdc/StructureDefinition/sdc-questionnaire-itemExtractionContext"<|MERGE_RESOLUTION|>--- conflicted
+++ resolved
@@ -98,19 +98,14 @@
     structureMapExtractionContext: StructureMapExtractionContext? = null
   ): Bundle {
     return if (questionnaire.targetStructureMap == null)
-<<<<<<< HEAD
-      extractByDefinitions(questionnaire, questionnaireResponse)
+      extractByDefinition(questionnaire, questionnaireResponse)
     else
       extractByStructureMap(
+        context,
         questionnaire,
         questionnaireResponse,
-        context,
         structureMapExtractionContext
       )
-=======
-      extractByDefinition(questionnaire, questionnaireResponse)
-    else extractByStructureMap(context, questionnaire, questionnaireResponse, structureMapProvider)
->>>>>>> f55cce38
   }
 
   /**
@@ -161,12 +156,7 @@
     context: Context,
     questionnaire: Questionnaire,
     questionnaireResponse: QuestionnaireResponse,
-<<<<<<< HEAD
-    context: Context,
     structureMapExtractionContext: StructureMapExtractionContext?
-=======
-    structureMapProvider: (suspend (String, IWorkerContext) -> StructureMap?)?,
->>>>>>> f55cce38
   ): Bundle {
     val structureMapProvider = structureMapExtractionContext?.structureMapProvider ?: return Bundle()
     val simpleWorkerContext =
