/*
 * Copyright 2020 Google LLC
 *
 * Licensed under the Apache License, Version 2.0 (the "License");
 * you may not use this file except in compliance with the License.
 * You may obtain a copy of the License at
 *
 *       http://www.apache.org/licenses/LICENSE-2.0
 *
 * Unless required by applicable law or agreed to in writing, software
 * distributed under the License is distributed on an "AS IS" BASIS,
 * WITHOUT WARRANTIES OR CONDITIONS OF ANY KIND, either express or implied.
 * See the License for the specific language governing permissions and
 * limitations under the License.
 */

package com.google.android.fhir.datacapture.mapping

import android.content.Context
import ca.uhn.fhir.context.FhirContext
import ca.uhn.fhir.context.support.DefaultProfileValidationSupport
import com.google.android.fhir.datacapture.createQuestionnaireResponseItem
import com.google.android.fhir.datacapture.targetStructureMap
import com.google.android.fhir.datacapture.utilities.SimpleWorkerContextProvider
import com.google.android.fhir.datacapture.utilities.toCodeType
import com.google.android.fhir.datacapture.utilities.toCoding
import com.google.android.fhir.datacapture.utilities.toIdType
import com.google.android.fhir.datacapture.utilities.toUriType
import java.lang.reflect.Field
import java.lang.reflect.Method
import java.lang.reflect.ParameterizedType
import java.util.Locale
import org.hl7.fhir.r4.hapi.ctx.HapiWorkerContext
import org.hl7.fhir.r4.model.Base
import org.hl7.fhir.r4.model.BooleanType
import org.hl7.fhir.r4.model.Bundle
import org.hl7.fhir.r4.model.CodeType
import org.hl7.fhir.r4.model.CodeableConcept
import org.hl7.fhir.r4.model.Coding
import org.hl7.fhir.r4.model.DateTimeType
import org.hl7.fhir.r4.model.DateType
import org.hl7.fhir.r4.model.DecimalType
import org.hl7.fhir.r4.model.Enumeration
import org.hl7.fhir.r4.model.Expression
import org.hl7.fhir.r4.model.Extension
import org.hl7.fhir.r4.model.IdType
import org.hl7.fhir.r4.model.IntegerType
import org.hl7.fhir.r4.model.Parameters
import org.hl7.fhir.r4.model.Questionnaire
import org.hl7.fhir.r4.model.QuestionnaireResponse
import org.hl7.fhir.r4.model.Resource
import org.hl7.fhir.r4.model.StringType
import org.hl7.fhir.r4.model.StructureMap
import org.hl7.fhir.r4.model.TimeType
import org.hl7.fhir.r4.model.Type
import org.hl7.fhir.r4.model.UriType
import org.hl7.fhir.r4.model.UrlType
import org.hl7.fhir.r4.utils.FHIRPathEngine
import org.hl7.fhir.r4.utils.StructureMapUtilities

/**
 * Maps [QuestionnaireResponse] s to FHIR resources and vice versa.
 *
 * The process of converting [QuestionnaireResponse] s to other FHIR resources is called
 * [extraction](http://build.fhir.org/ig/HL7/sdc/extraction.html). The reverse process of converting
 * existing FHIR resources to [QuestionnaireResponse] s to be used to pre-fill the UI is called
 * [population](http://build.fhir.org/ig/HL7/sdc/populate.html).
 *
 * [Definition-based extraction](http://build.fhir.org/ig/HL7/sdc/extraction.html#definition-based-extraction)
 * and
 * [expression-based population](http://build.fhir.org/ig/HL7/sdc/populate.html#expression-based-population)
 * are used because these approaches are generic enough to work with any FHIR resource types, and at
 * the same time relatively easy to implement.
 *
 * WARNING: This is not production-ready.
 */
object ResourceMapper {

  private val fhirPathEngine: FHIRPathEngine =
    with(FhirContext.forR4()) {
      FHIRPathEngine(HapiWorkerContext(this, DefaultProfileValidationSupport(this)))
    }

  /**
   * Extract a FHIR resource from the [questionnaire] and [questionnaireResponse].
   *
   * This method supports both Definition-based and StructureMap-based extraction.
   *
   * StructureMap-based extraction will be invoked if the [Questionnaire] declares a
   * targetStructureMap extension otherwise Definition-based extraction is used. StructureMap-based
   * extraction will fail and an empty [Bundle] will be returned if the [structureMapProvider] is
   * not passed.
   *
   * @return [Bundle] containing the extracted [Resource]s or empty Bundle if the extraction fails.
   * An exception might also be thrown in a few cases
   */
  suspend fun extract(
    questionnaire: Questionnaire,
    questionnaireResponse: QuestionnaireResponse,
    structureMapProvider: (suspend (String) -> StructureMap?)? = null,
    context: Context? = null
  ): Bundle {
    return if (questionnaire.targetStructureMap == null)
      extractByDefinitions(questionnaire, questionnaireResponse)
    else extractByStructureMap(questionnaire, questionnaireResponse, structureMapProvider, context)
  }

  /**
   * Extracts a FHIR resource from the [questionnaire] and [questionnaireResponse] using the
   * definition-based extraction methodology.
   *
   * It currently only supports extracting a single resource. It returns a [Bundle] with the
   * extracted resource. If the process completely fails, an error is thrown or a [Bundle]
   * containing empty [Resource] is returned
   */
  private suspend fun extractByDefinitions(
    questionnaire: Questionnaire,
    questionnaireResponse: QuestionnaireResponse
  ): Bundle {

    //    TODO("Refactor the definition based extraction functions so that they are not extension
    // functions of Base any more. Instead, a extraction context should be passed down during
    // extraction.")
    val bundle = Bundle()
    val className = questionnaire.itemContextNameToExpressionMap.values.first()
    val extractedResource =
      (Class.forName("org.hl7.fhir.r4.model.$className").newInstance() as Resource).apply {
        extractFields(bundle, questionnaire.item, questionnaireResponse.item)
      }

    return bundle.apply {
      type = Bundle.BundleType.TRANSACTION
      addEntry().apply { resource = extractedResource }
    }
  }

  /**
   * Extracts a FHIR resource from the [questionnaire], [questionnaireResponse] and
   * [structureMapProvider] using the StructureMap-based extraction methodology.
   *
   * The [StructureMapProvider] implementation passed should fetch the referenced [StructureMap]
   * either from persistence or a remote service. The [StructureMap] should strictly return a
   * [Bundle], failure to this an exception will be thrown. If a [StructureMapProvider] is not
   * passed, an empty [Bundle] object is returned
   */
  private suspend fun extractByStructureMap(
    questionnaire: Questionnaire,
    questionnaireResponse: QuestionnaireResponse,
    structureMapProvider: (suspend (String) -> StructureMap?)?,
    context: Context?
  ): Bundle {
    if (structureMapProvider == null || context == null) return Bundle()
    val structureMap = structureMapProvider(questionnaire.targetStructureMap!!) ?: return Bundle()
    val simpleWorkerContext = SimpleWorkerContextProvider.loadSimpleWorkerContext(context)
    simpleWorkerContext.setExpansionProfile(Parameters())

    return Bundle().apply {
      StructureMapUtilities(simpleWorkerContext)
        .transform(simpleWorkerContext, questionnaireResponse, structureMap, this)
    }
  }

  /**
   * Returns a `QuestionnaireResponse` to the [questionnaire] that is pre-filled from the
   * [resources] See http://build.fhir.org/ig/HL7/sdc/populate.html#expression-based-population.
   */
  suspend fun populate(
    questionnaire: Questionnaire,
    vararg resources: Resource
  ): QuestionnaireResponse {
    populateInitialValues(questionnaire.item, *resources)
    return QuestionnaireResponse().apply {
      item = questionnaire.item.map { it.createQuestionnaireResponseItem() }
    }
  }

  private suspend fun populateInitialValues(
    questionnaireItems: List<Questionnaire.QuestionnaireItemComponent>,
    vararg resources: Resource
  ) {
    questionnaireItems.forEach { populateInitialValue(it, *resources) }
  }

  private suspend fun populateInitialValue(
    question: Questionnaire.QuestionnaireItemComponent,
    vararg resources: Resource
  ) {
    if (question.type == Questionnaire.QuestionnaireItemType.GROUP) {
      populateInitialValues(question.item, *resources)
    } else {
      question.fetchExpression?.let { exp ->
        val resourceType = exp.expression.substringBefore(".").removePrefix("%")

        // Match the first resource of the same type
        val contextResource =
          resources.firstOrNull { it.resourceType.name.equals(resourceType) } ?: return

        val answerExtracted = fhirPathEngine.evaluate(contextResource, exp.expression)
        answerExtracted.firstOrNull()?.let { answer ->
          question.initial =
            mutableListOf(
              Questionnaire.QuestionnaireItemInitialComponent().setValue(answer.asExpectedType())
            )
        }
      }
    }
  }

  private val Questionnaire.QuestionnaireItemComponent.fetchExpression: Expression?
    get() {
      return this.extension.firstOrNull { it.url == ITEM_INITIAL_EXPRESSION_URL }?.let {
        it.value as Expression
      }
    }

  /**
   * Extracts answer values from [questionnaireResponseItemList] and updates the fields defined in
   * the corresponding questions in [questionnaireItemList]. This method handles nested fields.
   */
  private suspend fun Base.extractFields(
    bundle: Bundle,
    questionnaireItemList: List<Questionnaire.QuestionnaireItemComponent>,
    questionnaireResponseItemList: List<QuestionnaireResponse.QuestionnaireResponseItemComponent>
  ) {
    val questionnaireItemListIterator = questionnaireItemList.iterator()
    val questionnaireResponseItemListIterator = questionnaireResponseItemList.iterator()
    while (questionnaireItemListIterator.hasNext() &&
      questionnaireResponseItemListIterator.hasNext()) {
      extractField(
        bundle,
        questionnaireItemListIterator.next(),
        questionnaireResponseItemListIterator.next()
      )
    }
  }

  /**
   * Extracts the answer value from [questionnaireResponseItem] and updates the field defined in
   * [questionnaireItem]. This method handles nested fields.
   */
  private suspend fun Base.extractField(
    bundle: Bundle,
    questionnaireItem: Questionnaire.QuestionnaireItemComponent,
    questionnaireResponseItem: QuestionnaireResponse.QuestionnaireResponseItemComponent
  ) {
    if (questionnaireItem.type == Questionnaire.QuestionnaireItemType.GROUP) {
      extractResource(bundle, questionnaireItem, questionnaireResponseItem)
      if (questionnaireItem.definition == null) {
        extractFields(bundle, questionnaireItem.item, questionnaireResponseItem.item)
        return
      }
      val targetFieldName = questionnaireItem.definitionFieldName ?: return
      if (targetFieldName.isEmpty()) {
        return
      }
      val definitionField = questionnaireItem.getDefinitionField ?: return
      if (questionnaireItem.isChoiceElement(choiceTypeFieldIndex = 1)) {
        val value: Base =
          questionnaireItem.createBase().apply {
            extractFields(bundle, questionnaireItem.item, questionnaireResponseItem.item)
          }
<<<<<<< HEAD
        updateField(definitionField, value)
        return
=======
          bundle.apply { addEntry().apply { resource = extractedResource } }
        }
>>>>>>> b9a0caba
      }
      val value: Base =
        (definitionField.nonParameterizedType.newInstance() as Base).apply {
          extractFields(bundle, questionnaireItem.item, questionnaireResponseItem.item)
        }
      updateField(definitionField, value)
      return
    }

    if (questionnaireItem.definition == null) {
      extractFields(bundle, questionnaireItem.item, questionnaireResponseItem.item)
      return
    }
    val targetFieldName = questionnaireItem.definitionFieldName ?: return
    if (targetFieldName.isEmpty()) {
      return
    }
    val definitionField = questionnaireItem.getDefinitionField ?: return
    if (questionnaireResponseItem.answer.isEmpty()) return
    if (definitionField.nonParameterizedType.isEnum) {
      updateFieldWithEnum(definitionField, questionnaireResponseItem.answer.first().value)
    } else {
      updateField(definitionField, questionnaireResponseItem.answer)
    }
  }

  /**
   * Uses
   * [item extraction context extension](http://build.fhir.org/ig/HL7/sdc/StructureDefinition-sdc-questionnaire-itemExtractionContext.html)
   * to extract resource [Resource].
   */
  private suspend fun extractResource(
    bundle: Bundle,
    questionnaireItem: Questionnaire.QuestionnaireItemComponent,
    questionnaireResponseItem: QuestionnaireResponse.QuestionnaireResponseItemComponent
  ) {
    if (questionnaireItem.itemContextNameToExpressionMap.values.isEmpty()) {
      return
    }
    val resource = questionnaireItem.createBase()
    if (resource !is Resource) {
      return
    }
    resource.extractFields(bundle, questionnaireItem.item, questionnaireResponseItem.item)
    bundle.addEntry().apply { this.resource = resource }
  }
}

/**
 * Updates a field of name [field.name] on this object with the generated enum from [value] using
 * the declared setter. [field] helps to determine the field class type. The enum is generated by
 * calling fromCode method on the enum class
 */
private fun Base.updateFieldWithEnum(field: Field, value: Base) {
  /**
   * We have a org.hl7.fhir.r4.model.Enumerations class which contains inner classes of code-names
   * and re-implements the classes in the org.hl7.fhir.r4.model.codesystems package The
   * inner-classes in the Enumerations package are valid and not dependent on the classes in the
   * codesystems package All enum classes in the org.hl7.fhir.r4.model package implement the
   * fromCode(), toCode() methods among others
   */
  val dataTypeClass: Class<*> = field.nonParameterizedType
  val fromCodeMethod: Method = dataTypeClass.getDeclaredMethod("fromCode", String::class.java)

  val stringValue = if (value is Coding) value.code else value.toString()

  javaClass
    .getMethod("set${field.name.capitalize(Locale.ROOT)}", field.nonParameterizedType)
    .invoke(this, fromCodeMethod.invoke(dataTypeClass, stringValue))
}

/**
 * Updates a field of name [field.name] on this object with the value from [value] using the
 * declared setter. [field] helps to determine the field class type.
 */
private fun Base.updateField(field: Field, value: Base) {
  val answerOfFieldType = wrapAnswerInFieldType(value, field)
  try {
    updateFieldWithAnswer(field, answerOfFieldType)
  } catch (e: NoSuchMethodException) {
    // some set methods expect a list of objects
    updateListFieldWithAnswer(field, listOf(answerOfFieldType))
  }
}

private fun Base.updateField(
  field: Field,
  answers: List<QuestionnaireResponse.QuestionnaireResponseItemAnswerComponent>
) {
  val answersOfFieldType =
    answers.map { wrapAnswerInFieldType(it.value, field) }.toCollection(mutableListOf())

  try {
    updateFieldWithAnswer(field, answersOfFieldType.first())
  } catch (e: NoSuchMethodException) {
    // some set methods expect a list of objects
    updateListFieldWithAnswer(field, answersOfFieldType)
  }
}

private fun Base.updateFieldWithAnswer(field: Field, answerValue: Base) {
  javaClass
    .getMethod("set${field.name.capitalize(Locale.ROOT)}Element", field.type)
    .invoke(this, answerValue)
}

private fun Base.updateListFieldWithAnswer(field: Field, answerValue: List<Base>) {
  javaClass
    .getMethod("set${field.name.capitalize(Locale.ROOT)}", field.type)
    .invoke(this, if (field.isParameterized && field.isList) answerValue else answerValue.first())
}

/**
 * This method enables us to perform an extra step to wrap the answer using the correct type. This
 * is useful in cases where a single question maps to a CompositeType such as [CodeableConcept] or
 * enum. Normally, composite types are mapped using group questions which provide direct alignment
 * to the type elements in the group questions.
 */
private fun wrapAnswerInFieldType(answer: Base, fieldType: Field): Base {
  when (fieldType.nonParameterizedType) {
    CodeableConcept::class.java -> {
      if (answer is Coding) {
        return CodeableConcept(answer).apply { text = answer.display }
      }
    }
    IdType::class.java -> {
      if (answer is StringType) {
        return answer.toIdType()
      }
    }
    CodeType::class.java -> {
      if (answer is Coding) {
        return answer.toCodeType()
      } else if (answer is StringType) {
        return answer.toCodeType()
      }
    }
    UriType::class.java -> {
      if (answer is StringType) {
        return answer.toUriType()
      }
    }
  }
  return answer
}

/**
 * Returns the field name for the [Questionnaire.Item]'s definition.
 *
 * For example, if the definition URI is
 * `"http://hl7.org/fhir/StructureDefinition/Patient#Patient.birthDate"`, this function will return
 * `"birthDate"`.
 */
private val Questionnaire.QuestionnaireItemComponent.definitionFieldName
  get() = this.definition?.substringAfterLast(".")

/**
 * Returns the [Class] for the answer to the [Questionnaire.QuestionnaireItemComponent].
 *
 * Used to retrieve the method to invoke to set the field in the extracted FHIR resource.
 */
private fun Questionnaire.QuestionnaireItemType.getClass(): Class<out Base>? =
  when (this) {
    Questionnaire.QuestionnaireItemType.DATE -> DateType::class.java
    Questionnaire.QuestionnaireItemType.BOOLEAN -> BooleanType::class.java
    Questionnaire.QuestionnaireItemType.DECIMAL -> DecimalType::class.java
    Questionnaire.QuestionnaireItemType.INTEGER -> IntegerType::class.java
    Questionnaire.QuestionnaireItemType.DATETIME -> DateTimeType::class.java
    Questionnaire.QuestionnaireItemType.TIME -> TimeType::class.java
    Questionnaire.QuestionnaireItemType.STRING, Questionnaire.QuestionnaireItemType.TEXT ->
      StringType::class.java
    Questionnaire.QuestionnaireItemType.URL -> UrlType::class.java
    else -> null
  }

/**
 * The map from the `name`s to `expression`s in the
 * [item extraction context extension](http://build.fhir.org/ig/HL7/sdc/StructureDefinition-sdc-questionnaire-itemExtractionContext.html)
 * s.
 */
private val Questionnaire.itemContextNameToExpressionMap: Map<String, String>
  get() {
    return itemContextExpressionMap(this.extension)
  }

private val Questionnaire.QuestionnaireItemComponent.itemContextNameToExpressionMap:
  Map<String, String>
  get() {
    return itemContextExpressionMap(this.extension)
  }

private fun itemContextExpressionMap(extensions: List<Extension>): Map<String, String> =
  extensions
    .filter { it.url == ITEM_CONTEXT_EXTENSION_URL }
    .map {
      val expression = it.value as Expression
      expression.name to expression.expression
    }
    .toMap()

/**
 * Extracts a list containing the resource name followed by field names leading to the destination
 * field defined in the [definition] field, or `null` if the [definition] field is empty or invalid.
 *
 * For example, if the [definition] field is
 * "http://hl7.org/fhir/StructureDefinition/Patient#Patient.name", `listOf("Patient", "name")` will
 * be returned.
 */
private val Questionnaire.QuestionnaireItemComponent.definitionPath: List<String>?
  get() {
    val snapshotPath = definition.substringAfter('#', "")
    if (!"[a-zA-Z]+(\\.[a-zA-Z]+)+".toRegex().matches(snapshotPath)) return null

    return snapshotPath.split(".")
  }

/**
 * Retrieves details about the target field defined in
 * [org.hl7.fhir.r4.model.Questionnaire.QuestionnaireItemComponent.definition] for easier searching
 * of the setter methods and converting the answer to the expected parameter type.
 */
private val Questionnaire.QuestionnaireItemComponent.getDefinitionField: Field?
  get() {
    val path = definitionPath ?: return null
    if (path.size < 2) return null
    val resourceClass: Class<*> = Class.forName("org.hl7.fhir.r4.model.${path[0]}")
    val definitionField: Field = getFieldOrNull(resourceClass, 1) ?: return null
    if (isChoiceElement(choiceTypeFieldIndex = 1) && path.size > 2) {
      return getNestedFieldOfChoiceType()
    }
    return path.drop(2).fold(definitionField) { field: Field?, nestedFieldName: String ->
      field?.nonParameterizedType?.getFieldOrNull(nestedFieldName)
    }
  }

/**
 * Returns nested declared field of choice data type field if present in definition. e.g returns
 * "value" field for definition #Observation.valueQuantity.value
 */
private fun Questionnaire.QuestionnaireItemComponent.getNestedFieldOfChoiceType(): Field? {
  val path = definitionPath ?: return null
  if (path.size < 3 || !path[1].startsWith(CHOICE_ELEMENT_CONSTANT_NAME)) return null
  val typeChoice = path[1].substringAfter(CHOICE_ELEMENT_CONSTANT_NAME)
  val resourceClass: Class<*> = Class.forName("org.hl7.fhir.r4.model.$typeChoice")
  return resourceClass.getFieldOrNull(path[2])
}

/**
 * Returns true if choice data type of declared field present at given choiceTypeFieldIndex in
 * definition.
 *
 * Choice of data types (https://www.hl7.org/fhir/formats.html#choice) are in the form of value[x]
 * valueQuantity, valueCodeableConcept, valueSampledData, valueString etc.
 *
 * e.g #Observation.valueQuantity.value field quantityValue is choice of data type and
 * choiceTypeFieldIndex is 1.
 *
 * @param choiceTypeFieldIndex index of field present in definition
 */
private fun Questionnaire.QuestionnaireItemComponent.isChoiceElement(
  choiceTypeFieldIndex: Int
): Boolean {
  val path = definitionPath ?: return false
  if (path.size <= choiceTypeFieldIndex) {
    return false
  }
  if (path[choiceTypeFieldIndex].startsWith(CHOICE_ELEMENT_CONSTANT_NAME)) {
    return true
  }
  return false
}

/**
 * Retrieves details about the target field defined in
 * [org.hl7.fhir.r4.model.Questionnaire.QuestionnaireItemComponent.definition].
 *
 * e.g #Observation.valueQuantity.value field index is 1 for valueQuantity.
 *
 * @param resourceClass which has declared field
 * @param fieldIndex index of field present in definition
 */
private fun Questionnaire.QuestionnaireItemComponent.getFieldOrNull(
  resourceClass: Class<*>,
  fieldIndex: Int
): Field? {
  val path = definitionPath ?: return null
  return if (isChoiceElement(fieldIndex)) {
    resourceClass.getFieldOrNull(CHOICE_ELEMENT_CONSTANT_NAME)
  } else {
    resourceClass.getFieldOrNull(path[fieldIndex])
  }
}

/**
 * Uses
 * [item extraction context extension](http://build.fhir.org/ig/HL7/sdc/StructureDefinition-sdc-questionnaire-itemExtractionContext.html)
 * to create instance of [Base].
 */
private fun Questionnaire.QuestionnaireItemComponent.createBase(): Base =
  (Class.forName("org.hl7.fhir.r4.model.${itemContextNameToExpressionMap.values.first()}")
    .newInstance() as
    Base)

/**
 * See
 * [Extension: item extraction context](http://build.fhir.org/ig/HL7/sdc/StructureDefinition-sdc-questionnaire-itemExtractionContext.html)
 * .
 */
private const val ITEM_CONTEXT_EXTENSION_URL: String =
  "http://hl7.org/fhir/uv/sdc/StructureDefinition/sdc-questionnaire-itemExtractionContext"

private const val ITEM_INITIAL_EXPRESSION_URL: String =
  "http://hl7.org/fhir/uv/sdc/StructureDefinition/sdc-questionnaire-initialExpression"

private const val CHOICE_ELEMENT_CONSTANT_NAME = "value"

private val Field.isList: Boolean
  get() = isParameterized && type == List::class.java

private val Field.isParameterized: Boolean
  get() = genericType is ParameterizedType

/** The non-parameterized type of this field (e.g. `String` for a field of type `List<String>`). */
private val Field.nonParameterizedType: Class<*>
  get() =
    if (isParameterized) (genericType as ParameterizedType).actualTypeArguments[0] as Class<*>
    else type

private fun Class<*>.getFieldOrNull(name: String): Field? {
  return try {
    getDeclaredField(name)
  } catch (ex: NoSuchFieldException) {
    return null
  }
}

/**
 * Returns the [Base] object as a [Type] as expected by
 * [Questionnaire.QuestionnaireItemAnswerOptionComponent.setValue]. Also,
 * [Questionnaire.QuestionnaireItemAnswerOptionComponent.setValue] only takes a certain [Type]
 * objects and throws exception otherwise. This extension function takes care of the conversion
 * based on the input and expected [Type].
 */
private fun Base.asExpectedType(): Type {
  return when (this) {
    is Enumeration<*> -> toCoding()
    is IdType -> StringType(idPart)
    else -> this as Type
  }
}<|MERGE_RESOLUTION|>--- conflicted
+++ resolved
@@ -259,13 +259,8 @@
           questionnaireItem.createBase().apply {
             extractFields(bundle, questionnaireItem.item, questionnaireResponseItem.item)
           }
-<<<<<<< HEAD
         updateField(definitionField, value)
         return
-=======
-          bundle.apply { addEntry().apply { resource = extractedResource } }
-        }
->>>>>>> b9a0caba
       }
       val value: Base =
         (definitionField.nonParameterizedType.newInstance() as Base).apply {
