--- conflicted
+++ resolved
@@ -400,11 +400,7 @@
     updateFieldWithAnswer(base, field, answerOfFieldType)
   } catch (e: NoSuchMethodException) {
     // some set methods expect a list of objects
-<<<<<<< HEAD
-    updateListFieldWithAnswer(base, field, listOf(answerOfFieldType))
-=======
-    updateListFieldWithAnswer(field, answerOfFieldType)
->>>>>>> 881acf2b
+    updateListFieldWithAnswer(base, field, answerOfFieldType)
   }
 }
 
@@ -438,15 +434,15 @@
     .invoke(base, if (field.isParameterized && field.isList) answerValue else answerValue.first())
 }
 
-private fun Base.updateListFieldWithAnswer(field: Field, answerValue: Base) {
+private fun updateListFieldWithAnswer(base: Base,field: Field, answerValue: Base) {
   try {
     // first try adding single item value to list field to prevent existing values override
-    javaClass
+    base.javaClass
       .getMethod("add${field.name.capitalize(Locale.ROOT)}", answerValue::class.java)
-      .invoke(this, answerValue)
+      .invoke(base, answerValue)
   } catch (e: NoSuchMethodException) {
     // if no single item addition is allowed override list field value
-    updateListFieldWithAnswer(field, listOf(answerValue))
+    updateListFieldWithAnswer(base, field, listOf(answerValue))
   }
 }
 
