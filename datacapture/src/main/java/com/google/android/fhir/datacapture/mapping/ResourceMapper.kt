--- conflicted
+++ resolved
@@ -16,15 +16,12 @@
 
 package com.google.android.fhir.datacapture.mapping
 
-<<<<<<< HEAD
 import android.content.Context
-import com.google.android.fhir.datacapture.targetStructureMap
-import com.google.android.fhir.datacapture.utilities.NpmPackageProvider
-=======
 import ca.uhn.fhir.context.FhirContext
 import ca.uhn.fhir.context.support.DefaultProfileValidationSupport
 import com.google.android.fhir.datacapture.createQuestionnaireResponseItem
->>>>>>> 79681c2c
+import com.google.android.fhir.datacapture.targetStructureMap
+import com.google.android.fhir.datacapture.utilities.NpmPackageProvider
 import java.lang.reflect.Field
 import java.lang.reflect.Method
 import java.lang.reflect.ParameterizedType
@@ -43,20 +40,14 @@
 import org.hl7.fhir.r4.model.Questionnaire
 import org.hl7.fhir.r4.model.QuestionnaireResponse
 import org.hl7.fhir.r4.model.Resource
-<<<<<<< HEAD
 import org.hl7.fhir.r4.model.ResourceFactory
-=======
->>>>>>> 79681c2c
 import org.hl7.fhir.r4.model.StringType
 import org.hl7.fhir.r4.model.StructureMap
 import org.hl7.fhir.r4.model.TimeType
 import org.hl7.fhir.r4.model.Type
 import org.hl7.fhir.r4.model.UrlType
-<<<<<<< HEAD
+import org.hl7.fhir.r4.utils.FHIRPathEngine
 import org.hl7.fhir.r4.utils.StructureMapUtilities
-=======
-import org.hl7.fhir.r4.utils.FHIRPathEngine
->>>>>>> 79681c2c
 
 /**
  * Maps [QuestionnaireResponse] s to FHIR resources and vice versa.
@@ -131,7 +122,6 @@
   }
 
   /**
-<<<<<<< HEAD
    * Extracts a FHIR resource from the [questionnaire], [questionnaireResponse] and
    * [structureMapProvider] using the StructureMap-based extraction methodology.
    *
@@ -161,7 +151,7 @@
     return targetResource as Bundle
   }
 
-=======
+  /**
    * Returns a `QuestionnaireResponse` to the [questionnaire] that is pre-filled from the [resource]
    * See http://build.fhir.org/ig/HL7/sdc/populate.html#expression-based-population.
    */
@@ -204,7 +194,6 @@
       }
     }
 
->>>>>>> 79681c2c
   /**
    * Extracts answer values from [questionnaireResponseItemList] and updates the fields defined in
    * the corresponding questions in [questionnaireItemList]. This method handles nested fields.
