--- conflicted
+++ resolved
@@ -16,11 +16,8 @@
 
 package com.google.android.fhir.datacapture.mapping
 
-<<<<<<< HEAD
 import ca.uhn.fhir.context.FhirContext
 import ca.uhn.fhir.context.FhirVersionEnum
-=======
->>>>>>> 4bd99833
 import com.google.android.fhir.datacapture.DataCapture
 import com.google.android.fhir.datacapture.createQuestionnaireResponseItem
 import com.google.android.fhir.datacapture.targetStructureMap
@@ -75,15 +72,12 @@
  * for more information.
  */
 object ResourceMapper {
-<<<<<<< HEAD
 
   private val fhirPathEngine: FHIRPathEngine =
     with(FhirContext.forCached(FhirVersionEnum.R4)) {
       FHIRPathEngine(HapiWorkerContext(this, this.validationSupport))
     }
 
-=======
->>>>>>> 4bd99833
   /**
    * Extract FHIR resources from a [questionnaire] and [questionnaireResponse].
    *
