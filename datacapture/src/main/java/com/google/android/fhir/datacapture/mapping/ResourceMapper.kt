--- conflicted
+++ resolved
@@ -670,30 +670,12 @@
 }
 
 private fun addAnswerToListField(base: Base, field: Field, answerValue: List<Base>) {
-<<<<<<< HEAD
-  val answerClass =
-    try {
-      answerValue.first().primitiveValue().javaClass
-    } catch (e: NullPointerException) {
-      answerValue.first().javaClass
-    }
-  base.javaClass.getMethod("add${field.name.capitalize(Locale.ROOT)}", answerClass).let { method ->
-    answerValue.forEach {
-      try {
-        method.invoke(base, it)
-      } catch (e: IllegalArgumentException) {
-        method.invoke(base, it.primitiveValue())
-      }
-    }
-  }
-=======
   base.javaClass
     .getMethod(
       "add${field.name.replaceFirstChar(Char::uppercase)}",
       answerValue.first().fhirType().replaceFirstChar(Char::uppercase).javaClass
     )
     .let { method -> answerValue.forEach { method.invoke(base, it.primitiveValue()) } }
->>>>>>> eea0bb34
 }
 
 private fun updateListFieldWithAnswer(base: Base, field: Field, answerValue: List<Base>) {
