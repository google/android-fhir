/*
 * Copyright 2022 Google LLC
 *
 * Licensed under the Apache License, Version 2.0 (the "License");
 * you may not use this file except in compliance with the License.
 * You may obtain a copy of the License at
 *
 *       http://www.apache.org/licenses/LICENSE-2.0
 *
 * Unless required by applicable law or agreed to in writing, software
 * distributed under the License is distributed on an "AS IS" BASIS,
 * WITHOUT WARRANTIES OR CONDITIONS OF ANY KIND, either express or implied.
 * See the License for the specific language governing permissions and
 * limitations under the License.
 */

package com.google.android.fhir.datacapture

import android.text.Spanned
import androidx.core.text.HtmlCompat
import com.google.android.fhir.datacapture.common.datatype.asStringValue
import com.google.android.fhir.datacapture.utilities.evaluateToDisplay
import com.google.android.fhir.getLocalizedText
<<<<<<< HEAD
import com.google.android.fhir.logicalId
import java.math.BigDecimal
=======
>>>>>>> 991102d1
import org.hl7.fhir.r4.model.Base
import org.hl7.fhir.r4.model.BooleanType
import org.hl7.fhir.r4.model.CodeType
import org.hl7.fhir.r4.model.CodeableConcept
import org.hl7.fhir.r4.model.DecimalType
import org.hl7.fhir.r4.model.Expression
import org.hl7.fhir.r4.model.IntegerType
import org.hl7.fhir.r4.model.Questionnaire
import org.hl7.fhir.r4.model.QuestionnaireResponse
import org.hl7.fhir.r4.model.Reference
import org.hl7.fhir.r4.model.Resource
import org.hl7.fhir.r4.model.StringType
import org.hl7.fhir.r4.utils.ToolingExtensions

/** UI controls relevant to capturing question data. */
internal enum class ItemControlTypes(
  val extensionCode: String,
  val viewHolderType: QuestionnaireItemViewHolderType,
) {
  AUTO_COMPLETE("autocomplete", QuestionnaireItemViewHolderType.AUTO_COMPLETE),
  CHECK_BOX("check-box", QuestionnaireItemViewHolderType.CHECK_BOX_GROUP),
  DROP_DOWN("drop-down", QuestionnaireItemViewHolderType.DROP_DOWN),
  OPEN_CHOICE("open-choice", QuestionnaireItemViewHolderType.DIALOG_SELECT),
  RADIO_BUTTON("radio-button", QuestionnaireItemViewHolderType.RADIO_GROUP),
  SLIDER("slider", QuestionnaireItemViewHolderType.SLIDER),
  PHONE_NUMBER("phone-number", QuestionnaireItemViewHolderType.PHONE_NUMBER),
}

// Please note these URLs do not point to any FHIR Resource and are broken links. They are being
// used until we can engage the FHIR community to add these extensions officially.
internal const val EXTENSION_ITEM_CONTROL_URL_ANDROID_FHIR =
  "https://github.com/google/android-fhir/StructureDefinition/questionnaire-itemControl"
internal const val EXTENSION_ITEM_CONTROL_SYSTEM_ANDROID_FHIR =
  "https://github.com/google/android-fhir/questionnaire-item-control"

// Below URLs exist and are supported by HL7
internal const val EXTENSION_ITEM_CONTROL_URL =
  "http://hl7.org/fhir/StructureDefinition/questionnaire-itemControl"
internal const val EXTENSION_ITEM_CONTROL_SYSTEM = "http://hl7.org/fhir/questionnaire-item-control"

internal const val EXTENSION_HIDDEN_URL =
  "http://hl7.org/fhir/StructureDefinition/questionnaire-hidden"

internal const val EXTENSION_CALCULATED_EXPRESSION_URL =
  "http://hl7.org/fhir/uv/sdc/StructureDefinition/sdc-questionnaire-calculatedExpression"

internal const val EXTENSION_ENTRY_FORMAT_URL =
  "http://hl7.org/fhir/StructureDefinition/entryFormat"

internal const val EXTENSION_DISPLAY_CATEGORY_URL =
  "http://hl7.org/fhir/StructureDefinition/questionnaire-displayCategory"
internal const val EXTENSION_DISPLAY_CATEGORY_SYSTEM =
  "http://hl7.org/fhir/questionnaire-display-category"

internal const val EXTENSION_ENABLE_WHEN_EXPRESSION_URL: String =
  "http://hl7.org/fhir/uv/sdc/StructureDefinition/sdc-questionnaire-enableWhenExpression"

internal const val EXTENSION_ANSWER_EXPRESSION_URL: String =
  "http://hl7.org/fhir/uv/sdc/StructureDefinition/sdc-questionnaire-answerExpression"

internal const val EXTENSION_CHOICE_COLUMN_URL: String =
  "http://hl7.org/fhir/uv/sdc/StructureDefinition/sdc-questionnaire-choiceColumn"

internal const val EXTENSION_VARIABLE_URL = "http://hl7.org/fhir/StructureDefinition/variable"

internal const val EXTENSION_CQF_CALCULATED_VALUE_URL: String =
  "http://hl7.org/fhir/StructureDefinition/cqf-calculatedValue"

internal const val EXTENSION_SLIDER_STEP_VALUE_URL =
  "http://hl7.org/fhir/StructureDefinition/questionnaire-sliderStepValue"

internal val Questionnaire.QuestionnaireItemComponent.variableExpressions: List<Expression>
  get() =
    this.extension.filter { it.url == EXTENSION_VARIABLE_URL }.map { it.castToExpression(it.value) }

/**
 * Finds the specific variable name [String] at the questionnaire item
 * [Questionnaire.QuestionnaireItemComponent]
 *
 * @param variableName the [String] to match the variable
 *
 * @return an [Expression]
 */
internal fun Questionnaire.QuestionnaireItemComponent.findVariableExpression(
  variableName: String
): Expression? {
  return variableExpressions.find { it.name == variableName }
}

/** Returns Calculated expression, or null */
internal val Questionnaire.QuestionnaireItemComponent.calculatedExpression: Expression?
  get() =
    this.getExtensionByUrl(EXTENSION_CALCULATED_EXPRESSION_URL)?.let {
      it.castToExpression(it.value)
    }

/** Returns list of extensions whose value is of type [Expression] */
internal val Questionnaire.QuestionnaireItemComponent.expressionBasedExtensions
  get() = this.extension.filter { it.value is Expression }

/**
 * Whether [item] has any expression directly referencing the current questionnaire item by link ID
 * (e.g. if [item] has an expression `%resource.item.where(linkId='this-question')` where
 * `this-question` is the link ID of the current questionnaire item).
 */
internal fun Questionnaire.QuestionnaireItemComponent.isReferencedBy(
  item: Questionnaire.QuestionnaireItemComponent
) =
  item.expressionBasedExtensions.any {
    it
      .castToExpression(it.value)
      .expression
      .replace(" ", "")
      .contains(Regex(".*linkId='${this.linkId}'.*"))
  }

// Item control code, or null
internal val Questionnaire.QuestionnaireItemComponent.itemControl: ItemControlTypes?
  get() {
    val codeableConcept =
      this.extension
        .firstOrNull {
          it.url == EXTENSION_ITEM_CONTROL_URL || it.url == EXTENSION_ITEM_CONTROL_URL_ANDROID_FHIR
        }
        ?.value as CodeableConcept?
    val code =
      codeableConcept
        ?.coding
        ?.firstOrNull {
          it.system == EXTENSION_ITEM_CONTROL_SYSTEM ||
            it.system == EXTENSION_ITEM_CONTROL_SYSTEM_ANDROID_FHIR
        }
        ?.code
    return ItemControlTypes.values().firstOrNull { it.extensionCode == code }
  }

internal enum class ChoiceOrientationTypes(val extensionCode: String) {
  HORIZONTAL("horizontal"),
  VERTICAL("vertical")
}

internal const val EXTENSION_CHOICE_ORIENTATION_URL =
  "http://hl7.org/fhir/StructureDefinition/questionnaire-choiceOrientation"

/** Desired orientation to render a list of choices. */
internal val Questionnaire.QuestionnaireItemComponent.choiceOrientation: ChoiceOrientationTypes?
  get() {
    val code =
      (this.extension.firstOrNull { it.url == EXTENSION_CHOICE_ORIENTATION_URL }?.value
          as CodeType?)
        ?.valueAsString
    return ChoiceOrientationTypes.values().firstOrNull { it.extensionCode == code }
  }

<<<<<<< HEAD
internal enum class GeneralMimeTypes(val value: String) {
  AUDIO("audio"),
  DOCUMENT("application"),
  IMAGE("image"),
  VIDEO("video")
}

internal const val EXTENSION_MIME_TYPE = "http://hl7.org/fhir/StructureDefinition/mimeType"

=======
internal const val EXTENSION_MIME_TYPE = "http://hl7.org/fhir/StructureDefinition/mimeType"

/** Identifies the kinds of attachment allowed to be sent for an element. */
>>>>>>> 991102d1
internal val Questionnaire.QuestionnaireItemComponent.mimeTypes: List<String>
  get() {
    return extension
      .filter { it.url == EXTENSION_MIME_TYPE }
      .map { (it.value as CodeType).valueAsString }
<<<<<<< HEAD
  }

internal fun Questionnaire.QuestionnaireItemComponent.hasGeneralMimeType(
  generalMimeType: String
): Boolean {
  return mimeTypes.any { it.substringBefore("/") == generalMimeType }
}

internal fun Questionnaire.QuestionnaireItemComponent.hasGeneralMimeTypeOnly(
  generalMimeType: String
): Boolean {
  return mimeTypes.all { it.substringBefore("/") == generalMimeType }
}

internal const val EXTENSION_MAX_SIZE = "http://hl7.org/fhir/StructureDefinition/maxSize"

private val SIZE_UNIT_DIVIDER = BigDecimal(1024)

internal val Questionnaire.QuestionnaireItemComponent.maxSizeInB: BigDecimal?
  get() {
    return (extension.firstOrNull { it.url == EXTENSION_MAX_SIZE }?.valueAsPrimitive
        as DecimalType?)
      ?.value
  }

internal val Questionnaire.QuestionnaireItemComponent.maxSizeInKB: BigDecimal?
  get() {
    return maxSizeInB?.div(SIZE_UNIT_DIVIDER)
  }

internal val Questionnaire.QuestionnaireItemComponent.maxSizeInMB: BigDecimal?
  get() {
    return maxSizeInKB?.div(SIZE_UNIT_DIVIDER)
  }

/** Written as Binary Bytes. Equals to 1 MB of file size. */
private val DEFAULT_FILE_SIZE = BigDecimal(1048576)

internal fun Questionnaire.QuestionnaireItemComponent.isMaxSizeOverLimit(
  uploadedFileSize: BigDecimal
): Boolean {
  return uploadedFileSize > (maxSizeInB ?: DEFAULT_FILE_SIZE)
}

=======
      .filter { !it.isNullOrEmpty() }
  }

>>>>>>> 991102d1
/** UI controls relevant to rendering questionnaire items. */
internal enum class DisplayItemControlType(val extensionCode: String) {
  FLYOVER("flyover"),
  PAGE("page"),
  HELP("help")
}

/** Item control to show instruction text */
internal val Questionnaire.QuestionnaireItemComponent.displayItemControl: DisplayItemControlType?
  get() {
    val codeableConcept =
      this.extension.firstOrNull { it.url == EXTENSION_ITEM_CONTROL_URL }?.value as CodeableConcept?
    val code =
      codeableConcept?.coding?.firstOrNull { it.system == EXTENSION_ITEM_CONTROL_SYSTEM }?.code
    return DisplayItemControlType.values().firstOrNull { it.extensionCode == code }
  }

/** Whether any one of the nested display item has [DisplayItemControlType.HELP] control. */
internal val Questionnaire.QuestionnaireItemComponent.hasHelpButton: Boolean
  get() {
    return item.any { it.isHelpCode }
  }

/** Whether item type is display and [displayItemControl] is [DisplayItemControlType.HELP]. */
internal val Questionnaire.QuestionnaireItemComponent.isHelpCode: Boolean
  get() {
    return when (type) {
      Questionnaire.QuestionnaireItemType.DISPLAY -> {
        displayItemControl == DisplayItemControlType.HELP
      }
      else -> {
        false
      }
    }
  }

/**
 * Whether the corresponding [QuestionnaireResponse.QuestionnaireResponseItemComponent] should have
 * nested items within [QuestionnaireResponse.QuestionnaireResponseItemAnswerComponent](s).
 */
internal val Questionnaire.QuestionnaireItemComponent.hasNestedItemsWithinAnswers: Boolean
  get() = item.isNotEmpty() && type != Questionnaire.QuestionnaireItemType.GROUP

/** Converts Text with HTML Tag to formated text. */
private fun String.toSpanned(): Spanned {
  return HtmlCompat.fromHtml(this, HtmlCompat.FROM_HTML_MODE_COMPACT)
}

/**
 * Localized and spanned value of [Questionnaire.QuestionnaireItemComponent.text] if translation is
 * present. Default value otherwise.
 */
val Questionnaire.QuestionnaireItemComponent.localizedTextSpanned: Spanned?
  get() = textElement?.getLocalizedText()?.toSpanned()

/**
 * Localized and spanned value of [Questionnaire.QuestionnaireItemComponent.prefix] if translation
 * is present. Default value otherwise.
 */
val Questionnaire.QuestionnaireItemComponent.localizedPrefixSpanned: Spanned?
  get() = prefixElement?.getLocalizedText()?.toSpanned()

/**
 * A nested questionnaire item of type display with displayCategory extension with [INSTRUCTIONS]
 * code is used as the instructions of the parent question.
 */
internal val Questionnaire.QuestionnaireItemComponent.localizedInstructionsSpanned: Spanned?
  get() {
    return item
      .firstOrNull { questionnaireItem ->
        questionnaireItem.type == Questionnaire.QuestionnaireItemType.DISPLAY &&
          questionnaireItem.isInstructionsCode
      }
      ?.localizedTextSpanned
  }

/**
 * A nested questionnaire item of type display with code [DisplayItemControlType.FLYOVER] (if
 * present) is used as the fly-over text of the parent question.
 */
internal val Questionnaire.QuestionnaireItemComponent.localizedFlyoverSpanned: Spanned?
  get() =
    item
      .firstOrNull { questionnaireItem ->
        questionnaireItem.type == Questionnaire.QuestionnaireItemType.DISPLAY &&
          questionnaireItem.displayItemControl == DisplayItemControlType.FLYOVER
      }
      ?.localizedTextSpanned

/**
 * A nested questionnaire item of type display with displayCategory extension with [INSTRUCTIONS]
 * code is used as the instructions of the parent question.
 */
internal val Questionnaire.QuestionnaireItemComponent.localizedHelpSpanned: Spanned?
  get() {
    return item
      .firstOrNull { questionnaireItem -> questionnaireItem.isHelpCode }
      ?.localizedTextSpanned
  }

/**
 * Whether the QuestionnaireItem should be hidden according to the hidden extension or lack thereof.
 */
internal val Questionnaire.QuestionnaireItemComponent.isHidden: Boolean
  get() {
    val extension = this.extension.singleOrNull { it.url == EXTENSION_HIDDEN_URL } ?: return false
    val value = extension.value
    if (value is BooleanType) {
      return value.booleanValue()
    }
    return false
  }

/** Whether the QuestionnaireItem should have entry format string. */
val Questionnaire.QuestionnaireItemComponent.entryFormat: String?
  get() {
    val extension = extension.singleOrNull { it.url == EXTENSION_ENTRY_FORMAT_URL } ?: return null
    val value = extension.value
    if (value is StringType) {
      return value.toString()
    }
    return null
  }

internal const val INSTRUCTIONS = "instructions"

/** Returns [true] if extension is display category extension and contains 'instructions' code. */
internal val Questionnaire.QuestionnaireItemComponent.isInstructionsCode: Boolean
  get() {
    return when (type) {
      Questionnaire.QuestionnaireItemType.DISPLAY -> {
        val codeableConcept =
          this.extension.firstOrNull { it.url == EXTENSION_DISPLAY_CATEGORY_URL }?.value
            as CodeableConcept?
        val code =
          codeableConcept
            ?.coding
            ?.firstOrNull { it.system == EXTENSION_DISPLAY_CATEGORY_SYSTEM }
            ?.code
        code == INSTRUCTIONS
      }
      else -> {
        false
      }
    }
  }

/**
 * Returns [true] if item type is display and [displayItemControl] is
 * [DisplayItemControlType.FLYOVER].
 */
internal val Questionnaire.QuestionnaireItemComponent.isFlyoverCode: Boolean
  get() {
    return when (type) {
      Questionnaire.QuestionnaireItemType.DISPLAY -> {
        displayItemControl == DisplayItemControlType.FLYOVER
      }
      else -> {
        false
      }
    }
  }

/** Slider step extension value. */
internal val Questionnaire.QuestionnaireItemComponent.sliderStepValue: Int?
  get() {
    val extension =
      this.extension.singleOrNull { it.url == EXTENSION_SLIDER_STEP_VALUE_URL } ?: return null
    val value = extension.value
    if (value is IntegerType) {
      return value.value
    }
    return null
  }

/**
 * Creates a [QuestionnaireResponse.QuestionnaireResponseItemComponent] from the provided
 * [Questionnaire.QuestionnaireItemComponent].
 *
 * The hierarchy and order of child items will be retained as specified in the standard. See
 * https://www.hl7.org/fhir/questionnaireresponse.html#notes for more details.
 */
fun Questionnaire.QuestionnaireItemComponent.createQuestionnaireResponseItem():
  QuestionnaireResponse.QuestionnaireResponseItemComponent {
  return QuestionnaireResponse.QuestionnaireResponseItemComponent().apply {
    linkId = this@createQuestionnaireResponseItem.linkId
    answer = createQuestionnaireResponseItemAnswers()
    if (hasNestedItemsWithinAnswers && answer.isNotEmpty()) {
      this.addNestedItemsToAnswer(this@createQuestionnaireResponseItem)
    } else if (this@createQuestionnaireResponseItem.type ==
        Questionnaire.QuestionnaireItemType.GROUP
    ) {
      this@createQuestionnaireResponseItem.item.forEach {
        this.addItem(it.createQuestionnaireResponseItem())
      }
    }
  }
}

// Return expression if QuestionnaireItemComponent has ENABLE WHEN EXPRESSION URL
val Questionnaire.QuestionnaireItemComponent.enableWhenExpression: Expression?
  get() {
    return this.extension
      .firstOrNull { it.url == EXTENSION_ENABLE_WHEN_EXPRESSION_URL }
      ?.let { it.value as Expression }
  }

/**
 * Returns a list of answers from the initial values of the questionnaire item. `null` if no intial
 * value.
 */
private fun Questionnaire.QuestionnaireItemComponent.createQuestionnaireResponseItemAnswers():
  MutableList<QuestionnaireResponse.QuestionnaireResponseItemAnswerComponent>? {
  // https://build.fhir.org/ig/HL7/sdc/behavior.html#initial
  // quantity given as initial without value is for unit reference purpose only. Answer conversion
  // not needed
  if (initial.isEmpty() ||
      (initialFirstRep.hasValueQuantity() && initialFirstRep.valueQuantity.value == null)
  ) {
    return null
  }

  if (type == Questionnaire.QuestionnaireItemType.GROUP ||
      type == Questionnaire.QuestionnaireItemType.DISPLAY
  ) {
    throw IllegalArgumentException(
      "Questionnaire item $linkId has initial value(s) and is a group or display item. See rule que-8 at https://www.hl7.org/fhir/questionnaire-definitions.html#Questionnaire.item.initial."
    )
  }

  if (initial.size > 1 && !repeats) {
    throw IllegalArgumentException(
      "Questionnaire item $linkId can only have multiple initial values for repeating items. See rule que-13 at https://www.hl7.org/fhir/questionnaire-definitions.html#Questionnaire.item.initial."
    )
  }

  return mutableListOf(
    QuestionnaireResponse.QuestionnaireResponseItemAnswerComponent().apply {
      value = initial[0].value
    }
  )
}

/**
 * Add items within [QuestionnaireResponse.QuestionnaireResponseItemAnswerComponent] from the
 * provided parent [Questionnaire.QuestionnaireItemComponent] with nested items. The hierarchy and
 * order of child items will be retained as specified in the standard. See
 * https://www.hl7.org/fhir/questionnaireresponse.html#notes for more details.
 */
fun QuestionnaireResponse.QuestionnaireResponseItemComponent.addNestedItemsToAnswer(
  questionnaireItemComponent: Questionnaire.QuestionnaireItemComponent
) {
  if (answer.isNotEmpty()) {
    answer.first().item = questionnaireItemComponent.getNestedQuestionnaireResponseItems()
  }
}

internal val Questionnaire.QuestionnaireItemComponent.answerExpression: Expression?
  get() =
    ToolingExtensions.getExtension(this, EXTENSION_ANSWER_EXPRESSION_URL)?.value?.let {
      it.castToExpression(it)
    }

// TODO implement full functionality of choice column
// https://github.com/google/android-fhir/issues/1495
/**
 * Choice column extension https://build.fhir.org/ig/HL7/sdc/examples.html#choiceColumn
 *
 * The extension choice-column defines its internal elements as nested extension with table
 * properties
 * - path -> the field in answerOption
 * - width -> the width of given column if widget generates a table; TBD in #1495
 * - label -> the label of given column of table or answerOption
 * - forDisplay -> if the column should be shown on UI
 */
internal val Questionnaire.QuestionnaireItemComponent.choiceColumn: List<ChoiceColumn>?
  get() =
    ToolingExtensions.getExtensions(this, EXTENSION_CHOICE_COLUMN_URL)?.map {
      it.extension.let {
        ChoiceColumn(
          path = it.find { it.url == "path" }!!.value.asStringValue(),
          label = it.find { it.url == "label" }?.value?.asStringValue(),
          forDisplay =
            it.any { it.url == "forDisplay" && it.castToBoolean(it.value).booleanValue() }
        )
      }
    }

/**
 * A choice column extracted from choice column extension contains following properties
 * - path -> the path or expression in evaluated answerOption or resources to extract value
 * - label -> the label of given column of table or answerOption
 * - forDisplay -> if the column should be shown on UI
 */
internal data class ChoiceColumn(val path: String, val label: String?, val forDisplay: Boolean)

// TODO implement full functionality of choice column
// https://github.com/google/android-fhir/issues/1495
/**
 * Apply and add each choice-column mapping to answer options
 * https://build.fhir.org/ig/HL7/sdc/StructureDefinition-sdc-questionnaire-choiceColumn.html
 *
 * Control the information displayed in list.
 * - With reference it allows selection of fields from the resource for display and reference
 * - With other types it adds the options as is
 *
 * @param dataList the source data to extract the answer option values. The data could be list of
 * resources [Resource], identifiers [Identifier] or codes [Coding]
 * @return list of answer options [Questionnaire.QuestionnaireItemAnswerOptionComponent]
 */
internal fun Questionnaire.QuestionnaireItemComponent.extractAnswerOptions(
  dataList: List<Base>
): List<Questionnaire.QuestionnaireItemAnswerOptionComponent> {
  return when (this.type) {
    Questionnaire.QuestionnaireItemType.REFERENCE -> {
      require(dataList.all { it.isResource }) {
        "'${this.type.toCode()}' cannot be used to populate $EXTENSION_CHOICE_COLUMN_URL. Only Resources can be used to populate the choice columns."
      }

      dataList.map { data ->
        data as Resource
        Reference().apply {
          reference = "${data.resourceType}/${data.logicalId}"
          this@extractAnswerOptions.choiceColumn
            ?.filter { it.forDisplay }
            ?.map { it.path }
            ?.let { evaluateToDisplay(it, data) }
            ?.also { display = it }
        }
      }
    }
    else -> {
      require(dataList.all { !it.isResource }) {
        "$EXTENSION_CHOICE_COLUMN_URL not applicable for '${this.type.toCode()}'. Only type reference is allowed with resource."
      }

      dataList.map { it.castToType(it) }
    }
  }.map { Questionnaire.QuestionnaireItemAnswerOptionComponent(it) }
}

/**
 * Flatten a nested list of [Questionnaire.QuestionnaireItemComponent] recursively and returns a
 * flat list of all items into list embedded at any level
 */
fun List<Questionnaire.QuestionnaireItemComponent>.flattened():
  List<Questionnaire.QuestionnaireItemComponent> {
  return this + this.flatMap { it.item.flattened() }
}

/**
 * Creates a list of [QuestionnaireResponse.QuestionnaireResponseItemComponent]s from the nested
 * items in the [Questionnaire.QuestionnaireItemComponent].
 *
 * The hierarchy and order of child items will be retained as specified in the standard. See
 * https://www.hl7.org/fhir/questionnaireresponse.html#notes for more details.
 */
fun Questionnaire.QuestionnaireItemComponent.getNestedQuestionnaireResponseItems() =
  item.map { it.createQuestionnaireResponseItem() }

val Resource.logicalId: String
  get() {
    return this.idElement?.idPart.orEmpty()
  }<|MERGE_RESOLUTION|>--- conflicted
+++ resolved
@@ -21,11 +21,7 @@
 import com.google.android.fhir.datacapture.common.datatype.asStringValue
 import com.google.android.fhir.datacapture.utilities.evaluateToDisplay
 import com.google.android.fhir.getLocalizedText
-<<<<<<< HEAD
-import com.google.android.fhir.logicalId
 import java.math.BigDecimal
-=======
->>>>>>> 991102d1
 import org.hl7.fhir.r4.model.Base
 import org.hl7.fhir.r4.model.BooleanType
 import org.hl7.fhir.r4.model.CodeType
@@ -180,7 +176,17 @@
     return ChoiceOrientationTypes.values().firstOrNull { it.extensionCode == code }
   }
 
-<<<<<<< HEAD
+internal const val EXTENSION_MIME_TYPE = "http://hl7.org/fhir/StructureDefinition/mimeType"
+
+/** Identifies the kinds of attachment allowed to be sent for an element. */
+internal val Questionnaire.QuestionnaireItemComponent.mimeTypes: List<String>
+  get() {
+    return extension
+      .filter { it.url == EXTENSION_MIME_TYPE }
+      .map { (it.value as CodeType).valueAsString }
+      .filter { !it.isNullOrEmpty() }
+  }
+
 internal enum class GeneralMimeTypes(val value: String) {
   AUDIO("audio"),
   DOCUMENT("application"),
@@ -188,21 +194,6 @@
   VIDEO("video")
 }
 
-internal const val EXTENSION_MIME_TYPE = "http://hl7.org/fhir/StructureDefinition/mimeType"
-
-=======
-internal const val EXTENSION_MIME_TYPE = "http://hl7.org/fhir/StructureDefinition/mimeType"
-
-/** Identifies the kinds of attachment allowed to be sent for an element. */
->>>>>>> 991102d1
-internal val Questionnaire.QuestionnaireItemComponent.mimeTypes: List<String>
-  get() {
-    return extension
-      .filter { it.url == EXTENSION_MIME_TYPE }
-      .map { (it.value as CodeType).valueAsString }
-<<<<<<< HEAD
-  }
-
 internal fun Questionnaire.QuestionnaireItemComponent.hasGeneralMimeType(
   generalMimeType: String
 ): Boolean {
@@ -245,11 +236,6 @@
   return uploadedFileSize > (maxSizeInB ?: DEFAULT_FILE_SIZE)
 }
 
-=======
-      .filter { !it.isNullOrEmpty() }
-  }
-
->>>>>>> 991102d1
 /** UI controls relevant to rendering questionnaire items. */
 internal enum class DisplayItemControlType(val extensionCode: String) {
   FLYOVER("flyover"),
