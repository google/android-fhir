/*
 * Copyright 2022 Google LLC
 *
 * Licensed under the Apache License, Version 2.0 (the "License");
 * you may not use this file except in compliance with the License.
 * You may obtain a copy of the License at
 *
 *       http://www.apache.org/licenses/LICENSE-2.0
 *
 * Unless required by applicable law or agreed to in writing, software
 * distributed under the License is distributed on an "AS IS" BASIS,
 * WITHOUT WARRANTIES OR CONDITIONS OF ANY KIND, either express or implied.
 * See the License for the specific language governing permissions and
 * limitations under the License.
 */

package com.google.android.fhir.datacapture

import android.text.Spanned
import androidx.core.text.HtmlCompat
import com.google.android.fhir.getLocalizedText
import org.hl7.fhir.r4.model.BooleanType
import org.hl7.fhir.r4.model.CodeType
import org.hl7.fhir.r4.model.CodeableConcept
import org.hl7.fhir.r4.model.Expression
import org.hl7.fhir.r4.model.Questionnaire
import org.hl7.fhir.r4.model.QuestionnaireResponse
import org.hl7.fhir.r4.model.StringType

/** UI controls relevant to capturing question data. */
internal enum class ItemControlTypes(
  val extensionCode: String,
  val viewHolderType: QuestionnaireItemViewHolderType,
) {
  AUTO_COMPLETE("autocomplete", QuestionnaireItemViewHolderType.AUTO_COMPLETE),
  CHECK_BOX("check-box", QuestionnaireItemViewHolderType.CHECK_BOX_GROUP),
  DROP_DOWN("drop-down", QuestionnaireItemViewHolderType.DROP_DOWN),
  OPEN_CHOICE("open-choice", QuestionnaireItemViewHolderType.DIALOG_SELECT),
  RADIO_BUTTON("radio-button", QuestionnaireItemViewHolderType.RADIO_GROUP),
  SLIDER("slider", QuestionnaireItemViewHolderType.SLIDER),
  PHONE_NUMBER("phone-number", QuestionnaireItemViewHolderType.PHONE_NUMBER),
}

// Please note these URLs do not point to any FHIR Resource and are broken links. They are being
// used until we can engage the FHIR community to add these extensions officially.
internal const val EXTENSION_ITEM_CONTROL_URL_ANDROID_FHIR =
  "https://github.com/google/android-fhir/StructureDefinition/questionnaire-itemControl"
internal const val EXTENSION_ITEM_CONTROL_SYSTEM_ANDROID_FHIR =
  "https://github.com/google/android-fhir/questionnaire-item-control"

// Below URLs exist and are supported by HL7
internal const val EXTENSION_ITEM_CONTROL_URL =
  "http://hl7.org/fhir/StructureDefinition/questionnaire-itemControl"
internal const val EXTENSION_ITEM_CONTROL_SYSTEM = "http://hl7.org/fhir/questionnaire-item-control"

internal const val EXTENSION_HIDDEN_URL =
  "http://hl7.org/fhir/StructureDefinition/questionnaire-hidden"

internal const val EXTENSION_CALCULATED_EXPRESSION_URL =
  "http://hl7.org/fhir/uv/sdc/StructureDefinition/sdc-questionnaire-calculatedExpression"

internal const val EXTENSION_ENTRY_FORMAT_URL =
  "http://hl7.org/fhir/StructureDefinition/entryFormat"

internal const val EXTENSION_ENABLE_WHEN_EXPRESSION_URL: String =
  "http://hl7.org/fhir/uv/sdc/StructureDefinition/sdc-questionnaire-enableWhenExpression"

<<<<<<< HEAD
internal val Questionnaire.QuestionnaireItemComponent.calculatedExpression: Expression?
  get() =
    this.getExtensionByUrl(EXTENSION_CALCULATED_EXPRESSION_URL)?.let {
      it.castToExpression(it.value)
    }

internal val Questionnaire.QuestionnaireItemComponent.expressionBasedExtensions
  get() = this.extension.filter { it.value is Expression }

/**
 * Check if given [item] has calculable expression based extension and is referencing current item
 */
internal fun Questionnaire.QuestionnaireItemComponent.isReferencedBy(
  item: Questionnaire.QuestionnaireItemComponent
) =
  item.expressionBasedExtensions.any {
    it.castToExpression(it.value).expression.contains("'${this.linkId}'")
  }
=======
internal const val EXTENSION_VARIABLE_URL = "http://hl7.org/fhir/StructureDefinition/variable"

internal val Questionnaire.QuestionnaireItemComponent.variableExpressions: List<Expression>
  get() =
    this.extension.filter { it.url == EXTENSION_VARIABLE_URL }.map { it.castToExpression(it.value) }

/**
 * Finds the specific variable name [String] at the questionnaire item
 * [Questionnaire.QuestionnaireItemComponent]
 *
 * @param variableName the [String] to match the variable
 *
 * @return an [Expression]
 */
internal fun Questionnaire.QuestionnaireItemComponent.findVariableExpression(
  variableName: String
): Expression? {
  return variableExpressions.find { it.name == variableName }
}
>>>>>>> 3a589142

// Item control code, or null
internal val Questionnaire.QuestionnaireItemComponent.itemControl: ItemControlTypes?
  get() {
    val codeableConcept =
      this.extension
        .firstOrNull {
          it.url == EXTENSION_ITEM_CONTROL_URL || it.url == EXTENSION_ITEM_CONTROL_URL_ANDROID_FHIR
        }
        ?.value as
        CodeableConcept?
    val code =
      codeableConcept?.coding
        ?.firstOrNull {
          it.system == EXTENSION_ITEM_CONTROL_SYSTEM ||
            it.system == EXTENSION_ITEM_CONTROL_SYSTEM_ANDROID_FHIR
        }
        ?.code
    return ItemControlTypes.values().firstOrNull { it.extensionCode == code }
  }

internal enum class ChoiceOrientationTypes(val extensionCode: String) {
  HORIZONTAL("horizontal"),
  VERTICAL("vertical")
}

internal const val EXTENSION_CHOICE_ORIENTATION_URL =
  "http://hl7.org/fhir/StructureDefinition/questionnaire-choiceOrientation"

/** Desired orientation to render a list of choices. */
internal val Questionnaire.QuestionnaireItemComponent.choiceOrientation: ChoiceOrientationTypes?
  get() {
    val code =
      (this.extension.firstOrNull { it.url == EXTENSION_CHOICE_ORIENTATION_URL }?.value as
          CodeType?)
        ?.valueAsString
    return ChoiceOrientationTypes.values().firstOrNull { it.extensionCode == code }
  }

/** UI controls relevant to rendering questionnaire items. */
internal enum class DisplayItemControlType(val extensionCode: String) {
  FLYOVER("flyover"),
  PAGE("page"),
}

/** Item control to show instruction text */
internal val Questionnaire.QuestionnaireItemComponent.displayItemControl: DisplayItemControlType?
  get() {
    val codeableConcept =
      this.extension.firstOrNull { it.url == EXTENSION_ITEM_CONTROL_URL }?.value as CodeableConcept?
    val code =
      codeableConcept?.coding?.firstOrNull { it.system == EXTENSION_ITEM_CONTROL_SYSTEM }?.code
    return DisplayItemControlType.values().firstOrNull { it.extensionCode == code }
  }

/**
 * Whether the corresponding [QuestionnaireResponse.QuestionnaireResponseItemComponent] should have
 * nested items within [QuestionnaireResponse.QuestionnaireResponseItemAnswerComponent](s).
 */
internal val Questionnaire.QuestionnaireItemComponent.hasNestedItemsWithinAnswers: Boolean
  get() = item.isNotEmpty() && type != Questionnaire.QuestionnaireItemType.GROUP

/** Converts Text with HTML Tag to formated text. */
private fun String.toSpanned(): Spanned {
  return HtmlCompat.fromHtml(this, HtmlCompat.FROM_HTML_MODE_COMPACT)
}

/**
 * Localized and spanned value of [Questionnaire.QuestionnaireItemComponent.text] if translation is
 * present. Default value otherwise.
 */
val Questionnaire.QuestionnaireItemComponent.localizedTextSpanned: Spanned?
  get() = textElement?.getLocalizedText()?.toSpanned()

/**
 * Localized and spanned value of [Questionnaire.QuestionnaireItemComponent.prefix] if translation
 * is present. Default value otherwise.
 */
val Questionnaire.QuestionnaireItemComponent.localizedPrefixSpanned: Spanned?
  get() = prefixElement?.getLocalizedText()?.toSpanned()

/**
 * A nested questionnaire item of type display (if present) is used as the hint of the parent
 * question.
 */
internal val Questionnaire.QuestionnaireItemComponent.localizedHintSpanned: Spanned?
  get() {
    return when (type) {
      Questionnaire.QuestionnaireItemType.GROUP -> null
      else -> {
        item
          .firstOrNull { questionnaireItem ->
            questionnaireItem.type == Questionnaire.QuestionnaireItemType.DISPLAY &&
              questionnaireItem.displayItemControl == null
          }
          ?.localizedTextSpanned
      }
    }
  }

/**
 * A nested questionnaire item of type display with code [DisplayItemControlType.FLYOVER] (if
 * present) is used as the fly-over text of the parent question.
 */
internal val Questionnaire.QuestionnaireItemComponent.localizedFlyoverSpanned: Spanned?
  get() =
    item
      .firstOrNull { questionnaireItem ->
        questionnaireItem.type == Questionnaire.QuestionnaireItemType.DISPLAY &&
          questionnaireItem.displayItemControl == DisplayItemControlType.FLYOVER
      }
      ?.localizedTextSpanned

/**
 * Whether the QuestionnaireItem should be hidden according to the hidden extension or lack thereof.
 */
internal val Questionnaire.QuestionnaireItemComponent.isHidden: Boolean
  get() {
    val extension = this.extension.singleOrNull { it.url == EXTENSION_HIDDEN_URL } ?: return false
    val value = extension.value
    if (value is BooleanType) {
      return value.booleanValue()
    }
    return false
  }

/** Whether the QuestionnaireItem should have entry format string. */
val Questionnaire.QuestionnaireItemComponent.entryFormat: String?
  get() {
    val extension = extension.singleOrNull { it.url == EXTENSION_ENTRY_FORMAT_URL } ?: return null
    val value = extension.value
    if (value is StringType) {
      return value.toString()
    }
    return null
  }

/**
 * Creates a [QuestionnaireResponse.QuestionnaireResponseItemComponent] from the provided
 * [Questionnaire.QuestionnaireItemComponent].
 *
 * The hierarchy and order of child items will be retained as specified in the standard. See
 * https://www.hl7.org/fhir/questionnaireresponse.html#notes for more details.
 */
fun Questionnaire.QuestionnaireItemComponent.createQuestionnaireResponseItem():
  QuestionnaireResponse.QuestionnaireResponseItemComponent {
  return QuestionnaireResponse.QuestionnaireResponseItemComponent().apply {
    linkId = this@createQuestionnaireResponseItem.linkId
    answer = createQuestionnaireResponseItemAnswers()
    if (hasNestedItemsWithinAnswers && answer.isNotEmpty()) {
      this.addNestedItemsToAnswer(this@createQuestionnaireResponseItem)
    } else if (this@createQuestionnaireResponseItem.type ==
        Questionnaire.QuestionnaireItemType.GROUP
    ) {
      this@createQuestionnaireResponseItem.item.forEach {
        this.addItem(it.createQuestionnaireResponseItem())
      }
    }
  }
}

// Return expression if QuestionnaireItemComponent has ENABLE WHEN EXPRESSION URL
val Questionnaire.QuestionnaireItemComponent.enableWhenExpression: Expression?
  get() {
    return this.extension.firstOrNull { it.url == EXTENSION_ENABLE_WHEN_EXPRESSION_URL }?.let {
      it.value as Expression
    }
  }

/**
 * Returns a list of answers from the initial values of the questionnaire item. `null` if no intial
 * value.
 */
private fun Questionnaire.QuestionnaireItemComponent.createQuestionnaireResponseItemAnswers():
  MutableList<QuestionnaireResponse.QuestionnaireResponseItemAnswerComponent>? {
  // https://build.fhir.org/ig/HL7/sdc/behavior.html#initial
  // quantity given as initial without value is for unit reference purpose only. Answer conversion
  // not needed
  if (initial.isEmpty() ||
      (initialFirstRep.hasValueQuantity() && initialFirstRep.valueQuantity.value == null)
  ) {
    return null
  }

  if (type == Questionnaire.QuestionnaireItemType.GROUP ||
      type == Questionnaire.QuestionnaireItemType.DISPLAY
  ) {
    throw IllegalArgumentException(
      "Questionnaire item $linkId has initial value(s) and is a group or display item. See rule que-8 at https://www.hl7.org/fhir/questionnaire-definitions.html#Questionnaire.item.initial."
    )
  }

  if (initial.size > 1 && !repeats) {
    throw IllegalArgumentException(
      "Questionnaire item $linkId can only have multiple initial values for repeating items. See rule que-13 at https://www.hl7.org/fhir/questionnaire-definitions.html#Questionnaire.item.initial."
    )
  }

  return mutableListOf(
    QuestionnaireResponse.QuestionnaireResponseItemAnswerComponent().apply {
      value = initial[0].value
    }
  )
}

/**
 * Add items within [QuestionnaireResponse.QuestionnaireResponseItemAnswerComponent] from the
 * provided parent [Questionnaire.QuestionnaireItemComponent] with nested items. The hierarchy and
 * order of child items will be retained as specified in the standard. See
 * https://www.hl7.org/fhir/questionnaireresponse.html#notes for more details.
 */
fun QuestionnaireResponse.QuestionnaireResponseItemComponent.addNestedItemsToAnswer(
  questionnaireItemComponent: Questionnaire.QuestionnaireItemComponent
) {
  if (answer.isNotEmpty()) {
    answer.first().item = questionnaireItemComponent.getNestedQuestionnaireResponseItems()
  }
}

/**
 * Flatten a nested list of [QuestionnaireResponse.QuestionnaireResponseItemAnswerComponent]
 * recursively and returns a flat list of all items into list embedded at any level
 */
fun List<Questionnaire.QuestionnaireItemComponent>.flattened():
  List<Questionnaire.QuestionnaireItemComponent> {
  return this + this.flatMap { if (it.hasItem()) it.item.flattened() else it.item }
}

/**
 * Creates a list of [QuestionnaireResponse.QuestionnaireResponseItemComponent]s from the nested
 * items in the [Questionnaire.QuestionnaireItemComponent].
 *
 * The hierarchy and order of child items will be retained as specified in the standard. See
 * https://www.hl7.org/fhir/questionnaireresponse.html#notes for more details.
 */
private inline fun Questionnaire.QuestionnaireItemComponent.getNestedQuestionnaireResponseItems() =
  item.map { it.createQuestionnaireResponseItem() }<|MERGE_RESOLUTION|>--- conflicted
+++ resolved
@@ -65,7 +65,26 @@
 internal const val EXTENSION_ENABLE_WHEN_EXPRESSION_URL: String =
   "http://hl7.org/fhir/uv/sdc/StructureDefinition/sdc-questionnaire-enableWhenExpression"
 
-<<<<<<< HEAD
+internal const val EXTENSION_VARIABLE_URL = "http://hl7.org/fhir/StructureDefinition/variable"
+
+internal val Questionnaire.QuestionnaireItemComponent.variableExpressions: List<Expression>
+  get() =
+    this.extension.filter { it.url == EXTENSION_VARIABLE_URL }.map { it.castToExpression(it.value) }
+
+/**
+ * Finds the specific variable name [String] at the questionnaire item
+ * [Questionnaire.QuestionnaireItemComponent]
+ *
+ * @param variableName the [String] to match the variable
+ *
+ * @return an [Expression]
+ */
+internal fun Questionnaire.QuestionnaireItemComponent.findVariableExpression(
+  variableName: String
+): Expression? {
+  return variableExpressions.find { it.name == variableName }
+}
+
 internal val Questionnaire.QuestionnaireItemComponent.calculatedExpression: Expression?
   get() =
     this.getExtensionByUrl(EXTENSION_CALCULATED_EXPRESSION_URL)?.let {
@@ -84,27 +103,6 @@
   item.expressionBasedExtensions.any {
     it.castToExpression(it.value).expression.contains("'${this.linkId}'")
   }
-=======
-internal const val EXTENSION_VARIABLE_URL = "http://hl7.org/fhir/StructureDefinition/variable"
-
-internal val Questionnaire.QuestionnaireItemComponent.variableExpressions: List<Expression>
-  get() =
-    this.extension.filter { it.url == EXTENSION_VARIABLE_URL }.map { it.castToExpression(it.value) }
-
-/**
- * Finds the specific variable name [String] at the questionnaire item
- * [Questionnaire.QuestionnaireItemComponent]
- *
- * @param variableName the [String] to match the variable
- *
- * @return an [Expression]
- */
-internal fun Questionnaire.QuestionnaireItemComponent.findVariableExpression(
-  variableName: String
-): Expression? {
-  return variableExpressions.find { it.name == variableName }
-}
->>>>>>> 3a589142
 
 // Item control code, or null
 internal val Questionnaire.QuestionnaireItemComponent.itemControl: ItemControlTypes?
