/*
 * Copyright 2022 Google LLC
 *
 * Licensed under the Apache License, Version 2.0 (the "License");
 * you may not use this file except in compliance with the License.
 * You may obtain a copy of the License at
 *
 *       http://www.apache.org/licenses/LICENSE-2.0
 *
 * Unless required by applicable law or agreed to in writing, software
 * distributed under the License is distributed on an "AS IS" BASIS,
 * WITHOUT WARRANTIES OR CONDITIONS OF ANY KIND, either express or implied.
 * See the License for the specific language governing permissions and
 * limitations under the License.
 */

package com.google.android.fhir.datacapture

import android.text.Spanned
import androidx.core.text.HtmlCompat
import com.google.android.fhir.datacapture.common.datatype.asStringValue
import com.google.android.fhir.datacapture.utilities.evaluateToDisplay
import com.google.android.fhir.getLocalizedText
import java.math.BigDecimal
import org.hl7.fhir.r4.model.Base
import org.hl7.fhir.r4.model.BooleanType
import org.hl7.fhir.r4.model.CodeType
import org.hl7.fhir.r4.model.CodeableConcept
import org.hl7.fhir.r4.model.DecimalType
import org.hl7.fhir.r4.model.Expression
import org.hl7.fhir.r4.model.IntegerType
import org.hl7.fhir.r4.model.Questionnaire
import org.hl7.fhir.r4.model.QuestionnaireResponse
import org.hl7.fhir.r4.model.Reference
import org.hl7.fhir.r4.model.Resource
import org.hl7.fhir.r4.model.StringType
import org.hl7.fhir.r4.utils.ToolingExtensions

/** UI controls relevant to capturing question data. */
internal enum class ItemControlTypes(
  val extensionCode: String,
  val viewHolderType: QuestionnaireItemViewHolderType,
) {
  AUTO_COMPLETE("autocomplete", QuestionnaireItemViewHolderType.AUTO_COMPLETE),
  CHECK_BOX("check-box", QuestionnaireItemViewHolderType.CHECK_BOX_GROUP),
  DROP_DOWN("drop-down", QuestionnaireItemViewHolderType.DROP_DOWN),
  OPEN_CHOICE("open-choice", QuestionnaireItemViewHolderType.DIALOG_SELECT),
  RADIO_BUTTON("radio-button", QuestionnaireItemViewHolderType.RADIO_GROUP),
  SLIDER("slider", QuestionnaireItemViewHolderType.SLIDER),
  PHONE_NUMBER("phone-number", QuestionnaireItemViewHolderType.PHONE_NUMBER),
}

// Please note these URLs do not point to any FHIR Resource and are broken links. They are being
// used until we can engage the FHIR community to add these extensions officially.
internal const val EXTENSION_ITEM_CONTROL_URL_ANDROID_FHIR =
  "https://github.com/google/android-fhir/StructureDefinition/questionnaire-itemControl"
internal const val EXTENSION_ITEM_CONTROL_SYSTEM_ANDROID_FHIR =
  "https://github.com/google/android-fhir/questionnaire-item-control"

// Below URLs exist and are supported by HL7
internal const val EXTENSION_ITEM_CONTROL_URL =
  "http://hl7.org/fhir/StructureDefinition/questionnaire-itemControl"
internal const val EXTENSION_ITEM_CONTROL_SYSTEM = "http://hl7.org/fhir/questionnaire-item-control"

internal const val EXTENSION_HIDDEN_URL =
  "http://hl7.org/fhir/StructureDefinition/questionnaire-hidden"

internal const val EXTENSION_CALCULATED_EXPRESSION_URL =
  "http://hl7.org/fhir/uv/sdc/StructureDefinition/sdc-questionnaire-calculatedExpression"

internal const val EXTENSION_ENTRY_FORMAT_URL =
  "http://hl7.org/fhir/StructureDefinition/entryFormat"

internal const val EXTENSION_DISPLAY_CATEGORY_URL =
  "http://hl7.org/fhir/StructureDefinition/questionnaire-displayCategory"
internal const val EXTENSION_DISPLAY_CATEGORY_SYSTEM =
  "http://hl7.org/fhir/questionnaire-display-category"

internal const val EXTENSION_ENABLE_WHEN_EXPRESSION_URL: String =
  "http://hl7.org/fhir/uv/sdc/StructureDefinition/sdc-questionnaire-enableWhenExpression"

internal const val EXTENSION_ANSWER_EXPRESSION_URL: String =
  "http://hl7.org/fhir/uv/sdc/StructureDefinition/sdc-questionnaire-answerExpression"

internal const val EXTENSION_CHOICE_COLUMN_URL: String =
  "http://hl7.org/fhir/uv/sdc/StructureDefinition/sdc-questionnaire-choiceColumn"

internal const val EXTENSION_VARIABLE_URL = "http://hl7.org/fhir/StructureDefinition/variable"

internal const val EXTENSION_CQF_CALCULATED_VALUE_URL: String =
  "http://hl7.org/fhir/StructureDefinition/cqf-calculatedValue"

internal const val EXTENSION_SLIDER_STEP_VALUE_URL =
  "http://hl7.org/fhir/StructureDefinition/questionnaire-sliderStepValue"

internal val Questionnaire.QuestionnaireItemComponent.variableExpressions: List<Expression>
  get() =
    this.extension.filter { it.url == EXTENSION_VARIABLE_URL }.map { it.castToExpression(it.value) }

/**
 * Finds the specific variable name [String] at the questionnaire item
 * [Questionnaire.QuestionnaireItemComponent]
 *
 * @param variableName the [String] to match the variable
 *
 * @return an [Expression]
 */
internal fun Questionnaire.QuestionnaireItemComponent.findVariableExpression(
  variableName: String
): Expression? {
  return variableExpressions.find { it.name == variableName }
}

/** Returns Calculated expression, or null */
internal val Questionnaire.QuestionnaireItemComponent.calculatedExpression: Expression?
  get() =
    this.getExtensionByUrl(EXTENSION_CALCULATED_EXPRESSION_URL)?.let {
      it.castToExpression(it.value)
    }

/** Returns list of extensions whose value is of type [Expression] */
internal val Questionnaire.QuestionnaireItemComponent.expressionBasedExtensions
  get() = this.extension.filter { it.value is Expression }

/**
 * Whether [item] has any expression directly referencing the current questionnaire item by link ID
 * (e.g. if [item] has an expression `%resource.item.where(linkId='this-question')` where
 * `this-question` is the link ID of the current questionnaire item).
 */
internal fun Questionnaire.QuestionnaireItemComponent.isReferencedBy(
  item: Questionnaire.QuestionnaireItemComponent
) =
  item.expressionBasedExtensions.any {
    it
      .castToExpression(it.value)
      .expression
      .replace(" ", "")
      .contains(Regex(".*linkId='${this.linkId}'.*"))
  }

// Item control code, or null
internal val Questionnaire.QuestionnaireItemComponent.itemControl: ItemControlTypes?
  get() {
    val codeableConcept =
      this.extension
        .firstOrNull {
          it.url == EXTENSION_ITEM_CONTROL_URL || it.url == EXTENSION_ITEM_CONTROL_URL_ANDROID_FHIR
        }
        ?.value as CodeableConcept?
    val code =
      codeableConcept
        ?.coding
        ?.firstOrNull {
          it.system == EXTENSION_ITEM_CONTROL_SYSTEM ||
            it.system == EXTENSION_ITEM_CONTROL_SYSTEM_ANDROID_FHIR
        }
        ?.code
    return ItemControlTypes.values().firstOrNull { it.extensionCode == code }
  }

internal enum class ChoiceOrientationTypes(val extensionCode: String) {
  HORIZONTAL("horizontal"),
  VERTICAL("vertical")
}

internal const val EXTENSION_CHOICE_ORIENTATION_URL =
  "http://hl7.org/fhir/StructureDefinition/questionnaire-choiceOrientation"

/** Desired orientation to render a list of choices. */
internal val Questionnaire.QuestionnaireItemComponent.choiceOrientation: ChoiceOrientationTypes?
  get() {
    val code =
      (this.extension.firstOrNull { it.url == EXTENSION_CHOICE_ORIENTATION_URL }?.value
          as CodeType?)
        ?.valueAsString
    return ChoiceOrientationTypes.values().firstOrNull { it.extensionCode == code }
  }

internal const val EXTENSION_MIME_TYPE = "http://hl7.org/fhir/StructureDefinition/mimeType"

/** Identifies the kinds of attachment allowed to be sent for an element. */
internal val Questionnaire.QuestionnaireItemComponent.mimeTypes: List<String>
  get() {
    return extension
      .filter { it.url == EXTENSION_MIME_TYPE }
      .map { (it.value as CodeType).valueAsString }
      .filter { !it.isNullOrEmpty() }
  }

<<<<<<< HEAD
/** Currently supported mime types. */
internal enum class MimeType(val value: String) {
  AUDIO("audio"),
  DOCUMENT("application"),
  IMAGE("image"),
  VIDEO("video")
}

/** Returns true if at least one mime type matches the given type. */
internal fun Questionnaire.QuestionnaireItemComponent.hasMimeType(type: String): Boolean {
  return mimeTypes.any { it.substringBefore("/") == type }
}

/** Returns true if all mime types match the given type. */
internal fun Questionnaire.QuestionnaireItemComponent.hasMimeTypeOnly(type: String): Boolean {
  return mimeTypes.all { it.substringBefore("/") == type }
}

internal const val EXTENSION_MAX_SIZE = "http://hl7.org/fhir/StructureDefinition/maxSize"

/** Maximum size an attachment can be. Unit in Bytes. */
internal val Questionnaire.QuestionnaireItemComponent.maxSizeInByte: BigDecimal?
  get() {
    return (extension.firstOrNull { it.url == EXTENSION_MAX_SIZE }?.valueAsPrimitive
        as DecimalType?)
      ?.value
  }
=======
internal const val EXTENSION_MAX_SIZE = "http://hl7.org/fhir/StructureDefinition/maxSize"

/** The maximum size of an attachment in Bytes. */
internal val Questionnaire.QuestionnaireItemComponent.maxSizeInBytes: BigDecimal?
  get() =
    (extension.firstOrNull { it.url == EXTENSION_MAX_SIZE }?.valueAsPrimitive as DecimalType?)
      ?.value
>>>>>>> 2b07e5db

private val BYTES_PER_KIB = BigDecimal(1024)

/** The maximum size of an attachment in Kibibytes. */
<<<<<<< HEAD
internal val Questionnaire.QuestionnaireItemComponent.maxSizeInKiB: BigDecimal?
  get() {
    return maxSizeInByte?.div(BYTES_PER_KIB)
  }
=======
internal val Questionnaire.QuestionnaireItemComponent.maxSizeInKiBs: BigDecimal?
  get() = maxSizeInBytes?.div(BYTES_PER_KIB)
>>>>>>> 2b07e5db

private val BYTES_PER_MIB = BigDecimal(1048576)

/** The maximum size of an attachment in Mebibytes. */
<<<<<<< HEAD
internal val Questionnaire.QuestionnaireItemComponent.maxSizeInMiB: BigDecimal?
  get() {
    return maxSizeInByte?.div(BYTES_PER_MIB)
  }

/** Written as Binary Bytes. Equals to 1 MB of file size. */
private val DEFAULT_FILE_SIZE = BigDecimal(1048576)

internal fun Questionnaire.QuestionnaireItemComponent.isMaxSizeOverLimit(
  uploadedFileSize: BigDecimal
): Boolean {
  return uploadedFileSize > (maxSizeInByte ?: DEFAULT_FILE_SIZE)
}
=======
internal val Questionnaire.QuestionnaireItemComponent.maxSizeInMiBs: BigDecimal?
  get() = maxSizeInBytes?.div(BYTES_PER_MIB)
>>>>>>> 2b07e5db

/** UI controls relevant to rendering questionnaire items. */
internal enum class DisplayItemControlType(val extensionCode: String) {
  FLYOVER("flyover"),
  PAGE("page"),
  HELP("help")
}

/** Item control to show instruction text */
internal val Questionnaire.QuestionnaireItemComponent.displayItemControl: DisplayItemControlType?
  get() {
    val codeableConcept =
      this.extension.firstOrNull { it.url == EXTENSION_ITEM_CONTROL_URL }?.value as CodeableConcept?
    val code =
      codeableConcept?.coding?.firstOrNull { it.system == EXTENSION_ITEM_CONTROL_SYSTEM }?.code
    return DisplayItemControlType.values().firstOrNull { it.extensionCode == code }
  }

/** Whether any one of the nested display item has [DisplayItemControlType.HELP] control. */
internal val Questionnaire.QuestionnaireItemComponent.hasHelpButton: Boolean
  get() {
    return item.any { it.isHelpCode }
  }

/** Whether item type is display and [displayItemControl] is [DisplayItemControlType.HELP]. */
internal val Questionnaire.QuestionnaireItemComponent.isHelpCode: Boolean
  get() {
    return when (type) {
      Questionnaire.QuestionnaireItemType.DISPLAY -> {
        displayItemControl == DisplayItemControlType.HELP
      }
      else -> {
        false
      }
    }
  }

/**
 * Whether the corresponding [QuestionnaireResponse.QuestionnaireResponseItemComponent] should have
 * nested items within [QuestionnaireResponse.QuestionnaireResponseItemAnswerComponent](s).
 */
internal val Questionnaire.QuestionnaireItemComponent.hasNestedItemsWithinAnswers: Boolean
  get() = item.isNotEmpty() && type != Questionnaire.QuestionnaireItemType.GROUP

/** Converts Text with HTML Tag to formated text. */
private fun String.toSpanned(): Spanned {
  return HtmlCompat.fromHtml(this, HtmlCompat.FROM_HTML_MODE_COMPACT)
}

/**
 * Localized and spanned value of [Questionnaire.QuestionnaireItemComponent.text] if translation is
 * present. Default value otherwise.
 */
val Questionnaire.QuestionnaireItemComponent.localizedTextSpanned: Spanned?
  get() = textElement?.getLocalizedText()?.toSpanned()

/**
 * Localized and spanned value of [Questionnaire.QuestionnaireItemComponent.prefix] if translation
 * is present. Default value otherwise.
 */
val Questionnaire.QuestionnaireItemComponent.localizedPrefixSpanned: Spanned?
  get() = prefixElement?.getLocalizedText()?.toSpanned()

/**
 * A nested questionnaire item of type display with displayCategory extension with [INSTRUCTIONS]
 * code is used as the instructions of the parent question.
 */
internal val Questionnaire.QuestionnaireItemComponent.localizedInstructionsSpanned: Spanned?
  get() {
    return item
      .firstOrNull { questionnaireItem ->
        questionnaireItem.type == Questionnaire.QuestionnaireItemType.DISPLAY &&
          questionnaireItem.isInstructionsCode
      }
      ?.localizedTextSpanned
  }

/**
 * A nested questionnaire item of type display with code [DisplayItemControlType.FLYOVER] (if
 * present) is used as the fly-over text of the parent question.
 */
internal val Questionnaire.QuestionnaireItemComponent.localizedFlyoverSpanned: Spanned?
  get() =
    item
      .firstOrNull { questionnaireItem ->
        questionnaireItem.type == Questionnaire.QuestionnaireItemType.DISPLAY &&
          questionnaireItem.displayItemControl == DisplayItemControlType.FLYOVER
      }
      ?.localizedTextSpanned

/**
 * A nested questionnaire item of type display with displayCategory extension with [INSTRUCTIONS]
 * code is used as the instructions of the parent question.
 */
internal val Questionnaire.QuestionnaireItemComponent.localizedHelpSpanned: Spanned?
  get() {
    return item
      .firstOrNull { questionnaireItem -> questionnaireItem.isHelpCode }
      ?.localizedTextSpanned
  }

/**
 * Whether the QuestionnaireItem should be hidden according to the hidden extension or lack thereof.
 */
internal val Questionnaire.QuestionnaireItemComponent.isHidden: Boolean
  get() {
    val extension = this.extension.singleOrNull { it.url == EXTENSION_HIDDEN_URL } ?: return false
    val value = extension.value
    if (value is BooleanType) {
      return value.booleanValue()
    }
    return false
  }

/** Whether the QuestionnaireItem should have entry format string. */
val Questionnaire.QuestionnaireItemComponent.entryFormat: String?
  get() {
    val extension = extension.singleOrNull { it.url == EXTENSION_ENTRY_FORMAT_URL } ?: return null
    val value = extension.value
    if (value is StringType) {
      return value.toString()
    }
    return null
  }

internal const val INSTRUCTIONS = "instructions"

/** Returns [true] if extension is display category extension and contains 'instructions' code. */
internal val Questionnaire.QuestionnaireItemComponent.isInstructionsCode: Boolean
  get() {
    return when (type) {
      Questionnaire.QuestionnaireItemType.DISPLAY -> {
        val codeableConcept =
          this.extension.firstOrNull { it.url == EXTENSION_DISPLAY_CATEGORY_URL }?.value
            as CodeableConcept?
        val code =
          codeableConcept
            ?.coding
            ?.firstOrNull { it.system == EXTENSION_DISPLAY_CATEGORY_SYSTEM }
            ?.code
        code == INSTRUCTIONS
      }
      else -> {
        false
      }
    }
  }

/**
 * Returns [true] if item type is display and [displayItemControl] is
 * [DisplayItemControlType.FLYOVER].
 */
internal val Questionnaire.QuestionnaireItemComponent.isFlyoverCode: Boolean
  get() {
    return when (type) {
      Questionnaire.QuestionnaireItemType.DISPLAY -> {
        displayItemControl == DisplayItemControlType.FLYOVER
      }
      else -> {
        false
      }
    }
  }

/** Slider step extension value. */
internal val Questionnaire.QuestionnaireItemComponent.sliderStepValue: Int?
  get() {
    val extension =
      this.extension.singleOrNull { it.url == EXTENSION_SLIDER_STEP_VALUE_URL } ?: return null
    val value = extension.value
    if (value is IntegerType) {
      return value.value
    }
    return null
  }

/**
 * Creates a [QuestionnaireResponse.QuestionnaireResponseItemComponent] from the provided
 * [Questionnaire.QuestionnaireItemComponent].
 *
 * The hierarchy and order of child items will be retained as specified in the standard. See
 * https://www.hl7.org/fhir/questionnaireresponse.html#notes for more details.
 */
fun Questionnaire.QuestionnaireItemComponent.createQuestionnaireResponseItem():
  QuestionnaireResponse.QuestionnaireResponseItemComponent {
  return QuestionnaireResponse.QuestionnaireResponseItemComponent().apply {
    linkId = this@createQuestionnaireResponseItem.linkId
    answer = createQuestionnaireResponseItemAnswers()
    if (hasNestedItemsWithinAnswers && answer.isNotEmpty()) {
      this.addNestedItemsToAnswer(this@createQuestionnaireResponseItem)
    } else if (this@createQuestionnaireResponseItem.type ==
        Questionnaire.QuestionnaireItemType.GROUP
    ) {
      this@createQuestionnaireResponseItem.item.forEach {
        this.addItem(it.createQuestionnaireResponseItem())
      }
    }
  }
}

// Return expression if QuestionnaireItemComponent has ENABLE WHEN EXPRESSION URL
val Questionnaire.QuestionnaireItemComponent.enableWhenExpression: Expression?
  get() {
    return this.extension
      .firstOrNull { it.url == EXTENSION_ENABLE_WHEN_EXPRESSION_URL }
      ?.let { it.value as Expression }
  }

/**
 * Returns a list of answers from the initial values of the questionnaire item. `null` if no intial
 * value.
 */
private fun Questionnaire.QuestionnaireItemComponent.createQuestionnaireResponseItemAnswers():
  MutableList<QuestionnaireResponse.QuestionnaireResponseItemAnswerComponent>? {
  // https://build.fhir.org/ig/HL7/sdc/behavior.html#initial
  // quantity given as initial without value is for unit reference purpose only. Answer conversion
  // not needed
  if (initial.isEmpty() ||
      (initialFirstRep.hasValueQuantity() && initialFirstRep.valueQuantity.value == null)
  ) {
    return null
  }

  if (type == Questionnaire.QuestionnaireItemType.GROUP ||
      type == Questionnaire.QuestionnaireItemType.DISPLAY
  ) {
    throw IllegalArgumentException(
      "Questionnaire item $linkId has initial value(s) and is a group or display item. See rule que-8 at https://www.hl7.org/fhir/questionnaire-definitions.html#Questionnaire.item.initial."
    )
  }

  if (initial.size > 1 && !repeats) {
    throw IllegalArgumentException(
      "Questionnaire item $linkId can only have multiple initial values for repeating items. See rule que-13 at https://www.hl7.org/fhir/questionnaire-definitions.html#Questionnaire.item.initial."
    )
  }

  return mutableListOf(
    QuestionnaireResponse.QuestionnaireResponseItemAnswerComponent().apply {
      value = initial[0].value
    }
  )
}

/**
 * Add items within [QuestionnaireResponse.QuestionnaireResponseItemAnswerComponent] from the
 * provided parent [Questionnaire.QuestionnaireItemComponent] with nested items. The hierarchy and
 * order of child items will be retained as specified in the standard. See
 * https://www.hl7.org/fhir/questionnaireresponse.html#notes for more details.
 */
fun QuestionnaireResponse.QuestionnaireResponseItemComponent.addNestedItemsToAnswer(
  questionnaireItemComponent: Questionnaire.QuestionnaireItemComponent
) {
  if (answer.isNotEmpty()) {
    answer.first().item = questionnaireItemComponent.getNestedQuestionnaireResponseItems()
  }
}

internal val Questionnaire.QuestionnaireItemComponent.answerExpression: Expression?
  get() =
    ToolingExtensions.getExtension(this, EXTENSION_ANSWER_EXPRESSION_URL)?.value?.let {
      it.castToExpression(it)
    }

// TODO implement full functionality of choice column
// https://github.com/google/android-fhir/issues/1495
/**
 * Choice column extension https://build.fhir.org/ig/HL7/sdc/examples.html#choiceColumn
 *
 * The extension choice-column defines its internal elements as nested extension with table
 * properties
 * - path -> the field in answerOption
 * - width -> the width of given column if widget generates a table; TBD in #1495
 * - label -> the label of given column of table or answerOption
 * - forDisplay -> if the column should be shown on UI
 */
internal val Questionnaire.QuestionnaireItemComponent.choiceColumn: List<ChoiceColumn>?
  get() =
    ToolingExtensions.getExtensions(this, EXTENSION_CHOICE_COLUMN_URL)?.map {
      it.extension.let {
        ChoiceColumn(
          path = it.find { it.url == "path" }!!.value.asStringValue(),
          label = it.find { it.url == "label" }?.value?.asStringValue(),
          forDisplay =
            it.any { it.url == "forDisplay" && it.castToBoolean(it.value).booleanValue() }
        )
      }
    }

/**
 * A choice column extracted from choice column extension contains following properties
 * - path -> the path or expression in evaluated answerOption or resources to extract value
 * - label -> the label of given column of table or answerOption
 * - forDisplay -> if the column should be shown on UI
 */
internal data class ChoiceColumn(val path: String, val label: String?, val forDisplay: Boolean)

// TODO implement full functionality of choice column
// https://github.com/google/android-fhir/issues/1495
/**
 * Apply and add each choice-column mapping to answer options
 * https://build.fhir.org/ig/HL7/sdc/StructureDefinition-sdc-questionnaire-choiceColumn.html
 *
 * Control the information displayed in list.
 * - With reference it allows selection of fields from the resource for display and reference
 * - With other types it adds the options as is
 *
 * @param dataList the source data to extract the answer option values. The data could be list of
 * resources [Resource], identifiers [Identifier] or codes [Coding]
 * @return list of answer options [Questionnaire.QuestionnaireItemAnswerOptionComponent]
 */
internal fun Questionnaire.QuestionnaireItemComponent.extractAnswerOptions(
  dataList: List<Base>
): List<Questionnaire.QuestionnaireItemAnswerOptionComponent> {
  return when (this.type) {
    Questionnaire.QuestionnaireItemType.REFERENCE -> {
      require(dataList.all { it.isResource }) {
        "'${this.type.toCode()}' cannot be used to populate $EXTENSION_CHOICE_COLUMN_URL. Only Resources can be used to populate the choice columns."
      }

      dataList.map { data ->
        data as Resource
        Reference().apply {
          reference = "${data.resourceType}/${data.logicalId}"
          this@extractAnswerOptions.choiceColumn
            ?.filter { it.forDisplay }
            ?.map { it.path }
            ?.let { evaluateToDisplay(it, data) }
            ?.also { display = it }
        }
      }
    }
    else -> {
      require(dataList.all { !it.isResource }) {
        "$EXTENSION_CHOICE_COLUMN_URL not applicable for '${this.type.toCode()}'. Only type reference is allowed with resource."
      }

      dataList.map { it.castToType(it) }
    }
  }.map { Questionnaire.QuestionnaireItemAnswerOptionComponent(it) }
}

/**
 * Flatten a nested list of [Questionnaire.QuestionnaireItemComponent] recursively and returns a
 * flat list of all items into list embedded at any level
 */
fun List<Questionnaire.QuestionnaireItemComponent>.flattened():
  List<Questionnaire.QuestionnaireItemComponent> {
  return this + this.flatMap { it.item.flattened() }
}

/**
 * Creates a list of [QuestionnaireResponse.QuestionnaireResponseItemComponent]s from the nested
 * items in the [Questionnaire.QuestionnaireItemComponent].
 *
 * The hierarchy and order of child items will be retained as specified in the standard. See
 * https://www.hl7.org/fhir/questionnaireresponse.html#notes for more details.
 */
fun Questionnaire.QuestionnaireItemComponent.getNestedQuestionnaireResponseItems() =
  item.map { it.createQuestionnaireResponseItem() }

val Resource.logicalId: String
  get() {
    return this.idElement?.idPart.orEmpty()
  }<|MERGE_RESOLUTION|>--- conflicted
+++ resolved
@@ -187,7 +187,6 @@
       .filter { !it.isNullOrEmpty() }
   }
 
-<<<<<<< HEAD
 /** Currently supported mime types. */
 internal enum class MimeType(val value: String) {
   AUDIO("audio"),
@@ -208,44 +207,23 @@
 
 internal const val EXTENSION_MAX_SIZE = "http://hl7.org/fhir/StructureDefinition/maxSize"
 
-/** Maximum size an attachment can be. Unit in Bytes. */
-internal val Questionnaire.QuestionnaireItemComponent.maxSizeInByte: BigDecimal?
-  get() {
-    return (extension.firstOrNull { it.url == EXTENSION_MAX_SIZE }?.valueAsPrimitive
-        as DecimalType?)
-      ?.value
-  }
-=======
-internal const val EXTENSION_MAX_SIZE = "http://hl7.org/fhir/StructureDefinition/maxSize"
-
 /** The maximum size of an attachment in Bytes. */
 internal val Questionnaire.QuestionnaireItemComponent.maxSizeInBytes: BigDecimal?
   get() =
     (extension.firstOrNull { it.url == EXTENSION_MAX_SIZE }?.valueAsPrimitive as DecimalType?)
       ?.value
->>>>>>> 2b07e5db
 
 private val BYTES_PER_KIB = BigDecimal(1024)
 
 /** The maximum size of an attachment in Kibibytes. */
-<<<<<<< HEAD
-internal val Questionnaire.QuestionnaireItemComponent.maxSizeInKiB: BigDecimal?
-  get() {
-    return maxSizeInByte?.div(BYTES_PER_KIB)
-  }
-=======
 internal val Questionnaire.QuestionnaireItemComponent.maxSizeInKiBs: BigDecimal?
   get() = maxSizeInBytes?.div(BYTES_PER_KIB)
->>>>>>> 2b07e5db
 
 private val BYTES_PER_MIB = BigDecimal(1048576)
 
 /** The maximum size of an attachment in Mebibytes. */
-<<<<<<< HEAD
-internal val Questionnaire.QuestionnaireItemComponent.maxSizeInMiB: BigDecimal?
-  get() {
-    return maxSizeInByte?.div(BYTES_PER_MIB)
-  }
+internal val Questionnaire.QuestionnaireItemComponent.maxSizeInMiBs: BigDecimal?
+  get() = maxSizeInBytes?.div(BYTES_PER_MIB)
 
 /** Written as Binary Bytes. Equals to 1 MB of file size. */
 private val DEFAULT_FILE_SIZE = BigDecimal(1048576)
@@ -253,12 +231,8 @@
 internal fun Questionnaire.QuestionnaireItemComponent.isMaxSizeOverLimit(
   uploadedFileSize: BigDecimal
 ): Boolean {
-  return uploadedFileSize > (maxSizeInByte ?: DEFAULT_FILE_SIZE)
-}
-=======
-internal val Questionnaire.QuestionnaireItemComponent.maxSizeInMiBs: BigDecimal?
-  get() = maxSizeInBytes?.div(BYTES_PER_MIB)
->>>>>>> 2b07e5db
+  return uploadedFileSize > (maxSizeInBytes ?: DEFAULT_FILE_SIZE)
+}
 
 /** UI controls relevant to rendering questionnaire items. */
 internal enum class DisplayItemControlType(val extensionCode: String) {
