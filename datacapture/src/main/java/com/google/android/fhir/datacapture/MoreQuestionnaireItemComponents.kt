/*
 * Copyright 2022 Google LLC
 *
 * Licensed under the Apache License, Version 2.0 (the "License");
 * you may not use this file except in compliance with the License.
 * You may obtain a copy of the License at
 *
 *       http://www.apache.org/licenses/LICENSE-2.0
 *
 * Unless required by applicable law or agreed to in writing, software
 * distributed under the License is distributed on an "AS IS" BASIS,
 * WITHOUT WARRANTIES OR CONDITIONS OF ANY KIND, either express or implied.
 * See the License for the specific language governing permissions and
 * limitations under the License.
 */

package com.google.android.fhir.datacapture

import android.text.Spanned
import androidx.core.text.HtmlCompat
import com.google.android.fhir.datacapture.common.datatype.asStringValue
import com.google.android.fhir.datacapture.utilities.evaluateToDisplay
import com.google.android.fhir.getLocalizedText
import com.google.android.fhir.logicalId
import org.hl7.fhir.r4.model.Base
import org.hl7.fhir.r4.model.BooleanType
import org.hl7.fhir.r4.model.CodeType
import org.hl7.fhir.r4.model.CodeableConcept
import org.hl7.fhir.r4.model.Expression
import org.hl7.fhir.r4.model.Questionnaire
import org.hl7.fhir.r4.model.QuestionnaireResponse
import org.hl7.fhir.r4.model.Reference
import org.hl7.fhir.r4.model.Resource
import org.hl7.fhir.r4.model.StringType
import org.hl7.fhir.r4.model.Type
import org.hl7.fhir.r4.utils.ToolingExtensions

/** UI controls relevant to capturing question data. */
internal enum class ItemControlTypes(
  val extensionCode: String,
  val viewHolderType: QuestionnaireItemViewHolderType,
) {
  AUTO_COMPLETE("autocomplete", QuestionnaireItemViewHolderType.AUTO_COMPLETE),
  CHECK_BOX("check-box", QuestionnaireItemViewHolderType.CHECK_BOX_GROUP),
  DROP_DOWN("drop-down", QuestionnaireItemViewHolderType.DROP_DOWN),
  OPEN_CHOICE("open-choice", QuestionnaireItemViewHolderType.DIALOG_SELECT),
  RADIO_BUTTON("radio-button", QuestionnaireItemViewHolderType.RADIO_GROUP),
  SLIDER("slider", QuestionnaireItemViewHolderType.SLIDER),
  PHONE_NUMBER("phone-number", QuestionnaireItemViewHolderType.PHONE_NUMBER),
}

// Please note these URLs do not point to any FHIR Resource and are broken links. They are being
// used until we can engage the FHIR community to add these extensions officially.
internal const val EXTENSION_ITEM_CONTROL_URL_ANDROID_FHIR =
  "https://github.com/google/android-fhir/StructureDefinition/questionnaire-itemControl"
internal const val EXTENSION_ITEM_CONTROL_SYSTEM_ANDROID_FHIR =
  "https://github.com/google/android-fhir/questionnaire-item-control"

// Below URLs exist and are supported by HL7
internal const val EXTENSION_ITEM_CONTROL_URL =
  "http://hl7.org/fhir/StructureDefinition/questionnaire-itemControl"
internal const val EXTENSION_ITEM_CONTROL_SYSTEM = "http://hl7.org/fhir/questionnaire-item-control"

internal const val EXTENSION_HIDDEN_URL =
  "http://hl7.org/fhir/StructureDefinition/questionnaire-hidden"

internal const val EXTENSION_ENTRY_FORMAT_URL =
  "http://hl7.org/fhir/StructureDefinition/entryFormat"

internal const val EXTENSION_DISPLAY_CATEGORY_URL =
  "http://hl7.org/fhir/StructureDefinition/questionnaire-displayCategory"
internal const val EXTENSION_DISPLAY_CATEGORY_SYSTEM =
  "http://hl7.org/fhir/questionnaire-display-category"

internal const val EXTENSION_ENABLE_WHEN_EXPRESSION_URL: String =
  "http://hl7.org/fhir/uv/sdc/StructureDefinition/sdc-questionnaire-enableWhenExpression"

internal const val EXTENSION_ANSWER_EXPRESSION_URL: String =
  "http://hl7.org/fhir/uv/sdc/StructureDefinition/sdc-questionnaire-answerExpression"

internal const val EXTENSION_CHOICE_COLUMN_URL: String =
  "http://hl7.org/fhir/uv/sdc/StructureDefinition/sdc-questionnaire-choiceColumn"

internal const val EXTENSION_VARIABLE_URL = "http://hl7.org/fhir/StructureDefinition/variable"

internal val Questionnaire.QuestionnaireItemComponent.variableExpressions: List<Expression>
  get() =
    this.extension.filter { it.url == EXTENSION_VARIABLE_URL }.map { it.castToExpression(it.value) }

/**
 * Finds the specific variable name [String] at the questionnaire item
 * [Questionnaire.QuestionnaireItemComponent]
 *
 * @param variableName the [String] to match the variable
 *
 * @return an [Expression]
 */
internal fun Questionnaire.QuestionnaireItemComponent.findVariableExpression(
  variableName: String
): Expression? {
  return variableExpressions.find { it.name == variableName }
}

// Item control code, or null
internal val Questionnaire.QuestionnaireItemComponent.itemControl: ItemControlTypes?
  get() {
    val codeableConcept =
      this.extension
        .firstOrNull {
          it.url == EXTENSION_ITEM_CONTROL_URL || it.url == EXTENSION_ITEM_CONTROL_URL_ANDROID_FHIR
        }
        ?.value as
        CodeableConcept?
    val code =
      codeableConcept?.coding
        ?.firstOrNull {
          it.system == EXTENSION_ITEM_CONTROL_SYSTEM ||
            it.system == EXTENSION_ITEM_CONTROL_SYSTEM_ANDROID_FHIR
        }
        ?.code
    return ItemControlTypes.values().firstOrNull { it.extensionCode == code }
  }

internal enum class ChoiceOrientationTypes(val extensionCode: String) {
  HORIZONTAL("horizontal"),
  VERTICAL("vertical")
}

internal const val EXTENSION_CHOICE_ORIENTATION_URL =
  "http://hl7.org/fhir/StructureDefinition/questionnaire-choiceOrientation"

/** Desired orientation to render a list of choices. */
internal val Questionnaire.QuestionnaireItemComponent.choiceOrientation: ChoiceOrientationTypes?
  get() {
    val code =
      (this.extension.firstOrNull { it.url == EXTENSION_CHOICE_ORIENTATION_URL }?.value as
          CodeType?)
        ?.valueAsString
    return ChoiceOrientationTypes.values().firstOrNull { it.extensionCode == code }
  }

/** UI controls relevant to rendering questionnaire items. */
internal enum class DisplayItemControlType(val extensionCode: String) {
  FLYOVER("flyover"),
  PAGE("page"),
}

/** Item control to show instruction text */
internal val Questionnaire.QuestionnaireItemComponent.displayItemControl: DisplayItemControlType?
  get() {
    val codeableConcept =
      this.extension.firstOrNull { it.url == EXTENSION_ITEM_CONTROL_URL }?.value as CodeableConcept?
    val code =
      codeableConcept?.coding?.firstOrNull { it.system == EXTENSION_ITEM_CONTROL_SYSTEM }?.code
    return DisplayItemControlType.values().firstOrNull { it.extensionCode == code }
  }

/**
 * Whether the corresponding [QuestionnaireResponse.QuestionnaireResponseItemComponent] should have
 * nested items within [QuestionnaireResponse.QuestionnaireResponseItemAnswerComponent](s).
 */
internal val Questionnaire.QuestionnaireItemComponent.hasNestedItemsWithinAnswers: Boolean
  get() = item.isNotEmpty() && type != Questionnaire.QuestionnaireItemType.GROUP

/** Converts Text with HTML Tag to formated text. */
private fun String.toSpanned(): Spanned {
  return HtmlCompat.fromHtml(this, HtmlCompat.FROM_HTML_MODE_COMPACT)
}

/**
 * Localized and spanned value of [Questionnaire.QuestionnaireItemComponent.text] if translation is
 * present. Default value otherwise.
 */
val Questionnaire.QuestionnaireItemComponent.localizedTextSpanned: Spanned?
  get() = textElement?.getLocalizedText()?.toSpanned()

/**
 * Localized and spanned value of [Questionnaire.QuestionnaireItemComponent.prefix] if translation
 * is present. Default value otherwise.
 */
val Questionnaire.QuestionnaireItemComponent.localizedPrefixSpanned: Spanned?
  get() = prefixElement?.getLocalizedText()?.toSpanned()

/**
 * A nested questionnaire item of type display with displayCategory extension with [INSTRUCTIONS]
 * code is used as the instructions of the parent question.
 */
internal val Questionnaire.QuestionnaireItemComponent.localizedInstructionsSpanned: Spanned?
  get() {
    return item
      .firstOrNull { questionnaireItem ->
        questionnaireItem.type == Questionnaire.QuestionnaireItemType.DISPLAY &&
          questionnaireItem.isInstructionsCode
      }
      ?.localizedTextSpanned
  }

/**
 * A nested questionnaire item of type display with code [DisplayItemControlType.FLYOVER] (if
 * present) is used as the fly-over text of the parent question.
 */
internal val Questionnaire.QuestionnaireItemComponent.localizedFlyoverSpanned: Spanned?
  get() =
    item
      .firstOrNull { questionnaireItem ->
        questionnaireItem.type == Questionnaire.QuestionnaireItemType.DISPLAY &&
          questionnaireItem.displayItemControl == DisplayItemControlType.FLYOVER
      }
      ?.localizedTextSpanned

/**
 * Whether the QuestionnaireItem should be hidden according to the hidden extension or lack thereof.
 */
internal val Questionnaire.QuestionnaireItemComponent.isHidden: Boolean
  get() {
    val extension = this.extension.singleOrNull { it.url == EXTENSION_HIDDEN_URL } ?: return false
    val value = extension.value
    if (value is BooleanType) {
      return value.booleanValue()
    }
    return false
  }

/** Whether the QuestionnaireItem should have entry format string. */
val Questionnaire.QuestionnaireItemComponent.entryFormat: String?
  get() {
    val extension = extension.singleOrNull { it.url == EXTENSION_ENTRY_FORMAT_URL } ?: return null
    val value = extension.value
    if (value is StringType) {
      return value.toString()
    }
    return null
  }

internal const val INSTRUCTIONS = "instructions"

/** Returns [true] if extension is display category extension and contains 'instructions' code. */
internal val Questionnaire.QuestionnaireItemComponent.isInstructionsCode: Boolean
  get() {
    return when (type) {
      Questionnaire.QuestionnaireItemType.DISPLAY -> {
        val codeableConcept =
          this.extension.firstOrNull { it.url == EXTENSION_DISPLAY_CATEGORY_URL }?.value as
            CodeableConcept?
        val code =
          codeableConcept?.coding
            ?.firstOrNull { it.system == EXTENSION_DISPLAY_CATEGORY_SYSTEM }
            ?.code
        code == INSTRUCTIONS
      }
      else -> {
        false
      }
    }
  }

/**
 * Returns [true] if item type is display and [displayItemControl] is
 * [DisplayItemControlType.FLYOVER].
 */
internal val Questionnaire.QuestionnaireItemComponent.isFlyoverCode: Boolean
  get() {
    return when (type) {
      Questionnaire.QuestionnaireItemType.DISPLAY -> {
        displayItemControl == DisplayItemControlType.FLYOVER
      }
      else -> {
        false
      }
    }
  }

/**
 * Creates a [QuestionnaireResponse.QuestionnaireResponseItemComponent] from the provided
 * [Questionnaire.QuestionnaireItemComponent].
 *
 * The hierarchy and order of child items will be retained as specified in the standard. See
 * https://www.hl7.org/fhir/questionnaireresponse.html#notes for more details.
 */
fun Questionnaire.QuestionnaireItemComponent.createQuestionnaireResponseItem():
  QuestionnaireResponse.QuestionnaireResponseItemComponent {
  return QuestionnaireResponse.QuestionnaireResponseItemComponent().apply {
    linkId = this@createQuestionnaireResponseItem.linkId
    answer = createQuestionnaireResponseItemAnswers()
    if (hasNestedItemsWithinAnswers && answer.isNotEmpty()) {
      this.addNestedItemsToAnswer(this@createQuestionnaireResponseItem)
    } else if (this@createQuestionnaireResponseItem.type ==
        Questionnaire.QuestionnaireItemType.GROUP
    ) {
      this@createQuestionnaireResponseItem.item.forEach {
        this.addItem(it.createQuestionnaireResponseItem())
      }
    }
  }
}

// Return expression if QuestionnaireItemComponent has ENABLE WHEN EXPRESSION URL
val Questionnaire.QuestionnaireItemComponent.enableWhenExpression: Expression?
  get() {
    return this.extension.firstOrNull { it.url == EXTENSION_ENABLE_WHEN_EXPRESSION_URL }?.let {
      it.value as Expression
    }
  }

/**
 * Returns a list of answers from the initial values of the questionnaire item. `null` if no intial
 * value.
 */
private fun Questionnaire.QuestionnaireItemComponent.createQuestionnaireResponseItemAnswers():
  MutableList<QuestionnaireResponse.QuestionnaireResponseItemAnswerComponent>? {
  if (initial.isEmpty()) {
    return null
  }

  if (type == Questionnaire.QuestionnaireItemType.GROUP ||
      type == Questionnaire.QuestionnaireItemType.DISPLAY
  ) {
    throw IllegalArgumentException(
      "Questionnaire item $linkId has initial value(s) and is a group or display item. See rule que-8 at https://www.hl7.org/fhir/questionnaire-definitions.html#Questionnaire.item.initial."
    )
  }

  if (initial.size > 1 && !repeats) {
    throw IllegalArgumentException(
      "Questionnaire item $linkId can only have multiple initial values for repeating items. See rule que-13 at https://www.hl7.org/fhir/questionnaire-definitions.html#Questionnaire.item.initial."
    )
  }

  return mutableListOf(
    QuestionnaireResponse.QuestionnaireResponseItemAnswerComponent().apply {
      value = initial[0].value
    }
  )
}

/**
 * Add items within [QuestionnaireResponse.QuestionnaireResponseItemAnswerComponent] from the
 * provided parent [Questionnaire.QuestionnaireItemComponent] with nested items. The hierarchy and
 * order of child items will be retained as specified in the standard. See
 * https://www.hl7.org/fhir/questionnaireresponse.html#notes for more details.
 */
fun QuestionnaireResponse.QuestionnaireResponseItemComponent.addNestedItemsToAnswer(
  questionnaireItemComponent: Questionnaire.QuestionnaireItemComponent
) {
  if (answer.isNotEmpty()) {
    answer.first().item = questionnaireItemComponent.getNestedQuestionnaireResponseItems()
  }
}

internal val Questionnaire.QuestionnaireItemComponent.answerExpression: Expression?
  get() =
    ToolingExtensions.getExtension(this, EXTENSION_ANSWER_EXPRESSION_URL)?.value?.let {
      it.castToExpression(it)
    }

// TODO implement full functionality of choice column
// https://github.com/google/android-fhir/issues/1495
/**
 * Choice column extension https://build.fhir.org/ig/HL7/sdc/examples.html#choiceColumn
 *
 * The extension choice-column defines its internal elements as nested extension with table
 * properties
 * - path -> the field in answerOption
 * - width -> the width of given column if widget generates a table; TBD in #1495
 * - label -> the label of given column of table or answerOption
 * - forDisplay -> if the column should be shown on UI
 */
internal val Questionnaire.QuestionnaireItemComponent.choiceColumn: List<ChoiceColumn>?
  get() =
    ToolingExtensions.getExtensions(this, EXTENSION_CHOICE_COLUMN_URL)?.map {
      it.extension.let {
        ChoiceColumn(
          path = it.find { it.url == "path" }!!.value.asStringValue(),
          label = it.find { it.url == "label" }?.value?.asStringValue(),
          forDisplay =
            it.any { it.url == "forDisplay" && it.castToBoolean(it.value).booleanValue() }
        )
      }
    }

internal data class ChoiceColumn(val path: String, val label: String?, val forDisplay: Boolean)

// TODO implement full functionality of choice column
// https://github.com/google/android-fhir/issues/1495
/**
 * Apply and add each choice-column mapping to answer options
 * https://build.fhir.org/ig/HL7/sdc/StructureDefinition-sdc-questionnaire-choiceColumn.html
 *
 * Control the information displayed in list.
 * - With reference it allows selection of fields from the resource for display and reference
 * - With other types it adds the options as is
 */
internal fun Questionnaire.QuestionnaireItemComponent.extractAnswerOptions(
  dataList: List<Base>
): List<Questionnaire.QuestionnaireItemAnswerOptionComponent> {
  if (dataList.isEmpty()) return emptyList()

<<<<<<< HEAD
  val options: List<Type> =
    dataList.map { data ->
      when (this.type) {
        Questionnaire.QuestionnaireItemType.REFERENCE -> {
          require(dataList.all { it.isResource }) {
            "$EXTENSION_CHOICE_COLUMN_URL not applicable for '${this.type.toCode()}'. Only type reference is allowed with resource."
          }
=======
  if (this.type != Questionnaire.QuestionnaireItemType.REFERENCE && dataList.all { it.isResource } ) {
    throw IllegalArgumentException(
      "$EXTENSION_CHOICE_COLUMN_URL not applicable for '${this.type.toCode()}'. Only type reference is allowed with resource."
    )
  }
>>>>>>> 3fcab824

          data as Resource
          Reference().apply {
            reference = "${data.resourceType}/${data.logicalId}"
            this@extractAnswerOptions.choiceColumn
              ?.filter { it.forDisplay }
              ?.map { it.path }
              ?.let { evaluateToDisplay(it, data) }
              ?.also { display = it }
          }
        }
        else -> {
          data.castToType(data)
        }
      }
    }

  return options.map { Questionnaire.QuestionnaireItemAnswerOptionComponent(it) }
}

/**
 * Creates a list of [QuestionnaireResponse.QuestionnaireResponseItemComponent]s from the nested
 * items in the [Questionnaire.QuestionnaireItemComponent].
 *
 * The hierarchy and order of child items will be retained as specified in the standard. See
 * https://www.hl7.org/fhir/questionnaireresponse.html#notes for more details.
 */
private inline fun Questionnaire.QuestionnaireItemComponent.getNestedQuestionnaireResponseItems() =
  item.map { it.createQuestionnaireResponseItem() }<|MERGE_RESOLUTION|>--- conflicted
+++ resolved
@@ -395,7 +395,6 @@
 ): List<Questionnaire.QuestionnaireItemAnswerOptionComponent> {
   if (dataList.isEmpty()) return emptyList()
 
-<<<<<<< HEAD
   val options: List<Type> =
     dataList.map { data ->
       when (this.type) {
@@ -403,13 +402,6 @@
           require(dataList.all { it.isResource }) {
             "$EXTENSION_CHOICE_COLUMN_URL not applicable for '${this.type.toCode()}'. Only type reference is allowed with resource."
           }
-=======
-  if (this.type != Questionnaire.QuestionnaireItemType.REFERENCE && dataList.all { it.isResource } ) {
-    throw IllegalArgumentException(
-      "$EXTENSION_CHOICE_COLUMN_URL not applicable for '${this.type.toCode()}'. Only type reference is allowed with resource."
-    )
-  }
->>>>>>> 3fcab824
 
           data as Resource
           Reference().apply {
