--- conflicted
+++ resolved
@@ -137,11 +137,8 @@
       QuestionnaireItemType.CHOICE -> getChoiceViewHolderType(questionnaireItemViewItem)
       QuestionnaireItemType.DISPLAY -> QuestionnaireItemViewHolderType.DISPLAY
       QuestionnaireItemType.QUANTITY -> QuestionnaireItemViewHolderType.QUANTITY
-<<<<<<< HEAD
+      QuestionnaireItemType.REFERENCE -> getChoiceViewHolderType(questionnaireItemViewItem)
       QuestionnaireItemType.ATTACHMENT -> QuestionnaireItemViewHolderType.ATTACHMENT
-=======
-      QuestionnaireItemType.REFERENCE -> getChoiceViewHolderType(questionnaireItemViewItem)
->>>>>>> 6956c79f
       else -> throw NotImplementedError("Question type $type not supported.")
     }.value
   }
