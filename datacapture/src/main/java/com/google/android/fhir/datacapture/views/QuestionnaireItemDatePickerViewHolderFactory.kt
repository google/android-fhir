--- conflicted
+++ resolved
@@ -111,10 +111,7 @@
           textInputEditText.setText(
             questionnaireItemViewItem.answers
               .singleOrNull()
-<<<<<<< HEAD
-=======
               ?.takeIf { it.hasValue() }
->>>>>>> 1a2c4114
               ?.valueDateType
               ?.localDate
               ?.localizedString
