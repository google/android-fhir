--- conflicted
+++ resolved
@@ -18,13 +18,6 @@
 
 import android.annotation.SuppressLint
 import android.content.Context
-<<<<<<< HEAD
-import android.view.View
-import androidx.appcompat.app.AppCompatActivity
-import androidx.appcompat.view.ContextThemeWrapper
-import androidx.core.widget.doOnTextChanged
-import com.google.android.fhir.datacapture.R
-=======
 import android.icu.text.DateFormat
 import android.text.TextWatcher
 import android.view.View
@@ -37,7 +30,6 @@
 import com.google.android.fhir.datacapture.validation.Invalid
 import com.google.android.fhir.datacapture.validation.NotValidated
 import com.google.android.fhir.datacapture.validation.Valid
->>>>>>> 2a5effa1
 import com.google.android.fhir.datacapture.validation.ValidationResult
 import com.google.android.material.datepicker.MaterialDatePicker
 import com.google.android.material.textfield.TextInputEditText
@@ -47,19 +39,11 @@
 import java.time.LocalDate
 import java.time.ZoneId
 import java.time.chrono.IsoChronology
-<<<<<<< HEAD
-import java.time.format.DateTimeFormatter
-import java.time.format.DateTimeFormatterBuilder
-import java.time.format.DateTimeParseException
-import java.time.format.FormatStyle
-import java.util.Locale
-=======
 import java.time.format.DateTimeFormatterBuilder
 import java.time.format.FormatStyle
 import java.util.Locale
 import kotlin.math.abs
 import kotlin.math.log10
->>>>>>> 2a5effa1
 import org.hl7.fhir.r4.model.DateType
 import org.hl7.fhir.r4.model.QuestionnaireResponse
 
@@ -71,14 +55,9 @@
       private lateinit var textInputLayout: TextInputLayout
       private lateinit var textInputEditText: TextInputEditText
       override lateinit var questionnaireItemViewItem: QuestionnaireItemViewItem
-<<<<<<< HEAD
-      private val localeDateFormatter = getDateFormatter()
-      private val localeDateParser = getLocalDateParser()
-=======
       private var textWatcher: TextWatcher? = null
       // Medium and long format styles use alphabetical month names which are difficult for the user
       // to input. Use short format style which is always numerical.
->>>>>>> 2a5effa1
       private val localePattern =
         DateTimeFormatterBuilder.getLocalizedDateTimePattern(
           FormatStyle.SHORT,
@@ -91,28 +70,6 @@
         header = itemView.findViewById(R.id.header)
         textInputLayout = itemView.findViewById(R.id.text_input_layout)
         textInputEditText = itemView.findViewById(R.id.text_input_edit_text)
-<<<<<<< HEAD
-        textInputEditText.doOnTextChanged { text, start, count, after ->
-          // this check is required to avoid infinite loop, as bind() also set date input text.
-          if (count == after) {
-            return@doOnTextChanged
-          }
-          var localDate: LocalDate? = null
-          try {
-            localDate = LocalDate.parse(text, localeDateParser)
-          } catch (e: DateTimeParseException) {
-            questionnaireItemViewItem.clearAnswer()
-          }
-          localDate?.run {
-            questionnaireItemViewItem.setAnswer(
-              QuestionnaireResponse.QuestionnaireResponseItemAnswerComponent().apply {
-                value = DateType(localDate.year, localDate.monthValue - 1, localDate.dayOfMonth)
-              }
-            )
-          }
-        }
-=======
->>>>>>> 2a5effa1
         textInputLayout.setEndIconOnClickListener {
           // The application is wrapped in a ContextThemeWrapper in QuestionnaireFragment
           // and again in TextInputEditText during layout inflation. As a result, it is
@@ -123,10 +80,7 @@
             .apply {
               addOnPositiveButtonClickListener { epochMilli ->
                 textInputEditText.setText(
-                  Instant.ofEpochMilli(epochMilli)
-                    .atZone(ZONE_ID_UTC)
-                    .toLocalDate()
-                    .format(localeDateFormatter)
+                  Instant.ofEpochMilli(epochMilli).atZone(ZONE_ID_UTC).toLocalDate().localizedString
                 )
                 questionnaireItemViewItem.setAnswer(
                   QuestionnaireResponse.QuestionnaireResponseItemAnswerComponent().apply {
@@ -147,16 +101,6 @@
       override fun bind(questionnaireItemViewItem: QuestionnaireItemViewItem) {
         header.bind(questionnaireItemViewItem.questionnaireItem)
         textInputLayout.hint = localePattern
-<<<<<<< HEAD
-        textInputEditText.setText(
-          questionnaireItemViewItem
-            .answers
-            .singleOrNull()
-            ?.valueDateType
-            ?.localDate
-            ?.format(localeDateFormatter)
-        )
-=======
         textInputEditText.removeTextChangedListener(textWatcher)
 
         if (textInputEditText.text.isNullOrEmpty()) {
@@ -168,7 +112,6 @@
           )
         }
         textWatcher = textInputEditText.doAfterTextChanged { text -> updateAnswer(text.toString()) }
->>>>>>> 2a5effa1
       }
 
       override fun displayValidationResult(validationResult: ValidationResult) {
@@ -248,32 +191,6 @@
       day,
     )
 
-<<<<<<< HEAD
-/**
- * Returns default [DateTimeFormatter] with year-of-era 'yyyy'. e.g 'yyyy' accepts 2004 year-of-era
- */
-internal fun getDateFormatter(): DateTimeFormatter {
-  val localDatePattern =
-    DateTimeFormatterBuilder.getLocalizedDateTimePattern(
-      FormatStyle.SHORT,
-      null,
-      IsoChronology.INSTANCE,
-      Locale.getDefault()
-    )
-  val start = localDatePattern.indexOf('y')
-  val end = start + localDatePattern.filter { it == 'y' }.count()
-  return DateTimeFormatter.ofPattern(localDatePattern.replaceRange(start until end, "yyyy"))
-    .withLocale(Locale.getDefault())
-}
-
-/** Returns [DateTimeFormatter] to parse [LocalDate]. */
-internal fun getLocalDateParser(): DateTimeFormatter {
-  return DateTimeFormatterBuilder()
-    .appendOptional(getDateFormatter())
-    .appendOptional(DateTimeFormatter.ofLocalizedDate(FormatStyle.SHORT))
-    .toFormatter()
-}
-=======
 internal val LocalDate.dateType
   get() = DateType(year, monthValue - 1, dayOfMonth)
 
@@ -301,5 +218,4 @@
   when (this) {
     0 -> 1
     else -> log10(abs(toDouble())).toInt() + 1
-  }
->>>>>>> 2a5effa1
+  }