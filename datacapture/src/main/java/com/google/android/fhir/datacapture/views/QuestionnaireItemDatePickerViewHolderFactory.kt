--- conflicted
+++ resolved
@@ -103,19 +103,7 @@
         header.bind(questionnaireItemViewItem.questionnaireItem)
         textInputLayout.hint = localePattern
         textInputEditText.removeTextChangedListener(textWatcher)
-<<<<<<< HEAD
-
-        textInputEditText.setText(
-          questionnaireItemViewItem
-            .answers
-            .singleOrNull()
-            ?.takeIf { it.hasValue() }
-            ?.valueDateType
-            ?.localDate
-            ?.localizedString
-        )
-
-=======
+
         if (isTextUpdateRequired(
             textInputEditText.context,
             questionnaireItemViewItem.answers.singleOrNull()?.valueDateType,
@@ -123,13 +111,15 @@
           )
         ) {
           textInputEditText.setText(
-            questionnaireItemViewItem.answers.singleOrNull()
+            questionnaireItemViewItem
+              .answers
+              .singleOrNull()
+              ?.takeIf { it.hasValue() }
               ?.valueDateType
               ?.localDate
               ?.localizedString
           )
         }
->>>>>>> 1443db18
         textWatcher = textInputEditText.doAfterTextChanged { text -> updateAnswer(text.toString()) }
       }
 
