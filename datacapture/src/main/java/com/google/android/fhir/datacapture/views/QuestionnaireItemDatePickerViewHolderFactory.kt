--- conflicted
+++ resolved
@@ -33,10 +33,6 @@
 import java.time.Instant
 import java.time.LocalDate
 import java.time.ZoneId
-<<<<<<< HEAD
-import java.time.format.DateTimeFormatter
-=======
->>>>>>> 4363e717
 import org.hl7.fhir.r4.model.DateType
 import org.hl7.fhir.r4.model.QuestionnaireResponse
 
@@ -60,32 +56,6 @@
           // necessary to access the base context twice to retrieve the application object
           // from the view's context.
           val context = itemView.context.tryUnwrapContext()!!
-<<<<<<< HEAD
-          val selectedDate = questionnaireItemViewItem.singleAnswerOrNull?.valueDateType?.localDate
-          val datePicker =
-            MaterialDatePicker.Builder.datePicker()
-              .setTheme(R.style.ThemeOverlay_Questionnaire_DatePicker)
-              .setTitleText(context.getString(R.string.select_date))
-              .setSelection(
-                selectedDate?.atStartOfDay(ZoneId.of("UTC"))?.toInstant()?.toEpochMilli()
-                  ?: MaterialDatePicker.todayInUtcMilliseconds()
-              )
-              .build()
-          datePicker.addOnPositiveButtonClickListener { epochMilli ->
-            textInputEditText.setText(epochMilli.localDate.localizedString)
-            questionnaireItemViewItem.singleAnswerOrNull =
-              QuestionnaireResponse.QuestionnaireResponseItemAnswerComponent().apply {
-                value = epochMilli.dateType
-              }
-            // Clear focus so that the user can refocus to open the dialog
-            textInputEditText.clearFocus()
-            onAnswerChanged(textInputEditText.context)
-          }
-          datePicker.show(context.supportFragmentManager, TAG)
-
-          // Clear focus so that the user can refocus to open the dialog
-          textDateQuestion.clearFocus()
-=======
           createMaterialDatePicker()
             .apply {
               addOnPositiveButtonClickListener { epochMilli ->
@@ -104,7 +74,6 @@
               }
             }
             .show(context.supportFragmentManager, TAG)
->>>>>>> 4363e717
         }
       }
 
@@ -142,6 +111,7 @@
             ?.toEpochMilli()
             ?: MaterialDatePicker.todayInUtcMilliseconds()
         return MaterialDatePicker.Builder.datePicker()
+          .setTheme(R.style.ThemeOverlay_Questionnaire_DatePicker)
           .setTitleText(R.string.select_date)
           .setSelection(selectedDate)
           .build()
@@ -149,14 +119,8 @@
     }
 }
 
-<<<<<<< HEAD
-const val NUMBER_OF_MICROSECONDS_PER_SECOND = 1000000
-const val NUMBER_OF_MICROSECONDS_PER_MILLISECOND = 1000
-const val TAG = "date-picker"
-=======
 internal const val TAG = "date-picker"
 internal val ZONE_ID_UTC = ZoneId.of("UTC")
->>>>>>> 4363e717
 
 /**
  * Returns the [AppCompatActivity] if there exists one wrapped inside [ContextThemeWrapper] s, or
