/*
 * Copyright 2020 Google LLC
 *
 * Licensed under the Apache License, Version 2.0 (the "License");
 * you may not use this file except in compliance with the License.
 * You may obtain a copy of the License at
 *
 *       http://www.apache.org/licenses/LICENSE-2.0
 *
 * Unless required by applicable law or agreed to in writing, software
 * distributed under the License is distributed on an "AS IS" BASIS,
 * WITHOUT WARRANTIES OR CONDITIONS OF ANY KIND, either express or implied.
 * See the License for the specific language governing permissions and
 * limitations under the License.
 */

package com.google.android.fhir.datacapture.views

import android.annotation.SuppressLint
import android.content.Context
import android.os.Bundle
import android.view.View
import android.widget.TextView
import androidx.appcompat.app.AppCompatActivity
import androidx.appcompat.view.ContextThemeWrapper
import androidx.core.os.bundleOf
import androidx.fragment.app.FragmentResultListener
import com.google.android.fhir.datacapture.R
import com.google.android.fhir.datacapture.localizedPrefix
import com.google.android.fhir.datacapture.localizedText
import com.google.android.fhir.datacapture.validation.QuestionnaireResponseItemValidator
import com.google.android.fhir.datacapture.validation.ValidationResult
import com.google.android.material.textfield.TextInputEditText
import java.time.LocalDate
import java.time.format.DateTimeFormatter
import org.hl7.fhir.r4.model.DateType
import org.hl7.fhir.r4.model.QuestionnaireResponse

internal object QuestionnaireItemDatePickerViewHolderFactory :
  QuestionnaireItemViewHolderFactory(R.layout.questionnaire_item_date_picker_view) {
  override fun getQuestionnaireItemViewHolderDelegate() =
    object : QuestionnaireItemViewHolderDelegate {
      private lateinit var prefixTextView: TextView
      private lateinit var textDateQuestion: TextView
      private lateinit var textInputEditText: TextInputEditText
      private lateinit var questionnaireItemViewItem: QuestionnaireItemViewItem

      override fun init(itemView: View) {
        prefixTextView = itemView.findViewById(R.id.prefix)
        textDateQuestion = itemView.findViewById(R.id.question)
        textInputEditText = itemView.findViewById(R.id.textInputEditText)
        // Disable direct text input to only allow input from the date picker dialog
        textInputEditText.keyListener = null
        textInputEditText.setOnFocusChangeListener { view: View, hasFocus: Boolean ->
          // Do not show the date picker dialog when losing focus.
          if (!hasFocus) {
            applyValidationResult(
              QuestionnaireResponseItemValidator.validate(
                questionnaireItemViewItem.questionnaireItem,
                questionnaireItemViewItem.questionnaireResponseItem,
                view.context
              )
            )
            return@setOnFocusChangeListener
          }

          // The application is wrapped in a ContextThemeWrapper in QuestionnaireFragment
          // and again in TextInputEditText during layout inflation. As a result, it is
          // necessary to access the base context twice to retrieve the application object
          // from the view's context.
          val context = itemView.context.tryUnwrapContext()!!
          context.supportFragmentManager.setFragmentResultListener(
            DatePickerFragment.RESULT_REQUEST_KEY,
            context,
            object : FragmentResultListener {
              // java.time APIs can be used with desugaring
              @SuppressLint("NewApi")
              override fun onFragmentResult(requestKey: String, result: Bundle) {
                val year = result.getInt(DatePickerFragment.RESULT_BUNDLE_KEY_YEAR)
                val month = result.getInt(DatePickerFragment.RESULT_BUNDLE_KEY_MONTH)
                val dayOfMonth = result.getInt(DatePickerFragment.RESULT_BUNDLE_KEY_DAY_OF_MONTH)
                textInputEditText.setText(
                  LocalDate.of(
                      year,
                      // Month values are 1-12 in java.time but 0-11 in
                      // DatePickerDialog.
                      month + 1,
                      dayOfMonth
                    )
                    .format(LOCAL_DATE_FORMATTER)
                )

                val date = DateType(year, month, dayOfMonth)
                questionnaireItemViewItem.singleAnswerOrNull =
                  QuestionnaireResponse.QuestionnaireResponseItemAnswerComponent().apply {
                    value = date
                  }
                questionnaireItemViewItem.questionnaireResponseItemChangedCallback()
                // Clear focus so that the user can refocus to open the dialog
                textInputEditText.clearFocus()
              }
            }
          )
<<<<<<< HEAD
          val selectedDate =
            questionnaireItemViewItem.singleAnswerOrNull?.valueDateType?.year?.let { year ->
              questionnaireItemViewItem.singleAnswerOrNull?.valueDateType?.month?.let { month ->
                questionnaireItemViewItem.singleAnswerOrNull?.valueDateType?.day?.let { day ->
                  LocalDate.of(
                    year,
                    month + 1,
                    day,
                  )
                }
              }
            }
          val dateFragment = DatePickerFragment()
          dateFragment.arguments = bundleOf("date" to selectedDate)
          dateFragment.show(context.supportFragmentManager, DatePickerFragment.TAG)
          // Clear focus so that the user can refocus to open the dialog
          textDateQuestion.clearFocus()
=======
          DatePickerFragment().show(context.supportFragmentManager, DatePickerFragment.TAG)
>>>>>>> 70478337
        }
      }

      private fun applyValidationResult(validationResult: ValidationResult) {
        val validationMessage =
          validationResult.validationMessages.joinToString {
            it.plus(System.getProperty("line.separator"))
          }
        textInputEditText.error = if (validationMessage == "") null else validationMessage
      }

      @SuppressLint("NewApi") // java.time APIs can be used due to desugaring
      override fun bind(questionnaireItemViewItem: QuestionnaireItemViewItem) {
        this.questionnaireItemViewItem = questionnaireItemViewItem
        if (!questionnaireItemViewItem.questionnaireItem.prefix.isNullOrEmpty()) {
          prefixTextView.visibility = View.VISIBLE
          prefixTextView.text = questionnaireItemViewItem.questionnaireItem.localizedPrefix
        } else {
          prefixTextView.visibility = View.GONE
        }
        textDateQuestion.text = questionnaireItemViewItem.questionnaireItem.localizedText
        textInputEditText.setText(
          questionnaireItemViewItem
            .singleAnswerOrNull
            ?.valueDateType
            ?.let {
              LocalDate.of(
                it.year,
                // month values are 1-12 in java.time but 0-11 in DateType (FHIR)
                it.month + 1,
                it.day
              )
            }
            ?.format(LOCAL_DATE_FORMATTER)
            ?: ""
        )
      }
    }

  @SuppressLint("NewApi") // java.time APIs can be used due to desugaring
  val LOCAL_DATE_FORMATTER = DateTimeFormatter.ISO_LOCAL_DATE!!
}

const val NUMBER_OF_MICROSECONDS_PER_SECOND = 1000000
const val NUMBER_OF_MICROSECONDS_PER_MILLISECOND = 1000

/**
 * Returns the [AppCompatActivity] if there exists one wrapped inside [ContextThemeWrapper] s, or
 * `null` otherwise.
 *
 * This function is inspired by the function with the same name in `AppCompateDelegateImpl`. See
 * https://cs.android.com/androidx/platform/frameworks/support/+/androidx-main:appcompat/appcompat/src/main/java/androidx/appcompat/app/AppCompatDelegateImpl.java;l=1615
 *
 * TODO: find a more robust way to do this as it is not guaranteed that the activity is an
 * AppCompatActivity.
 */
internal fun Context.tryUnwrapContext(): AppCompatActivity? {
  var context = this
  while (true) {
    when (context) {
      is AppCompatActivity -> return context
      is ContextThemeWrapper -> context = context.baseContext
      else -> return null
    }
  }
}<|MERGE_RESOLUTION|>--- conflicted
+++ resolved
@@ -101,7 +101,7 @@
               }
             }
           )
-<<<<<<< HEAD
+          
           val selectedDate =
             questionnaireItemViewItem.singleAnswerOrNull?.valueDateType?.year?.let { year ->
               questionnaireItemViewItem.singleAnswerOrNull?.valueDateType?.month?.let { month ->
@@ -119,9 +119,6 @@
           dateFragment.show(context.supportFragmentManager, DatePickerFragment.TAG)
           // Clear focus so that the user can refocus to open the dialog
           textDateQuestion.clearFocus()
-=======
-          DatePickerFragment().show(context.supportFragmentManager, DatePickerFragment.TAG)
->>>>>>> 70478337
         }
       }
 
