--- conflicted
+++ resolved
@@ -61,7 +61,6 @@
       private lateinit var textInputEditText: TextInputEditText
       override lateinit var questionnaireItemViewItem: QuestionnaireItemViewItem
       private var textWatcher: TextWatcher? = null
-<<<<<<< HEAD
       // Medium and long format styles use alphabetical month names which are difficult for the user
       // to input. Use short format style which is always numerical.
       private val localePattern = "dd-MM-yyyy"
@@ -71,8 +70,6 @@
       //          IsoChronology.INSTANCE,
       //          Locale.getDefault()
       //        )
-=======
->>>>>>> 6956c79f
 
       override fun init(itemView: View) {
         header = itemView.findViewById(R.id.header)
@@ -109,28 +106,12 @@
         }
       }
 
-      private fun addContentDescription() {
-        textInputEditText.contentDescription =
-          questionnaireItemViewItem.questionnaireItem.linkId +
-            "_" +
-            textInputEditText::class.java.canonicalName
-        textInputLayout.contentDescription =
-          questionnaireItemViewItem.questionnaireItem.linkId +
-            "_" +
-            textInputLayout::class.java.canonicalName
-      }
-
       @SuppressLint("NewApi") // java.time APIs can be used due to desugaring
       override fun bind(questionnaireItemViewItem: QuestionnaireItemViewItem) {
         header.bind(questionnaireItemViewItem.questionnaireItem)
-        textInputLayout.hint = localeDatePattern
+        textInputLayout.hint = localePattern
         textInputEditText.removeTextChangedListener(textWatcher)
-<<<<<<< HEAD
-        this.questionnaireItemViewItem = questionnaireItemViewItem
-        addContentDescription()
-=======
-
->>>>>>> 6956c79f
+
         if (isTextUpdateRequired(
             textInputEditText.context,
             questionnaireItemViewItem.answers.singleOrNull()?.valueDateType,
@@ -138,15 +119,9 @@
           )
         ) {
           textInputEditText.setText(
-<<<<<<< HEAD
-            questionnaireItemViewItem
-              .answers
-              .singleOrNull()
-=======
             questionnaireItemViewItem.answers
               .singleOrNull()
               ?.takeIf { it.hasValue() }
->>>>>>> 6956c79f
               ?.valueDateType
               ?.localDate
               ?.formattedString(localePattern)
