--- conflicted
+++ resolved
@@ -232,12 +232,6 @@
                   textInputEditText.context,
                   R.string.date_format_validation_error_msg,
                   canonicalizedDatePattern
-<<<<<<< HEAD
-=======
-                    .replace("dd", "31")
-                    .replace("MM", "01")
-                    .replace("yyyy", "2023")
->>>>>>> 77f65947
                 )
               )
             )
