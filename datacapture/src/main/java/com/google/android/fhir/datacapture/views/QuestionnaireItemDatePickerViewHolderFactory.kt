--- conflicted
+++ resolved
@@ -112,17 +112,10 @@
       @SuppressLint("NewApi") // java.time APIs can be used due to desugaring
       override fun bind(questionnaireItemViewItem: QuestionnaireItemViewItem) {
         header.bind(questionnaireItemViewItem.questionnaireItem)
-<<<<<<< HEAD
+        textInputLayout.hint = localePattern
+        textInputEditText.removeTextChangedListener(textWatcher)
         this.questionnaireItemViewItem = questionnaireItemViewItem
         addContentDescription()
-        textInputEditText.setText(
-          questionnaireItemViewItem.singleAnswerOrNull?.valueDateType?.localDate?.localizedString
-        )
-        questionnaireItemViewItem.questionnaireItem.entryFormat?.let {
-          textInputLayout.helperText = it
-=======
-        textInputLayout.hint = localePattern
-        textInputEditText.removeTextChangedListener(textWatcher)
 
         if (textInputEditText.text.isNullOrEmpty()) {
           textInputEditText.setText(
@@ -133,7 +126,6 @@
               ?.localDate
               ?.formattedString(localePattern)
           )
->>>>>>> 2f6ba878
         }
         textWatcher = textInputEditText.doAfterTextChanged { text -> updateAnswer(text.toString()) }
       }
