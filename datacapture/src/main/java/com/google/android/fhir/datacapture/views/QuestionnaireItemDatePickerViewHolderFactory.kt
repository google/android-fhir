--- conflicted
+++ resolved
@@ -63,7 +63,6 @@
           // necessary to access the base context twice to retrieve the application object
           // from the view's context.
           val context = itemView.context.tryUnwrapContext()!!
-<<<<<<< HEAD
           context.supportFragmentManager.setFragmentResultListener(
             DatePickerFragment.RESULT_REQUEST_KEY,
             context
@@ -84,9 +83,6 @@
               }
             onAnswerChanged(textInputEditText.context)
           }
-
-=======
->>>>>>> 755dfae3
           val selectedDate = questionnaireItemViewItem.singleAnswerOrNull?.valueDateType?.localDate
           val datePicker =
             MaterialDatePicker.Builder.datePicker()
