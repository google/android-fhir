/*
 * Copyright 2022 Google LLC
 *
 * Licensed under the Apache License, Version 2.0 (the "License");
 * you may not use this file except in compliance with the License.
 * You may obtain a copy of the License at
 *
 *       http://www.apache.org/licenses/LICENSE-2.0
 *
 * Unless required by applicable law or agreed to in writing, software
 * distributed under the License is distributed on an "AS IS" BASIS,
 * WITHOUT WARRANTIES OR CONDITIONS OF ANY KIND, either express or implied.
 * See the License for the specific language governing permissions and
 * limitations under the License.
 */

package com.google.android.fhir.datacapture.views

import android.annotation.SuppressLint
import android.content.Context
import android.icu.text.DateFormat
import android.text.TextWatcher
import android.view.View
import androidx.appcompat.app.AppCompatActivity
import androidx.appcompat.view.ContextThemeWrapper
import androidx.core.widget.doAfterTextChanged
import com.google.android.fhir.datacapture.R
import com.google.android.fhir.datacapture.utilities.isAndroidIcuSupported
import com.google.android.fhir.datacapture.utilities.localizedString
import com.google.android.fhir.datacapture.validation.Invalid
import com.google.android.fhir.datacapture.validation.MaxValueConstraintValidator.getMaxValue
import com.google.android.fhir.datacapture.validation.MinValueConstraintValidator.getMinValue
import com.google.android.fhir.datacapture.validation.NotValidated
import com.google.android.fhir.datacapture.validation.Valid
import com.google.android.fhir.datacapture.validation.ValidationResult
import com.google.android.material.datepicker.CalendarConstraints
import com.google.android.material.datepicker.CalendarConstraints.DateValidator
import com.google.android.material.datepicker.CompositeDateValidator
import com.google.android.material.datepicker.DateValidatorPointBackward
import com.google.android.material.datepicker.DateValidatorPointForward
import com.google.android.material.datepicker.MaterialDatePicker
import com.google.android.material.textfield.TextInputEditText
import com.google.android.material.textfield.TextInputLayout
import java.text.ParseException
import java.time.Instant
import java.time.LocalDate
import java.time.ZoneId
import java.time.chrono.IsoChronology
import java.time.format.DateTimeFormatterBuilder
import java.time.format.FormatStyle
import java.util.Date
import java.util.Locale
import kotlin.math.abs
import kotlin.math.log10
import org.hl7.fhir.r4.model.DateType
import org.hl7.fhir.r4.model.QuestionnaireResponse

internal object QuestionnaireItemDatePickerViewHolderFactory :
  QuestionnaireItemViewHolderFactory(R.layout.questionnaire_item_date_picker_view) {
  override fun getQuestionnaireItemViewHolderDelegate() =
    object : QuestionnaireItemViewHolderDelegate {
      private lateinit var header: QuestionnaireItemHeaderView
      private lateinit var textInputLayout: TextInputLayout
      private lateinit var textInputEditText: TextInputEditText
      override lateinit var questionnaireItemViewItem: QuestionnaireItemViewItem
      private var textWatcher: TextWatcher? = null
      // Medium and long format styles use alphabetical month names which are difficult for the user
      // to input. Use short format style which is always numerical.
      private val localePattern =
        DateTimeFormatterBuilder.getLocalizedDateTimePattern(
          FormatStyle.SHORT,
          null,
          IsoChronology.INSTANCE,
          Locale.getDefault()
        )

      override fun init(itemView: View) {
        header = itemView.findViewById(R.id.header)
        textInputLayout = itemView.findViewById(R.id.text_input_layout)
        textInputEditText = itemView.findViewById(R.id.text_input_edit_text)
        textInputLayout.setEndIconOnClickListener {
          // The application is wrapped in a ContextThemeWrapper in QuestionnaireFragment
          // and again in TextInputEditText during layout inflation. As a result, it is
          // necessary to access the base context twice to retrieve the application object
          // from the view's context.
          val context = itemView.context.tryUnwrapContext()!!
          createMaterialDatePicker()
            .apply {
              addOnPositiveButtonClickListener { epochMilli ->
                textInputEditText.setText(
                  Instant.ofEpochMilli(epochMilli).atZone(ZONE_ID_UTC).toLocalDate().localizedString
                )
                questionnaireItemViewItem.setAnswer(
                  QuestionnaireResponse.QuestionnaireResponseItemAnswerComponent().apply {
                    val localDate =
                      Instant.ofEpochMilli(epochMilli).atZone(ZONE_ID_UTC).toLocalDate()
                    value = localDate.dateType
                  }
                )
                // Clear focus so that the user can refocus to open the dialog
                textInputEditText.clearFocus()
              }
            }
            .show(context.supportFragmentManager, TAG)
        }
      }

      @SuppressLint("NewApi") // java.time APIs can be used due to desugaring
      override fun bind(questionnaireItemViewItem: QuestionnaireItemViewItem) {
        header.bind(questionnaireItemViewItem.questionnaireItem)
        textInputLayout.hint = localePattern
        textInputEditText.removeTextChangedListener(textWatcher)

        if (isTextUpdateRequired(
            textInputEditText.context,
            questionnaireItemViewItem.answers.singleOrNull()?.valueDateType,
            textInputEditText.text.toString()
          )
        ) {
          textInputEditText.setText(
            questionnaireItemViewItem.answers
              .singleOrNull()
<<<<<<< HEAD
=======
              ?.takeIf { it.hasValue() }
>>>>>>> 99a4d968
              ?.valueDateType
              ?.localDate
              ?.localizedString
          )
        }
        textWatcher = textInputEditText.doAfterTextChanged { text -> updateAnswer(text.toString()) }
      }

      override fun displayValidationResult(validationResult: ValidationResult) {
        textInputLayout.error =
          when (validationResult) {
            is NotValidated,
            Valid -> null
            is Invalid -> validationResult.getSingleStringValidationMessage()
          }
      }

      override fun setReadOnly(isReadOnly: Boolean) {
        textInputEditText.isEnabled = !isReadOnly
        textInputLayout.isEnabled = !isReadOnly
      }

      private fun createMaterialDatePicker(): MaterialDatePicker<Long> {
        val selectedDate =
          questionnaireItemViewItem.answers
            .singleOrNull()
            ?.valueDateType
            ?.localDate
            ?.atStartOfDay(ZONE_ID_UTC)
            ?.toInstant()
            ?.toEpochMilli()
            ?: MaterialDatePicker.todayInUtcMilliseconds()
        return MaterialDatePicker.Builder.datePicker()
          .setTitleText(R.string.select_date)
          .setSelection(selectedDate)
          .setCalendarConstraints(getCalenderConstraint())
          .build()
      }

      private fun getCalenderConstraint(): CalendarConstraints {
        val min =
          (getMinValue(questionnaireItemViewItem.questionnaireItem) as? DateType)?.value?.time
        val max =
          (getMaxValue(questionnaireItemViewItem.questionnaireItem) as? DateType)?.value?.time

        if (min != null && max != null && min > max) {
          throw IllegalArgumentException("minValue cannot be greater than maxValue")
        }

        val listValidators = ArrayList<DateValidator>()
        min?.let { listValidators.add(DateValidatorPointForward.from(it)) }
        max?.let { listValidators.add(DateValidatorPointBackward.before(it)) }
        val validators = CompositeDateValidator.allOf(listValidators)

        return CalendarConstraints.Builder().setValidator(validators).build()
      }

      private fun updateAnswer(text: CharSequence?) {
        try {
          val localDate = parseDate(text, textInputEditText.context.applicationContext)
          questionnaireItemViewItem.setAnswer(
            QuestionnaireResponse.QuestionnaireResponseItemAnswerComponent().apply {
              value = localDate.dateType
            }
          )
        } catch (e: ParseException) {
          questionnaireItemViewItem.clearAnswer()
        }
      }
    }

  private fun isTextUpdateRequired(
    context: Context,
    answer: DateType?,
    inputText: String?
  ): Boolean {
    val inputDate =
      try {
        parseDate(inputText, context)
      } catch (e: Exception) {
        null
      }
    return answer?.localDate != inputDate
  }
}

internal const val TAG = "date-picker"
internal val ZONE_ID_UTC = ZoneId.of("UTC")

/**
 * Returns the [AppCompatActivity] if there exists one wrapped inside [ContextThemeWrapper] s, or
 * `null` otherwise.
 *
 * This function is inspired by the function with the same name in `AppCompateDelegateImpl`. See
 * https://cs.android.com/androidx/platform/frameworks/support/+/androidx-main:appcompat/appcompat/src/main/java/androidx/appcompat/app/AppCompatDelegateImpl.java;l=1615
 *
 * TODO: find a more robust way to do this as it is not guaranteed that the activity is an
 * AppCompatActivity.
 */
fun Context.tryUnwrapContext(): AppCompatActivity? {
  var context = this
  while (true) {
    when (context) {
      is AppCompatActivity -> return context
      is ContextThemeWrapper -> context = context.baseContext
      else -> return null
    }
  }
}

internal val DateType.localDate
  get() =
    if (!this.hasValue()) null
    else
      LocalDate.of(
        year,
        month + 1,
        day,
      )

internal val LocalDate.dateType
  get() = DateType(year, monthValue - 1, dayOfMonth)

internal val Date.localDate
  get() = LocalDate.of(year + 1900, month + 1, date)

internal fun parseDate(text: CharSequence?, context: Context): LocalDate {
  val localDate =
    if (isAndroidIcuSupported()) {
        DateFormat.getDateInstance(DateFormat.SHORT).parse(text.toString())
      } else {
        android.text.format.DateFormat.getDateFormat(context).parse(text.toString())
      }
      .localDate
  // date/localDate with year more than 4 digit throws data format exception if deep copy
  // operation get performed on QuestionnaireResponse,
  // QuestionnaireResponse.QuestionnaireResponseItemAnswerComponent in org.hl7.fhir.r4.model
  // e.g ca.uhn.fhir.parser.DataFormatException: Invalid date/time format: "19843-12-21":
  // Expected character '-' at index 4 but found 3
  if (localDate.year.length() > 4) {
    throw ParseException("Year has more than 4 digits.", 4)
  }
  return localDate
}

// https://stackoverflow.com/questions/42950812/count-number-of-digits-in-kotlin
internal fun Int.length() =
  when (this) {
    0 -> 1
    else -> log10(abs(toDouble())).toInt() + 1
  }<|MERGE_RESOLUTION|>--- conflicted
+++ resolved
@@ -120,10 +120,7 @@
           textInputEditText.setText(
             questionnaireItemViewItem.answers
               .singleOrNull()
-<<<<<<< HEAD
-=======
               ?.takeIf { it.hasValue() }
->>>>>>> 99a4d968
               ?.valueDateType
               ?.localDate
               ?.localizedString
