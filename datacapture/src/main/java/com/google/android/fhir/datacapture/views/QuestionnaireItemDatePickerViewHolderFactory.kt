--- conflicted
+++ resolved
@@ -39,14 +39,11 @@
 import java.time.Instant
 import java.time.LocalDate
 import java.time.ZoneId
-<<<<<<< HEAD
-=======
 import java.time.chrono.IsoChronology
 import java.time.format.DateTimeFormatterBuilder
 import java.time.format.FormatStyle
 import java.util.Date
 import java.util.Locale
->>>>>>> 1443db18
 import kotlin.math.abs
 import kotlin.math.log10
 import org.hl7.fhir.r4.model.DateType
@@ -122,19 +119,14 @@
         header.bind(questionnaireItemViewItem.questionnaireItem)
         textInputLayout.hint = localePattern
         textInputEditText.removeTextChangedListener(textWatcher)
-<<<<<<< HEAD
         this.questionnaireItemViewItem = questionnaireItemViewItem
         addContentDescription()
-
-        if (textInputEditText.text.isNullOrEmpty()) {
-=======
         if (isTextUpdateRequired(
             textInputEditText.context,
             questionnaireItemViewItem.answers.singleOrNull()?.valueDateType,
             textInputEditText.text.toString()
           )
         ) {
->>>>>>> 1443db18
           textInputEditText.setText(
             questionnaireItemViewItem
               .answers
