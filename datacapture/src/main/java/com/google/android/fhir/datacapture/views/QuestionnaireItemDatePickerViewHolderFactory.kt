/*
 * Copyright 2021 Google LLC
 *
 * Licensed under the Apache License, Version 2.0 (the "License");
 * you may not use this file except in compliance with the License.
 * You may obtain a copy of the License at
 *
 *       http://www.apache.org/licenses/LICENSE-2.0
 *
 * Unless required by applicable law or agreed to in writing, software
 * distributed under the License is distributed on an "AS IS" BASIS,
 * WITHOUT WARRANTIES OR CONDITIONS OF ANY KIND, either express or implied.
 * See the License for the specific language governing permissions and
 * limitations under the License.
 */

package com.google.android.fhir.datacapture.views

import android.annotation.SuppressLint
import android.content.Context
import android.view.View
import android.widget.TextView
import androidx.appcompat.app.AppCompatActivity
import androidx.appcompat.view.ContextThemeWrapper
import com.google.android.fhir.datacapture.R
import com.google.android.fhir.datacapture.entryFormat
import com.google.android.fhir.datacapture.localizedPrefixSpanned
import com.google.android.fhir.datacapture.localizedTextSpanned
import com.google.android.fhir.datacapture.subtitleText
import com.google.android.fhir.datacapture.utilities.localizedString
import com.google.android.fhir.datacapture.validation.ValidationResult
import com.google.android.fhir.datacapture.validation.getSingleStringValidationMessage
import com.google.android.material.datepicker.MaterialDatePicker
import com.google.android.material.textfield.TextInputEditText
import com.google.android.material.textfield.TextInputLayout
import java.time.Instant
import java.time.LocalDate
import java.time.ZoneId
import java.time.format.DateTimeFormatter
import org.hl7.fhir.r4.model.DateType
import org.hl7.fhir.r4.model.QuestionnaireResponse

internal object QuestionnaireItemDatePickerViewHolderFactory :
  QuestionnaireItemViewHolderFactory(R.layout.questionnaire_item_date_picker_view) {
  override fun getQuestionnaireItemViewHolderDelegate() =
    object : QuestionnaireItemViewHolderDelegate {
      private lateinit var prefixTextView: TextView
      private lateinit var textDateQuestion: TextView
      private lateinit var textInputLayout: TextInputLayout
      private lateinit var questionSubtitleTextView: TextView
      private lateinit var textInputEditText: TextInputEditText
      override lateinit var questionnaireItemViewItem: QuestionnaireItemViewItem

      override fun init(itemView: View) {
        prefixTextView = itemView.findViewById(R.id.prefix_text_view)
        textDateQuestion = itemView.findViewById(R.id.question_text_view)
        textInputLayout = itemView.findViewById(R.id.text_input_layout)
        questionSubtitleTextView = itemView.findViewById(R.id.subtitle_text_view)
        textInputEditText = itemView.findViewById(R.id.text_input_edit_text)

        textInputLayout.setEndIconOnClickListener {
          // The application is wrapped in a ContextThemeWrapper in QuestionnaireFragment
          // and again in TextInputEditText during layout inflation. As a result, it is
          // necessary to access the base context twice to retrieve the application object
          // from the view's context.
          val context = itemView.context.tryUnwrapContext()!!
          context.supportFragmentManager.setFragmentResultListener(
            DatePickerFragment.RESULT_REQUEST_KEY,
            context
          ) { _, result ->
            // java.time APIs can be used with desugaring
            val year = result.getInt(DatePickerFragment.RESULT_BUNDLE_KEY_YEAR)
            val month = result.getInt(DatePickerFragment.RESULT_BUNDLE_KEY_MONTH)
            val dayOfMonth = result.getInt(DatePickerFragment.RESULT_BUNDLE_KEY_DAY_OF_MONTH)
            // Month values are 1-12 in java.time but 0-11 in
            // DatePickerDialog.
            val localDate = LocalDate.of(year, month + 1, dayOfMonth)
            textInputEditText.setText(localDate?.localizedString)

            val date = DateType(year, month, dayOfMonth)
            questionnaireItemViewItem.singleAnswerOrNull =
              QuestionnaireResponse.QuestionnaireResponseItemAnswerComponent().apply {
                value = date
              }
            onAnswerChanged(textInputEditText.context)
          }
          val selectedDate = questionnaireItemViewItem.singleAnswerOrNull?.valueDateType?.localDate
          val datePicker =
            MaterialDatePicker.Builder.datePicker()
              .setTitleText(context.getString(R.string.select_date))
              .setSelection(
                selectedDate?.atStartOfDay(ZONE_ID_UTC)?.toInstant()?.toEpochMilli()
                  ?: MaterialDatePicker.todayInUtcMilliseconds()
              )
              .build()
          datePicker.addOnPositiveButtonClickListener { epochMilli ->
            textInputEditText.setText(
              Instant.ofEpochMilli(epochMilli).atZone(ZONE_ID_UTC).toLocalDate().localizedString
            )
            questionnaireItemViewItem.singleAnswerOrNull =
              QuestionnaireResponse.QuestionnaireResponseItemAnswerComponent().apply {
                val localDate = Instant.ofEpochMilli(epochMilli).atZone(ZONE_ID_UTC).toLocalDate()
                value = DateType(localDate.year, localDate.monthValue - 1, localDate.dayOfMonth)
              }
            // Clear focus so that the user can refocus to open the dialog
            textInputEditText.clearFocus()
            onAnswerChanged(textInputEditText.context)
          }
          datePicker.show(context.supportFragmentManager, TAG)

          // Clear focus so that the user can refocus to open the dialog
          textDateQuestion.clearFocus()
        }
      }

      @SuppressLint("NewApi") // java.time APIs can be used due to desugaring
<<<<<<< HEAD
      override fun bind(questionnaireItemViewItem: QuestionnaireItemViewItem, position: Int) {
=======
      override fun bind(questionnaireItemViewItem: QuestionnaireItemViewItem) {
        questionnaireItemViewItem.questionnaireItem.entryFormat?.let {
          textInputLayout.helperText = it
        }
>>>>>>> a6d9efd6
        if (!questionnaireItemViewItem.questionnaireItem.prefix.isNullOrEmpty()) {
          prefixTextView.visibility = View.VISIBLE
          prefixTextView.text = questionnaireItemViewItem.questionnaireItem.localizedPrefixSpanned
        } else {
          prefixTextView.visibility = View.GONE
        }
        textDateQuestion.text = questionnaireItemViewItem.questionnaireItem.localizedTextSpanned
        questionSubtitleTextView.text = questionnaireItemViewItem.questionnaireItem.subtitleText
        textInputEditText.setText(
          questionnaireItemViewItem.singleAnswerOrNull?.valueDateType?.localDate?.localizedString
        )
      }

      override fun displayValidationResult(validationResult: ValidationResult) {
        textInputLayout.error =
          if (validationResult.getSingleStringValidationMessage() == "") null
          else validationResult.getSingleStringValidationMessage()
      }

      override fun setReadOnly(isReadOnly: Boolean) {
        textInputEditText.isEnabled = !isReadOnly
        textInputLayout.isEnabled = !isReadOnly
      }
    }

  @SuppressLint("NewApi") // java.time APIs can be used due to desugaring
  val LOCAL_DATE_FORMATTER = DateTimeFormatter.ISO_LOCAL_DATE!!
}

const val NUMBER_OF_MICROSECONDS_PER_SECOND = 1000000
const val NUMBER_OF_MICROSECONDS_PER_MILLISECOND = 1000
internal const val TAG = "date-picker"
internal val ZONE_ID_UTC = ZoneId.of("UTC")

/**
 * Returns the [AppCompatActivity] if there exists one wrapped inside [ContextThemeWrapper] s, or
 * `null` otherwise.
 *
 * This function is inspired by the function with the same name in `AppCompateDelegateImpl`. See
 * https://cs.android.com/androidx/platform/frameworks/support/+/androidx-main:appcompat/appcompat/src/main/java/androidx/appcompat/app/AppCompatDelegateImpl.java;l=1615
 *
 * TODO: find a more robust way to do this as it is not guaranteed that the activity is an
 * AppCompatActivity.
 */
internal fun Context.tryUnwrapContext(): AppCompatActivity? {
  var context = this
  while (true) {
    when (context) {
      is AppCompatActivity -> return context
      is ContextThemeWrapper -> context = context.baseContext
      else -> return null
    }
  }
}

internal val DateType.localDate
  get() =
    LocalDate.of(
      year,
      month + 1,
      day,
    )<|MERGE_RESOLUTION|>--- conflicted
+++ resolved
@@ -114,14 +114,10 @@
       }
 
       @SuppressLint("NewApi") // java.time APIs can be used due to desugaring
-<<<<<<< HEAD
       override fun bind(questionnaireItemViewItem: QuestionnaireItemViewItem, position: Int) {
-=======
-      override fun bind(questionnaireItemViewItem: QuestionnaireItemViewItem) {
         questionnaireItemViewItem.questionnaireItem.entryFormat?.let {
           textInputLayout.helperText = it
         }
->>>>>>> a6d9efd6
         if (!questionnaireItemViewItem.questionnaireItem.prefix.isNullOrEmpty()) {
           prefixTextView.visibility = View.VISIBLE
           prefixTextView.text = questionnaireItemViewItem.questionnaireItem.localizedPrefixSpanned
