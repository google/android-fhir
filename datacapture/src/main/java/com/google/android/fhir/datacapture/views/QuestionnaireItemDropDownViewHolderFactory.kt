--- conflicted
+++ resolved
@@ -64,7 +64,6 @@
         )
         autoCompleteTextView.setAdapter(adapter)
         autoCompleteTextView.onItemClickListener =
-<<<<<<< HEAD
           object : AdapterView.OnItemClickListener {
             override fun onItemClick(
               parent: AdapterView<*>?,
@@ -77,15 +76,7 @@
                   .setValue(questionnaireItemViewItem.answerOption[position].valueCoding)
               questionnaireItemViewItem.questionnaireResponseItemChangedCallback()
             }
-=======
-          AdapterView.OnItemClickListener { parent, view, position, id ->
-            questionnaireItemViewItem.singleAnswerOrNull =
-              QuestionnaireResponse.QuestionnaireResponseItemAnswerComponent()
-                .setValue(
-                  questionnaireItemViewItem.questionnaireItem.answerOption[position].valueCoding
-                )
             onAnswerChanged(autoCompleteTextView.context)
->>>>>>> 86c2ab68
           }
       }
 
