/*
 * Copyright 2022 Google LLC
 *
 * Licensed under the Apache License, Version 2.0 (the "License");
 * you may not use this file except in compliance with the License.
 * You may obtain a copy of the License at
 *
 *       http://www.apache.org/licenses/LICENSE-2.0
 *
 * Unless required by applicable law or agreed to in writing, software
 * distributed under the License is distributed on an "AS IS" BASIS,
 * WITHOUT WARRANTIES OR CONDITIONS OF ANY KIND, either express or implied.
 * See the License for the specific language governing permissions and
 * limitations under the License.
 */

package com.google.android.fhir.datacapture.views

import android.content.Context
import android.view.View
import android.view.ViewGroup
import android.widget.AdapterView
import android.widget.ArrayAdapter
import com.google.android.fhir.datacapture.R
import com.google.android.fhir.datacapture.displayString
import com.google.android.fhir.datacapture.validation.Invalid
import com.google.android.fhir.datacapture.validation.NotValidated
import com.google.android.fhir.datacapture.validation.Valid
import com.google.android.fhir.datacapture.validation.ValidationResult
import com.google.android.material.textfield.MaterialAutoCompleteTextView
import com.google.android.material.textfield.TextInputLayout
import org.hl7.fhir.r4.model.QuestionnaireResponse

internal object QuestionnaireItemDropDownViewHolderFactory :
  QuestionnaireItemViewHolderFactory(R.layout.questionnaire_item_drop_down_view) {
  override fun getQuestionnaireItemViewHolderDelegate() =
    object : QuestionnaireItemViewHolderDelegate {
      private lateinit var header: QuestionnaireItemHeaderView
      private lateinit var textInputLayout: TextInputLayout
      private lateinit var autoCompleteTextView: MaterialAutoCompleteTextView
      override lateinit var questionnaireItemViewItem: QuestionnaireItemViewItem
      private lateinit var context: Context

      override fun init(itemView: View) {
        header = itemView.findViewById(R.id.header)
        textInputLayout = itemView.findViewById(R.id.text_input_layout)
        autoCompleteTextView = itemView.findViewById(R.id.auto_complete)
        context = itemView.context
      }

      private fun addContentDescription() {
        textInputLayout.contentDescription =
          questionnaireItemViewItem.questionnaireItem.linkId + "_" + textInputLayout::class.java
        autoCompleteTextView.contentDescription =
          questionnaireItemViewItem.questionnaireItem.linkId +
            "_" +
            autoCompleteTextView::class.java
      }

      override fun bind(questionnaireItemViewItem: QuestionnaireItemViewItem) {
        this.questionnaireItemViewItem = questionnaireItemViewItem
        addContentDescription()
        cleanupOldState()
        header.bind(questionnaireItemViewItem.questionnaireItem)

        val answerOptionString =
          this.questionnaireItemViewItem.answerOption.map { it.displayString }.toMutableList()
        answerOptionString.add(0, context.getString(R.string.hyphen))
        val adapter =
<<<<<<< HEAD
          ArrayAdapterSetContentDescription(
            context,
            R.layout.questionnaire_item_drop_down_list,
            answerOptionString
          )
        autoCompleteTextView.setText(
          questionnaireItemViewItem.answers.singleOrNull()?.displayString(header.context) ?: ""
        )
=======
          ArrayAdapter(context, R.layout.questionnaire_item_drop_down_list, answerOptionString)
        questionnaireItemViewItem.answers.singleOrNull()?.displayString(header.context)?.let {
          autoCompleteTextView.setText(it)
          autoCompleteTextView.setSelection(it.length)
        }
>>>>>>> 9b1df443
        autoCompleteTextView.setAdapter(adapter)
        autoCompleteTextView.onItemClickListener =
          AdapterView.OnItemClickListener { _, _, position, _ ->
            val selectedAnswer =
              questionnaireItemViewItem.answerOption
                .firstOrNull { it.displayString == autoCompleteTextView.adapter.getItem(position) }
                ?.value

            if (selectedAnswer == null) {
              questionnaireItemViewItem.clearAnswer()
            } else {
              questionnaireItemViewItem.setAnswer(
                QuestionnaireResponse.QuestionnaireResponseItemAnswerComponent()
                  .setValue(selectedAnswer)
              )
            }
          }
      }

      override fun displayValidationResult(validationResult: ValidationResult) {
        textInputLayout.error =
          when (validationResult) {
            is NotValidated,
            Valid -> null
            is Invalid -> validationResult.getSingleStringValidationMessage()
          }
      }

      override fun setReadOnly(isReadOnly: Boolean) {
        textInputLayout.isEnabled = !isReadOnly
      }

      private fun cleanupOldState() {
        autoCompleteTextView.setAdapter(null)
      }
    }

  class ArrayAdapterSetContentDescription(
    context: Context,
    resource: Int,
    private val objects: MutableList<String>
  ) : ArrayAdapter<String>(context, resource, objects) {
    override fun getView(position: Int, convertView: View?, parent: ViewGroup): View {
      val view = super.getView(position, convertView, parent)
      view.id = position
      view.contentDescription = objects[position] + "_" + position.toString()
      return view
    }
  }
}<|MERGE_RESOLUTION|>--- conflicted
+++ resolved
@@ -67,22 +67,15 @@
           this.questionnaireItemViewItem.answerOption.map { it.displayString }.toMutableList()
         answerOptionString.add(0, context.getString(R.string.hyphen))
         val adapter =
-<<<<<<< HEAD
           ArrayAdapterSetContentDescription(
             context,
             R.layout.questionnaire_item_drop_down_list,
             answerOptionString
           )
-        autoCompleteTextView.setText(
-          questionnaireItemViewItem.answers.singleOrNull()?.displayString(header.context) ?: ""
-        )
-=======
-          ArrayAdapter(context, R.layout.questionnaire_item_drop_down_list, answerOptionString)
         questionnaireItemViewItem.answers.singleOrNull()?.displayString(header.context)?.let {
           autoCompleteTextView.setText(it)
           autoCompleteTextView.setSelection(it.length)
         }
->>>>>>> 9b1df443
         autoCompleteTextView.setAdapter(adapter)
         autoCompleteTextView.onItemClickListener =
           AdapterView.OnItemClickListener { _, _, position, _ ->
