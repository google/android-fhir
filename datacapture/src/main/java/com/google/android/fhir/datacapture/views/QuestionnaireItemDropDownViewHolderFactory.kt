/*
 * Copyright 2021 Google LLC
 *
 * Licensed under the Apache License, Version 2.0 (the "License");
 * you may not use this file except in compliance with the License.
 * You may obtain a copy of the License at
 *
 *       http://www.apache.org/licenses/LICENSE-2.0
 *
 * Unless required by applicable law or agreed to in writing, software
 * distributed under the License is distributed on an "AS IS" BASIS,
 * WITHOUT WARRANTIES OR CONDITIONS OF ANY KIND, either express or implied.
 * See the License for the specific language governing permissions and
 * limitations under the License.
 */

package com.google.android.fhir.datacapture.views

import android.content.Context
import android.view.View
import android.widget.AdapterView
import android.widget.ArrayAdapter
import android.widget.AutoCompleteTextView
import android.widget.TextView
import com.google.android.fhir.datacapture.R
import com.google.android.fhir.datacapture.displayString
import com.google.android.fhir.datacapture.flyOverText
import com.google.android.fhir.datacapture.localizedPrefixSpanned
import com.google.android.fhir.datacapture.localizedTextSpanned
import com.google.android.fhir.datacapture.subtitleText
import com.google.android.fhir.datacapture.validation.ValidationResult
import com.google.android.fhir.datacapture.validation.getSingleStringValidationMessage
import com.google.android.material.textfield.TextInputLayout
import org.hl7.fhir.r4.model.QuestionnaireResponse

internal object QuestionnaireItemDropDownViewHolderFactory :
  QuestionnaireItemViewHolderFactory(R.layout.questionnaire_item_drop_down_view) {
  override fun getQuestionnaireItemViewHolderDelegate() =
    object : QuestionnaireItemViewHolderDelegate {
      private lateinit var prefixTextView: TextView
      private lateinit var questionTextView: TextView
      private lateinit var questionSubtitleTextView: TextView
      private lateinit var textInputLayout: TextInputLayout
      private lateinit var autoCompleteTextView: AutoCompleteTextView
      override lateinit var questionnaireItemViewItem: QuestionnaireItemViewItem
      private lateinit var context: Context

      override fun init(itemView: View) {
        prefixTextView = itemView.findViewById(R.id.prefix_text_view)
        questionTextView = itemView.findViewById(R.id.question_text_view)
        questionSubtitleTextView = itemView.findViewById(R.id.subtitle_text_view)
        textInputLayout = itemView.findViewById(R.id.text_input_layout)
        autoCompleteTextView = itemView.findViewById(R.id.auto_complete)
        context = itemView.context
      }

      override fun bind(questionnaireItemViewItem: QuestionnaireItemViewItem) {
        if (!questionnaireItemViewItem.questionnaireItem.prefix.isNullOrEmpty()) {
          prefixTextView.visibility = View.VISIBLE
          prefixTextView.text = questionnaireItemViewItem.questionnaireItem.localizedPrefixSpanned
        } else {
          prefixTextView.visibility = View.GONE
        }
        questionTextView.text = questionnaireItemViewItem.questionnaireItem.localizedTextSpanned
        questionSubtitleTextView.text = questionnaireItemViewItem.questionnaireItem.subtitleText
        textInputLayout.hint = questionnaireItemViewItem.questionnaireItem.flyOverText
        val answerOptionString =
          this.questionnaireItemViewItem.answerOption.map { it.displayString }.toMutableList()
<<<<<<< HEAD
        answerOptionString.add(0, context.getString(R.string.hyphen))
=======
        answerOptionString.add(0, "-")
>>>>>>> 3bc6ef9f
        val adapter =
          ArrayAdapter(context, R.layout.questionnaire_item_drop_down_list, answerOptionString)
        autoCompleteTextView.setText(
          questionnaireItemViewItem.singleAnswerOrNull?.valueCoding?.display ?: ""
        )
        autoCompleteTextView.setAdapter(adapter)
        autoCompleteTextView.onItemClickListener =
          AdapterView.OnItemClickListener { _, _, position, _ ->
            if (position == 0) {
              questionnaireItemViewItem.singleAnswerOrNull = null
            } else {
              questionnaireItemViewItem.singleAnswerOrNull =
                QuestionnaireResponse.QuestionnaireResponseItemAnswerComponent()
                  .setValue(questionnaireItemViewItem.answerOption[position - 1].valueCoding)
            }
<<<<<<< HEAD
            questionnaireItemViewItem.questionnaireResponseItemChangedCallback()
=======
>>>>>>> 3bc6ef9f
            onAnswerChanged(autoCompleteTextView.context)
          }
      }

      override fun displayValidationResult(validationResult: ValidationResult) {
        textInputLayout.error =
          if (validationResult.getSingleStringValidationMessage() == "") null
          else validationResult.getSingleStringValidationMessage()
      }

      override fun setReadOnly(isReadOnly: Boolean) {
        textInputLayout.isEnabled = !isReadOnly
      }
    }
}<|MERGE_RESOLUTION|>--- conflicted
+++ resolved
@@ -66,11 +66,7 @@
         textInputLayout.hint = questionnaireItemViewItem.questionnaireItem.flyOverText
         val answerOptionString =
           this.questionnaireItemViewItem.answerOption.map { it.displayString }.toMutableList()
-<<<<<<< HEAD
         answerOptionString.add(0, context.getString(R.string.hyphen))
-=======
-        answerOptionString.add(0, "-")
->>>>>>> 3bc6ef9f
         val adapter =
           ArrayAdapter(context, R.layout.questionnaire_item_drop_down_list, answerOptionString)
         autoCompleteTextView.setText(
@@ -86,10 +82,6 @@
                 QuestionnaireResponse.QuestionnaireResponseItemAnswerComponent()
                   .setValue(questionnaireItemViewItem.answerOption[position - 1].valueCoding)
             }
-<<<<<<< HEAD
-            questionnaireItemViewItem.questionnaireResponseItemChangedCallback()
-=======
->>>>>>> 3bc6ef9f
             onAnswerChanged(autoCompleteTextView.context)
           }
       }
