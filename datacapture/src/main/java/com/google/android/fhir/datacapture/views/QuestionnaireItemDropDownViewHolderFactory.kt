/*
 * Copyright 2022 Google LLC
 *
 * Licensed under the Apache License, Version 2.0 (the "License");
 * you may not use this file except in compliance with the License.
 * You may obtain a copy of the License at
 *
 *       http://www.apache.org/licenses/LICENSE-2.0
 *
 * Unless required by applicable law or agreed to in writing, software
 * distributed under the License is distributed on an "AS IS" BASIS,
 * WITHOUT WARRANTIES OR CONDITIONS OF ANY KIND, either express or implied.
 * See the License for the specific language governing permissions and
 * limitations under the License.
 */

package com.google.android.fhir.datacapture.views

import android.content.Context
import android.view.View
import android.view.ViewGroup
import android.widget.AdapterView
import android.widget.ArrayAdapter
import com.google.android.fhir.datacapture.R
import com.google.android.fhir.datacapture.displayString
import com.google.android.fhir.datacapture.validation.Invalid
import com.google.android.fhir.datacapture.validation.NotValidated
import com.google.android.fhir.datacapture.validation.Valid
import com.google.android.fhir.datacapture.validation.ValidationResult
import com.google.android.material.textfield.MaterialAutoCompleteTextView
import com.google.android.material.textfield.TextInputLayout
import org.hl7.fhir.r4.model.QuestionnaireResponse

internal object QuestionnaireItemDropDownViewHolderFactory :
  QuestionnaireItemViewHolderFactory(R.layout.questionnaire_item_drop_down_view) {
  override fun getQuestionnaireItemViewHolderDelegate() =
    object : QuestionnaireItemViewHolderDelegate {
      private lateinit var header: QuestionnaireItemHeaderView
      private lateinit var textInputLayout: TextInputLayout
      private lateinit var autoCompleteTextView: MaterialAutoCompleteTextView
      override lateinit var questionnaireItemViewItem: QuestionnaireItemViewItem
      private lateinit var context: Context

      override fun init(itemView: View) {
        header = itemView.findViewById(R.id.header)
        textInputLayout = itemView.findViewById(R.id.text_input_layout)
        autoCompleteTextView = itemView.findViewById(R.id.auto_complete)
        context = itemView.context
      }

      private fun addContentDescription() {
        textInputLayout.contentDescription =
          questionnaireItemViewItem.questionnaireItem.linkId + "_" + textInputLayout::class.java
        autoCompleteTextView.contentDescription =
          questionnaireItemViewItem.questionnaireItem.linkId +
            "_" +
            autoCompleteTextView::class.java
      }

      override fun bind(questionnaireItemViewItem: QuestionnaireItemViewItem) {
        this.questionnaireItemViewItem = questionnaireItemViewItem
        addContentDescription()
        cleanupOldState()
        header.bind(questionnaireItemViewItem.questionnaireItem)

        val answerOptionString =
          this.questionnaireItemViewItem.answerOption.map { it.displayString }.toMutableList()
        answerOptionString.add(0, context.getString(R.string.hyphen))
        val adapter =
          ArrayAdapterSetContentDescription(
            context,
            R.layout.questionnaire_item_drop_down_list,
            answerOptionString
          )
<<<<<<< HEAD
        autoCompleteTextView.setText(questionnaireItemViewItem.answers.singleOrNull()?.displayString(header.context) ?: "")
        autoCompleteTextView.setSelection(questionnaireItemViewItem.answers.singleOrNull()?.displayString(header.context)?.length ?: 0)
=======
        autoCompleteTextView.setText(
          questionnaireItemViewItem.answers.singleOrNull()?.displayString(header.context) ?: ""
        )
        autoCompleteTextView.setSelection(
          questionnaireItemViewItem.answers.singleOrNull()?.displayString(header.context)?.length
            ?: 0
        )
>>>>>>> aad9f460
        autoCompleteTextView.setAdapter(adapter)
        autoCompleteTextView.onItemClickListener =
          AdapterView.OnItemClickListener { _, _, position, _ ->
            val selectedAnswer =
              questionnaireItemViewItem.answerOption
                .firstOrNull { it.displayString == autoCompleteTextView.adapter.getItem(position) }
                ?.value

            if (selectedAnswer == null) {
              questionnaireItemViewItem.clearAnswer()
            } else {
              questionnaireItemViewItem.setAnswer(
                QuestionnaireResponse.QuestionnaireResponseItemAnswerComponent()
                  .setValue(selectedAnswer)
              )
            }
          }
      }

      override fun displayValidationResult(validationResult: ValidationResult) {
        textInputLayout.error =
          when (validationResult) {
            is NotValidated,
            Valid -> null
            is Invalid -> validationResult.getSingleStringValidationMessage()
          }
      }

      override fun setReadOnly(isReadOnly: Boolean) {
        textInputLayout.isEnabled = !isReadOnly
      }

      private fun cleanupOldState() {
        autoCompleteTextView.setAdapter(null)
      }
    }

  class ArrayAdapterSetContentDescription(
    context: Context,
    resource: Int,
    private val objects: MutableList<String>
  ) : ArrayAdapter<String>(context, resource, objects) {
    override fun getView(position: Int, convertView: View?, parent: ViewGroup): View {
      val view = super.getView(position, convertView, parent)
      view.id = position
      view.contentDescription = objects[position] + "_" + position.toString()
      return view
    }
  }
}<|MERGE_RESOLUTION|>--- conflicted
+++ resolved
@@ -72,10 +72,6 @@
             R.layout.questionnaire_item_drop_down_list,
             answerOptionString
           )
-<<<<<<< HEAD
-        autoCompleteTextView.setText(questionnaireItemViewItem.answers.singleOrNull()?.displayString(header.context) ?: "")
-        autoCompleteTextView.setSelection(questionnaireItemViewItem.answers.singleOrNull()?.displayString(header.context)?.length ?: 0)
-=======
         autoCompleteTextView.setText(
           questionnaireItemViewItem.answers.singleOrNull()?.displayString(header.context) ?: ""
         )
@@ -83,7 +79,6 @@
           questionnaireItemViewItem.answers.singleOrNull()?.displayString(header.context)?.length
             ?: 0
         )
->>>>>>> aad9f460
         autoCompleteTextView.setAdapter(adapter)
         autoCompleteTextView.onItemClickListener =
           AdapterView.OnItemClickListener { _, _, position, _ ->
