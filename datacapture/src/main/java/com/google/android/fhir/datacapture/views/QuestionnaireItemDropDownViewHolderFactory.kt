--- conflicted
+++ resolved
@@ -1,5 +1,5 @@
 /*
- * Copyright 2022 Google LLC
+ * Copyright 2021 Google LLC
  *
  * Licensed under the Apache License, Version 2.0 (the "License");
  * you may not use this file except in compliance with the License.
@@ -28,30 +28,24 @@
 import com.google.android.fhir.datacapture.validation.getSingleStringValidationMessage
 import com.google.android.material.textfield.TextInputLayout
 import org.hl7.fhir.r4.model.QuestionnaireResponse
-import org.hl7.fhir.r4.model.Type
 
-internal open class QuestionnaireItemDropDownViewHolderFactory :
+internal object QuestionnaireItemDropDownViewHolderFactory :
   QuestionnaireItemViewHolderFactory(R.layout.questionnaire_item_drop_down_view) {
   override fun getQuestionnaireItemViewHolderDelegate() =
-    QuestionnaireItemDropDownViewHolderDelegate()
-}
+    object : QuestionnaireItemViewHolderDelegate {
+      private lateinit var header: QuestionnaireItemHeaderView
+      private lateinit var textInputLayout: TextInputLayout
+      private lateinit var autoCompleteTextView: AutoCompleteTextView
+      override lateinit var questionnaireItemViewItem: QuestionnaireItemViewItem
+      private lateinit var context: Context
 
-internal open class QuestionnaireItemDropDownViewHolderDelegate :
-  QuestionnaireItemViewHolderDelegate {
-  private lateinit var header: QuestionnaireItemHeaderView
-  private lateinit var textInputLayout: TextInputLayout
-  private lateinit var autoCompleteTextView: AutoCompleteTextView
-  override lateinit var questionnaireItemViewItem: QuestionnaireItemViewItem
-  private lateinit var context: Context
+      override fun init(itemView: View) {
+        header = itemView.findViewById(R.id.header)
+        textInputLayout = itemView.findViewById(R.id.text_input_layout)
+        autoCompleteTextView = itemView.findViewById(R.id.auto_complete)
+        context = itemView.context
+      }
 
-<<<<<<< HEAD
-  override fun init(itemView: View) {
-    header = itemView.findViewById(R.id.header)
-    textInputLayout = itemView.findViewById(R.id.text_input_layout)
-    autoCompleteTextView = itemView.findViewById(R.id.auto_complete)
-    context = itemView.context
-  }
-=======
       override fun bind(questionnaireItemViewItem: QuestionnaireItemViewItem) {
         header.bind(questionnaireItemViewItem.questionnaireItem)
         textInputLayout.hint = questionnaireItemViewItem.questionnaireItem.localizedFlyoverSpanned
@@ -76,45 +70,15 @@
             onAnswerChanged(autoCompleteTextView.context)
           }
       }
->>>>>>> b6d5da50
 
-  override fun bind(questionnaireItemViewItem: QuestionnaireItemViewItem) {
-    header.bind(questionnaireItemViewItem.questionnaireItem)
-    textInputLayout.hint = questionnaireItemViewItem.questionnaireItem.localizedFlyoverSpanned
-    val answerOptionString =
-      this.questionnaireItemViewItem.answerOption.map { it.displayString }.toMutableList()
-    answerOptionString.add(0, context.getString(R.string.hyphen))
-    val adapter =
-      ArrayAdapter(context, R.layout.questionnaire_item_drop_down_list, answerOptionString)
-    autoCompleteTextView.setText(getText(questionnaireItemViewItem.singleAnswerOrNull))
-    autoCompleteTextView.setAdapter(adapter)
-    autoCompleteTextView.onItemClickListener =
-      AdapterView.OnItemClickListener { _, _, position, _ ->
-        if (position == 0) {
-          questionnaireItemViewItem.singleAnswerOrNull = null
-        } else {
-          questionnaireItemViewItem.singleAnswerOrNull =
-            getValue(questionnaireItemViewItem.answerOption[position - 1].value)
-        }
-        onAnswerChanged(autoCompleteTextView.context)
+      override fun displayValidationResult(validationResult: ValidationResult) {
+        textInputLayout.error =
+          if (validationResult.getSingleStringValidationMessage() == "") null
+          else validationResult.getSingleStringValidationMessage()
       }
-  }
 
-  override fun displayValidationResult(validationResult: ValidationResult) {
-    textInputLayout.error =
-      if (validationResult.getSingleStringValidationMessage() == "") null
-      else validationResult.getSingleStringValidationMessage()
-  }
-
-  override fun setReadOnly(isReadOnly: Boolean) {
-    textInputLayout.isEnabled = !isReadOnly
-  }
-
-  open fun getValue(value: Type): QuestionnaireResponse.QuestionnaireResponseItemAnswerComponent? =
-    QuestionnaireResponse.QuestionnaireResponseItemAnswerComponent()
-      .setValue(value.castToCoding(value))
-
-  open fun getText(
-    answer: QuestionnaireResponse.QuestionnaireResponseItemAnswerComponent?
-  ): String = answer?.valueCoding?.display ?: ""
+      override fun setReadOnly(isReadOnly: Boolean) {
+        textInputLayout.isEnabled = !isReadOnly
+      }
+    }
 }