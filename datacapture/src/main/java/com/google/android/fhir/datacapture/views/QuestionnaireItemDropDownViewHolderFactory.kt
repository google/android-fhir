--- conflicted
+++ resolved
@@ -44,14 +44,7 @@
   override lateinit var questionnaireItemViewItem: QuestionnaireItemViewItem
   private lateinit var context: Context
 
-<<<<<<< HEAD
-  override fun init(itemView: View) {
-    header = itemView.findViewById(R.id.header)
-    textInputLayout = itemView.findViewById(R.id.text_input_layout)
-    autoCompleteTextView = itemView.findViewById(R.id.auto_complete)
-    context = itemView.context
-  }
-=======
+
       override fun bind(questionnaireItemViewItem: QuestionnaireItemViewItem) {
         header.bind(questionnaireItemViewItem.questionnaireItem)
         textInputLayout.hint = questionnaireItemViewItem.questionnaireItem.localizedFlyoverSpanned
@@ -75,30 +68,6 @@
               )
             }
           }
-      }
->>>>>>> 64593f4d
-
-  override fun bind(questionnaireItemViewItem: QuestionnaireItemViewItem) {
-    header.bind(questionnaireItemViewItem.questionnaireItem)
-    textInputLayout.hint = questionnaireItemViewItem.questionnaireItem.localizedFlyoverSpanned
-    val answerOptionString =
-      this.questionnaireItemViewItem.answerOption.map { it.displayString }.toMutableList()
-    answerOptionString.add(0, context.getString(R.string.hyphen))
-    val adapter =
-      ArrayAdapter(context, R.layout.questionnaire_item_drop_down_list, answerOptionString)
-    autoCompleteTextView.setText(getText(questionnaireItemViewItem.singleAnswerOrNull))
-    autoCompleteTextView.setAdapter(adapter)
-    autoCompleteTextView.onItemClickListener =
-      AdapterView.OnItemClickListener { _, _, position, _ ->
-        if (position == 0) {
-          questionnaireItemViewItem.singleAnswerOrNull = null
-        } else {
-          questionnaireItemViewItem.singleAnswerOrNull =
-            getValue(questionnaireItemViewItem.answerOption[position - 1].value)
-        }
-        onAnswerChanged(autoCompleteTextView.context)
-      }
-  }
 
   override fun displayValidationResult(validationResult: ValidationResult) {
     textInputLayout.error =
