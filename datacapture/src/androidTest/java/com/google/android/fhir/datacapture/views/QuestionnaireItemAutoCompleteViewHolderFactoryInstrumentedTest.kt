/*
 * Copyright 2021 Google LLC
 *
 * Licensed under the Apache License, Version 2.0 (the "License");
 * you may not use this file except in compliance with the License.
 * You may obtain a copy of the License at
 *
 *       http://www.apache.org/licenses/LICENSE-2.0
 *
 * Unless required by applicable law or agreed to in writing, software
 * distributed under the License is distributed on an "AS IS" BASIS,
 * WITHOUT WARRANTIES OR CONDITIONS OF ANY KIND, either express or implied.
 * See the License for the specific language governing permissions and
 * limitations under the License.
 */

package com.google.android.fhir.datacapture.views

import android.content.ContextWrapper
import android.view.ViewGroup
import android.widget.FrameLayout
import android.widget.TextView
import androidx.appcompat.view.ContextThemeWrapper
import androidx.core.view.get
import androidx.test.annotation.UiThreadTest
import androidx.test.ext.junit.runners.AndroidJUnit4
import androidx.test.platform.app.InstrumentationRegistry
import com.google.android.fhir.datacapture.R
import com.google.android.fhir.datacapture.displayString
import com.google.android.material.textfield.TextInputLayout
import com.google.common.truth.Truth.assertThat
import org.hl7.fhir.r4.model.Coding
import org.hl7.fhir.r4.model.Questionnaire
import org.hl7.fhir.r4.model.QuestionnaireResponse
import org.junit.Before
import org.junit.Test
import org.junit.runner.RunWith

@RunWith(AndroidJUnit4::class)
class QuestionnaireItemAutoCompleteViewHolderFactoryInstrumentedTest {
  private lateinit var context: ContextWrapper
  private lateinit var parent: FrameLayout
  private lateinit var viewHolder: QuestionnaireItemViewHolder

  @Before
  @UiThreadTest
  fun setUp() {
    context =
      ContextThemeWrapper(
        InstrumentationRegistry.getInstrumentation().targetContext,
        R.style.Theme_MaterialComponents
      )
    parent = FrameLayout(context)
    viewHolder = QuestionnaireItemAutoCompleteViewHolderFactory.create(parent)
  }

  @Test
  @UiThreadTest
  fun shouldSetQuestionHeader() {
    viewHolder.bind(
      QuestionnaireItemViewItem(
        Questionnaire.QuestionnaireItemComponent().apply { text = "Question" },
        QuestionnaireResponse.QuestionnaireResponseItemComponent()
      ) {},
      0
    )

<<<<<<< HEAD
    assertThat(viewHolder.itemView.findViewById<TextView>(R.id.prefix_text_view).isVisible).isTrue()
    assertThat(viewHolder.itemView.findViewById<TextView>(R.id.prefix_text_view).text.toString())
      .isEqualTo("Prefix?")
  }

  @Test
  @UiThreadTest
  fun shouldHidePrefixText() {
    viewHolder.bind(
      QuestionnaireItemViewItem(
        Questionnaire.QuestionnaireItemComponent().apply { prefix = "" },
        QuestionnaireResponse.QuestionnaireResponseItemComponent()
      ) {},
      0
    )

    assertThat(viewHolder.itemView.findViewById<TextView>(R.id.prefix_text_view).isVisible)
      .isFalse()
  }

  @Test
  @UiThreadTest
  fun shouldSetQuestionText() {
    viewHolder.bind(
      QuestionnaireItemViewItem(
        Questionnaire.QuestionnaireItemComponent().apply { text = "Display" },
        QuestionnaireResponse.QuestionnaireResponseItemComponent()
      ) {},
      0
    )

    assertThat(viewHolder.itemView.findViewById<TextView>(R.id.question_text_view).text.toString())
      .isEqualTo("Display")
=======
    assertThat(viewHolder.itemView.findViewById<TextView>(R.id.question).text.toString())
      .isEqualTo("Question")
>>>>>>> 73b93e06
  }

  @Test
  @UiThreadTest
  fun shouldHaveSingleAnswerChip() {
    viewHolder.bind(
      QuestionnaireItemViewItem(
          Questionnaire.QuestionnaireItemComponent().apply {
            repeats = false
            addAnswerOption(
              Questionnaire.QuestionnaireItemAnswerOptionComponent()
                .setValue(Coding().setCode("test1-code").setDisplay("Test1 Code"))
            )
            addAnswerOption(
              Questionnaire.QuestionnaireItemAnswerOptionComponent()
                .setValue(Coding().setCode("test2-code").setDisplay("Test2 Code"))
            )
          },
          QuestionnaireResponse.QuestionnaireResponseItemComponent()
        ) {}
        .apply {
          singleAnswerOrNull =
            (QuestionnaireResponse.QuestionnaireResponseItemAnswerComponent().apply {
              value = answerOption.first { it.displayString == "Test1 Code" }.valueCoding
            })
        },
      0
    )

    assertThat(viewHolder.itemView.findViewById<ViewGroup>(R.id.flexboxLayout).childCount)
      .isEqualTo(2)
  }

  @Test
  @UiThreadTest
  fun shouldHaveTwoAnswerChipWithExternalValueSet() {
    viewHolder.bind(
      QuestionnaireItemViewItem(
          Questionnaire.QuestionnaireItemComponent().apply {
            repeats = true
            answerValueSet = "http://answwer-value-set-url"
          },
          QuestionnaireResponse.QuestionnaireResponseItemComponent(),
          resolveAnswerValueSet = {
            if (it == "http://answwer-value-set-url") {
              listOf(
                Questionnaire.QuestionnaireItemAnswerOptionComponent()
                  .setValue(Coding().setCode("test1-code").setDisplay("Test1 Code")),
                Questionnaire.QuestionnaireItemAnswerOptionComponent()
                  .setValue(Coding().setCode("test2-code").setDisplay("Test2 Code"))
              )
            } else {
              emptyList()
            }
          }
        ) {}
        .apply {
          addAnswer(
            QuestionnaireResponse.QuestionnaireResponseItemAnswerComponent().apply {
              value = answerOption.first { it.displayString == "Test1 Code" }.valueCoding
            }
          )

          addAnswer(
            QuestionnaireResponse.QuestionnaireResponseItemAnswerComponent().apply {
              value = answerOption.first { it.displayString == "Test2 Code" }.valueCoding
            }
          )
        },
      0
    )

    assertThat(viewHolder.itemView.findViewById<ViewGroup>(R.id.flexboxLayout).childCount)
      .isEqualTo(3)
  }

  @Test
  @UiThreadTest
  fun shouldHaveSingleAnswerChipWithContainedAnswerValueSet() {
    viewHolder.bind(
      QuestionnaireItemViewItem(
          Questionnaire.QuestionnaireItemComponent().apply {
            repeats = false
            answerValueSet = "#ContainedValueSet"
          },
          QuestionnaireResponse.QuestionnaireResponseItemComponent(),
          resolveAnswerValueSet = {
            if (it == "#ContainedValueSet") {
              listOf(
                Questionnaire.QuestionnaireItemAnswerOptionComponent()
                  .setValue(Coding().setCode("test1-code").setDisplay("Test1 Code")),
                Questionnaire.QuestionnaireItemAnswerOptionComponent()
                  .setValue(Coding().setCode("test2-code").setDisplay("Test2 Code"))
              )
            } else {
              emptyList()
            }
          }
        ) {}
        .apply {
          singleAnswerOrNull =
            (QuestionnaireResponse.QuestionnaireResponseItemAnswerComponent().apply {
              value = answerOption.first { it.displayString == "Test1 Code" }.valueCoding
            })
        },
      0
    )

    assertThat(viewHolder.itemView.findViewById<ViewGroup>(R.id.flexboxLayout).childCount)
      .isEqualTo(2)
  }

  @Test
  @UiThreadTest
  fun displayValidationResult_error_shouldShowErrorMessage() {
    viewHolder.bind(
      QuestionnaireItemViewItem(
        Questionnaire.QuestionnaireItemComponent().apply { required = true },
        QuestionnaireResponse.QuestionnaireResponseItemComponent()
      ) {},
      0
    )

    assertThat(viewHolder.itemView.findViewById<TextInputLayout>(R.id.text_input_layout).error)
      .isEqualTo("Missing answer for required field.")
  }

  @Test
  @UiThreadTest
  fun displayValidationResult_noError_shouldShowNoErrorMessage() {
    viewHolder.bind(
      QuestionnaireItemViewItem(
        Questionnaire.QuestionnaireItemComponent().apply {
          required = true
          addAnswerOption(
            Questionnaire.QuestionnaireItemAnswerOptionComponent().apply {
              value = Coding().apply { display = "display" }
            }
          )
        },
        QuestionnaireResponse.QuestionnaireResponseItemComponent().apply {
          addAnswer(
            QuestionnaireResponse.QuestionnaireResponseItemAnswerComponent().apply {
              value = Coding().apply { display = "display" }
            }
          )
        }
      ) {},
      0
    )

    assertThat(viewHolder.itemView.findViewById<TextInputLayout>(R.id.text_input_layout).error)
      .isNull()
  }

  @Test
  @UiThreadTest
  fun bind_readOnly_shouldDisableView() {
    viewHolder.bind(
      QuestionnaireItemViewItem(
          Questionnaire.QuestionnaireItemComponent().apply {
            readOnly = true
            addAnswerOption(
              Questionnaire.QuestionnaireItemAnswerOptionComponent().apply {
                value = Coding().apply { display = "readOnly" }
              }
            )
          },
          QuestionnaireResponse.QuestionnaireResponseItemComponent()
        ) {}
        .apply {
          singleAnswerOrNull =
            (QuestionnaireResponse.QuestionnaireResponseItemAnswerComponent().apply {
              value = answerOption.first { it.displayString == "readOnly" }.valueCoding
            })
        },
      0
    )

    assertThat(viewHolder.itemView.findViewById<ViewGroup>(R.id.flexboxLayout)[0].isEnabled)
      .isFalse()
  }
}<|MERGE_RESOLUTION|>--- conflicted
+++ resolved
@@ -56,16 +56,15 @@
 
   @Test
   @UiThreadTest
-  fun shouldSetQuestionHeader() {
-    viewHolder.bind(
-      QuestionnaireItemViewItem(
-        Questionnaire.QuestionnaireItemComponent().apply { text = "Question" },
-        QuestionnaireResponse.QuestionnaireResponseItemComponent()
-      ) {},
-      0
-    )
-
-<<<<<<< HEAD
+  fun shouldShowPrefixText() {
+    viewHolder.bind(
+      QuestionnaireItemViewItem(
+        Questionnaire.QuestionnaireItemComponent().apply { prefix = "Prefix?" },
+        QuestionnaireResponse.QuestionnaireResponseItemComponent()
+      ) {},
+      0
+    )
+
     assertThat(viewHolder.itemView.findViewById<TextView>(R.id.prefix_text_view).isVisible).isTrue()
     assertThat(viewHolder.itemView.findViewById<TextView>(R.id.prefix_text_view).text.toString())
       .isEqualTo("Prefix?")
@@ -74,14 +73,17 @@
   @Test
   @UiThreadTest
   fun shouldHidePrefixText() {
-    viewHolder.bind(
-      QuestionnaireItemViewItem(
-        Questionnaire.QuestionnaireItemComponent().apply { prefix = "" },
-        QuestionnaireResponse.QuestionnaireResponseItemComponent()
-      ) {},
-      0
-    )
-
+  fun shouldSetQuestionHeader() {
+    viewHolder.bind(
+      QuestionnaireItemViewItem(
+        Questionnaire.QuestionnaireItemComponent().apply { text = "Question" },
+        QuestionnaireResponse.QuestionnaireResponseItemComponent()
+      ) {},
+      0
+    )
+
+    assertThat(viewHolder.itemView.findViewById<TextView>(R.id.question).text.toString())
+      .isEqualTo("Question")
     assertThat(viewHolder.itemView.findViewById<TextView>(R.id.prefix_text_view).isVisible)
       .isFalse()
   }
@@ -99,10 +101,6 @@
 
     assertThat(viewHolder.itemView.findViewById<TextView>(R.id.question_text_view).text.toString())
       .isEqualTo("Display")
-=======
-    assertThat(viewHolder.itemView.findViewById<TextView>(R.id.question).text.toString())
-      .isEqualTo("Question")
->>>>>>> 73b93e06
   }
 
   @Test
