--- conflicted
+++ resolved
@@ -50,7 +50,7 @@
   }
 
   @Test
-<<<<<<< HEAD
+  fun shouldSetQuestionHeader() {
   fun shouldShowPrefixText() {
     viewHolder.bind(
       QuestionnaireItemViewItem(
@@ -81,9 +81,6 @@
 
   @Test
   fun shouldSetHeaderTextViewText() {
-=======
-  fun shouldSetQuestionHeader() {
->>>>>>> 73b93e06
     viewHolder.bind(
       QuestionnaireItemViewItem(
         Questionnaire.QuestionnaireItemComponent().apply { text = "Question?" },
