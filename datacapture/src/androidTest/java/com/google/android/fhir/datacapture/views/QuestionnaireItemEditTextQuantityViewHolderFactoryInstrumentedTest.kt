--- conflicted
+++ resolved
@@ -191,12 +191,6 @@
 
   @Test
   @UiThreadTest
-<<<<<<< HEAD
-  fun bind_readOnly_shouldDisableView() {
-    viewHolder.bind(
-      QuestionnaireItemViewItem(
-        Questionnaire.QuestionnaireItemComponent().apply { readOnly = true },
-=======
   fun displayValidationResult_shouldThrowNotImplementedError() {
     assertFailsWith<NotImplementedError> {
       viewHolder.bind(
@@ -229,17 +223,10 @@
     viewHolder.bind(
       QuestionnaireItemViewItem(
         Questionnaire.QuestionnaireItemComponent().apply { required = true },
->>>>>>> f2956a83
-        QuestionnaireResponse.QuestionnaireResponseItemComponent()
-      ) {}
-    )
-
-<<<<<<< HEAD
-    assertThat(
-        viewHolder.itemView.findViewById<TextInputEditText>(R.id.textInputEditText).isEnabled
-      )
-      .isFalse()
-=======
+        QuestionnaireResponse.QuestionnaireResponseItemComponent()
+      ) {}
+    )
+
     assertThat(viewHolder.itemView.findViewById<TextInputLayout>(R.id.textInputLayout).error)
       .isEqualTo("Missing answer for required field.")
   }
@@ -262,6 +249,21 @@
 
     assertThat(viewHolder.itemView.findViewById<TextInputLayout>(R.id.textInputLayout).error)
       .isNull()
->>>>>>> f2956a83
+  }
+
+  @Test
+  @UiThreadTest
+  fun bind_readOnly_shouldDisableView() {
+    viewHolder.bind(
+      QuestionnaireItemViewItem(
+        Questionnaire.QuestionnaireItemComponent().apply { readOnly = true },
+        QuestionnaireResponse.QuestionnaireResponseItemComponent()
+      ) {}
+    )
+
+    assertThat(
+        viewHolder.itemView.findViewById<TextInputEditText>(R.id.textInputEditText).isEnabled
+      )
+      .isFalse()
   }
 }