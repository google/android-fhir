/*
 * Copyright 2020 Google LLC
 *
 * Licensed under the Apache License, Version 2.0 (the "License");
 * you may not use this file except in compliance with the License.
 * You may obtain a copy of the License at
 *
 *       http://www.apache.org/licenses/LICENSE-2.0
 *
 * Unless required by applicable law or agreed to in writing, software
 * distributed under the License is distributed on an "AS IS" BASIS,
 * WITHOUT WARRANTIES OR CONDITIONS OF ANY KIND, either express or implied.
 * See the License for the specific language governing permissions and
 * limitations under the License.
 */

package com.google.android.fhir.datacapture.views

import android.widget.EditText
import android.widget.FrameLayout
import android.widget.TextView
import androidx.appcompat.view.ContextThemeWrapper
import androidx.core.view.isVisible
import androidx.test.annotation.UiThreadTest
import androidx.test.ext.junit.runners.AndroidJUnit4
import androidx.test.platform.app.InstrumentationRegistry
import com.google.android.fhir.datacapture.R
import com.google.android.material.textfield.TextInputLayout
import com.google.common.truth.Truth.assertThat
import java.util.Date
import org.hl7.fhir.r4.model.DateTimeType
import org.hl7.fhir.r4.model.Questionnaire
import org.hl7.fhir.r4.model.QuestionnaireResponse
import org.junit.Before
import org.junit.Test
import org.junit.runner.RunWith

@RunWith(AndroidJUnit4::class)
class QuestionnaireItemDateTimePickerViewHolderFactoryInstrumentedTest {
  private lateinit var context: ContextThemeWrapper
  private lateinit var parent: FrameLayout
  private lateinit var viewHolder: QuestionnaireItemViewHolder

  @Before
  fun setUp() {
    context =
      ContextThemeWrapper(
        InstrumentationRegistry.getInstrumentation().targetContext,
        R.style.Theme_MaterialComponents
      )
    parent = FrameLayout(context)
    assertThat(parent).isNotNull()
    viewHolder = QuestionnaireItemDateTimePickerViewHolderFactory.create(parent)
  }

  @Test
  fun shouldShowPrefixText() {
    viewHolder.bind(
      QuestionnaireItemViewItem(
        Questionnaire.QuestionnaireItemComponent().apply { prefix = "Prefix?" },
        QuestionnaireResponse.QuestionnaireResponseItemComponent()
      ) {}
    )

    assertThat(viewHolder.itemView.findViewById<TextView>(R.id.prefix).isVisible).isTrue()
    assertThat(viewHolder.itemView.findViewById<TextView>(R.id.prefix).text).isEqualTo("Prefix?")
  }

  @Test
  fun shouldHidePrefixText() {
    viewHolder.bind(
      QuestionnaireItemViewItem(
        Questionnaire.QuestionnaireItemComponent().apply { prefix = "" },
        QuestionnaireResponse.QuestionnaireResponseItemComponent()
      ) {}
    )

    assertThat(viewHolder.itemView.findViewById<TextView>(R.id.prefix).isVisible).isFalse()
  }

  @Test
  fun shouldSetTextInputLayoutHint() {
    viewHolder.bind(
      QuestionnaireItemViewItem(
        Questionnaire.QuestionnaireItemComponent().apply { text = "Question?" },
        QuestionnaireResponse.QuestionnaireResponseItemComponent()
      ) {}
    )

    assertThat(viewHolder.itemView.findViewById<TextView>(R.id.date_question).text)
      .isEqualTo("Question?")
    assertThat(viewHolder.itemView.findViewById<TextView>(R.id.time_question).text)
      .isEqualTo("Question?")
  }

  @Test
  @UiThreadTest
  fun shouldSetEmptyDateTimeInput() {
    viewHolder.bind(
      QuestionnaireItemViewItem(
        Questionnaire.QuestionnaireItemComponent().apply { text = "Question?" },
        QuestionnaireResponse.QuestionnaireResponseItemComponent()
      ) {}
    )

    assertThat(viewHolder.itemView.findViewById<TextView>(R.id.dateInputEditText).text.toString())
      .isEqualTo("")
    assertThat(viewHolder.itemView.findViewById<TextView>(R.id.timeInputEditText).text.toString())
      .isEqualTo("")
  }

  @Test
  @UiThreadTest
  fun shouldSetDateTimeInput() {
    viewHolder.bind(
      QuestionnaireItemViewItem(
        Questionnaire.QuestionnaireItemComponent().apply { text = "Question?" },
        QuestionnaireResponse.QuestionnaireResponseItemComponent()
          .addAnswer(
            QuestionnaireResponse.QuestionnaireResponseItemAnswerComponent()
              .setValue(DateTimeType(Date(2020 - 1900, 1, 5, 1, 30, 0)))
          )
      ) {}
    )

    assertThat(viewHolder.itemView.findViewById<TextView>(R.id.dateInputEditText).text.toString())
      .isEqualTo("2020-02-05")
    assertThat(viewHolder.itemView.findViewById<TextView>(R.id.timeInputEditText).text.toString())
      .isEqualTo("01:30:00")
  }

  @Test
  @UiThreadTest
<<<<<<< HEAD
  fun bind_readOnly_shouldDisableView() {
    viewHolder.bind(
      QuestionnaireItemViewItem(
        Questionnaire.QuestionnaireItemComponent().apply { readOnly = true },
=======
  fun displayValidationResult_error_shouldShowErrorMessage() {
    viewHolder.bind(
      QuestionnaireItemViewItem(
        Questionnaire.QuestionnaireItemComponent().apply { required = true },
>>>>>>> f2956a83
        QuestionnaireResponse.QuestionnaireResponseItemComponent()
      ) {}
    )

<<<<<<< HEAD
    assertThat(viewHolder.itemView.findViewById<EditText>(R.id.dateInputEditText).isEnabled)
      .isFalse()
    assertThat(viewHolder.itemView.findViewById<EditText>(R.id.timeInputEditText).isEnabled)
      .isFalse()
=======
    assertThat(viewHolder.itemView.findViewById<TextInputLayout>(R.id.dateInputLayout).error)
      .isEqualTo("Missing answer for required field.")
    assertThat(viewHolder.itemView.findViewById<TextInputLayout>(R.id.timeInputLayout).error)
      .isEqualTo("Missing answer for required field.")
  }

  @Test
  @UiThreadTest
  fun displayValidationResult_noError_shouldShowNoErrorMessage() {
    viewHolder.bind(
      QuestionnaireItemViewItem(
        Questionnaire.QuestionnaireItemComponent().apply {
          addExtension().apply {
            url = "http://hl7.org/fhir/StructureDefinition/minValue"
            setValue((DateTimeType(Date(2020 - 1900, 1, 5, 1, 30, 0))))
          }
          addExtension().apply {
            url = "http://hl7.org/fhir/StructureDefinition/maxValue"
            setValue((DateTimeType(Date(2025 - 1900, 1, 5, 1, 30, 0))))
          }
        },
        QuestionnaireResponse.QuestionnaireResponseItemComponent()
          .addAnswer(
            QuestionnaireResponse.QuestionnaireResponseItemAnswerComponent().apply {
              value = (DateTimeType(Date(2023 - 1900, 1, 5, 1, 30, 0)))
            }
          )
      ) {}
    )

    assertThat(viewHolder.itemView.findViewById<TextInputLayout>(R.id.dateInputLayout).error)
      .isNull()
    assertThat(viewHolder.itemView.findViewById<TextInputLayout>(R.id.timeInputLayout).error)
      .isNull()
>>>>>>> f2956a83
  }
}<|MERGE_RESOLUTION|>--- conflicted
+++ resolved
@@ -131,27 +131,14 @@
 
   @Test
   @UiThreadTest
-<<<<<<< HEAD
-  fun bind_readOnly_shouldDisableView() {
-    viewHolder.bind(
-      QuestionnaireItemViewItem(
-        Questionnaire.QuestionnaireItemComponent().apply { readOnly = true },
-=======
   fun displayValidationResult_error_shouldShowErrorMessage() {
     viewHolder.bind(
       QuestionnaireItemViewItem(
         Questionnaire.QuestionnaireItemComponent().apply { required = true },
->>>>>>> f2956a83
         QuestionnaireResponse.QuestionnaireResponseItemComponent()
       ) {}
     )
 
-<<<<<<< HEAD
-    assertThat(viewHolder.itemView.findViewById<EditText>(R.id.dateInputEditText).isEnabled)
-      .isFalse()
-    assertThat(viewHolder.itemView.findViewById<EditText>(R.id.timeInputEditText).isEnabled)
-      .isFalse()
-=======
     assertThat(viewHolder.itemView.findViewById<TextInputLayout>(R.id.dateInputLayout).error)
       .isEqualTo("Missing answer for required field.")
     assertThat(viewHolder.itemView.findViewById<TextInputLayout>(R.id.timeInputLayout).error)
@@ -186,6 +173,21 @@
       .isNull()
     assertThat(viewHolder.itemView.findViewById<TextInputLayout>(R.id.timeInputLayout).error)
       .isNull()
->>>>>>> f2956a83
+  }
+
+  @Test
+  @UiThreadTest
+  fun bind_readOnly_shouldDisableView() {
+    viewHolder.bind(
+      QuestionnaireItemViewItem(
+        Questionnaire.QuestionnaireItemComponent().apply { readOnly = true },
+        QuestionnaireResponse.QuestionnaireResponseItemComponent()
+      ) {}
+    )
+
+    assertThat(viewHolder.itemView.findViewById<EditText>(R.id.dateInputEditText).isEnabled)
+      .isFalse()
+    assertThat(viewHolder.itemView.findViewById<EditText>(R.id.timeInputEditText).isEnabled)
+      .isFalse()
   }
 }