--- conflicted
+++ resolved
@@ -52,7 +52,6 @@
   }
 
   @Test
-<<<<<<< HEAD
   fun shouldShowPrefixText() {
     viewHolder.bind(
       QuestionnaireItemViewItem(
@@ -83,9 +82,7 @@
 
   @Test
   fun shouldSetTextViewText() {
-=======
   fun shouldSetQuestionHeader() {
->>>>>>> 73b93e06
     viewHolder.bind(
       QuestionnaireItemViewItem(
         Questionnaire.QuestionnaireItemComponent().apply { text = "Question?" },
