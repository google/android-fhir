--- conflicted
+++ resolved
@@ -50,7 +50,6 @@
   }
 
   @Test
-<<<<<<< HEAD
   fun shouldShowPrefixText() {
     viewHolder.bind(
       QuestionnaireItemViewItem(
@@ -81,9 +80,7 @@
 
   @Test
   fun shouldSetTextViewText() {
-=======
   fun shouldSetQuestionHeader() {
->>>>>>> 73b93e06
     viewHolder.bind(
       QuestionnaireItemViewItem(
         Questionnaire.QuestionnaireItemComponent().apply { text = "Group header" },
@@ -97,7 +94,6 @@
   }
 
   @Test
-<<<<<<< HEAD
   fun shouldSetTextViewVisible() {
     viewHolder.bind(
       QuestionnaireItemViewItem(
@@ -126,8 +122,6 @@
   }
 
   @Test
-=======
->>>>>>> 73b93e06
   @UiThreadTest
   fun displayValidationResult_error_shouldShowErrorMessage() {
     viewHolder.bind(
@@ -184,7 +178,8 @@
             )
         },
         QuestionnaireResponse.QuestionnaireResponseItemComponent()
-      ) {}
+      ) {},
+      0
     )
 
     assertThat(
