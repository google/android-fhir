/*
 * Copyright 2020 Google LLC
 *
 * Licensed under the Apache License, Version 2.0 (the "License");
 * you may not use this file except in compliance with the License.
 * You may obtain a copy of the License at
 *
 *       http://www.apache.org/licenses/LICENSE-2.0
 *
 * Unless required by applicable law or agreed to in writing, software
 * distributed under the License is distributed on an "AS IS" BASIS,
 * WITHOUT WARRANTIES OR CONDITIONS OF ANY KIND, either express or implied.
 * See the License for the specific language governing permissions and
 * limitations under the License.
 */

package com.google.android.fhir.datacapture.views

import android.widget.FrameLayout
import android.widget.RadioButton
import android.widget.RadioGroup
import android.widget.TextView
import androidx.appcompat.view.ContextThemeWrapper
import androidx.core.view.isVisible
import androidx.test.annotation.UiThreadTest
import androidx.test.ext.junit.runners.AndroidJUnit4
import androidx.test.platform.app.InstrumentationRegistry
import com.google.android.fhir.datacapture.R
import com.google.common.truth.Truth.assertThat
import org.hl7.fhir.r4.model.Coding
import org.hl7.fhir.r4.model.Questionnaire
import org.hl7.fhir.r4.model.QuestionnaireResponse
import org.junit.Test
import org.junit.runner.RunWith

@RunWith(AndroidJUnit4::class)
class QuestionnaireItemRadioGroupViewHolderFactoryInstrumentedTest {
  private val parent =
    FrameLayout(
      ContextThemeWrapper(
        InstrumentationRegistry.getInstrumentation().targetContext,
        R.style.Theme_MaterialComponents
      )
    )
  private val viewHolder = QuestionnaireItemRadioGroupViewHolderFactory.create(parent)

  @Test
  fun shouldShowPrefixText() {
    viewHolder.bind(
      QuestionnaireItemViewItem(
        Questionnaire.QuestionnaireItemComponent().apply { prefix = "Prefix?" },
        QuestionnaireResponse.QuestionnaireResponseItemComponent()
      ) {}
    )

    assertThat(viewHolder.itemView.findViewById<TextView>(R.id.prefix).isVisible).isTrue()
    assertThat(viewHolder.itemView.findViewById<TextView>(R.id.prefix).text).isEqualTo("Prefix?")
  }

  @Test
  fun shouldHidePrefixText() {
    viewHolder.bind(
      QuestionnaireItemViewItem(
        Questionnaire.QuestionnaireItemComponent().apply { prefix = "" },
        QuestionnaireResponse.QuestionnaireResponseItemComponent()
      ) {}
    )

    assertThat(viewHolder.itemView.findViewById<TextView>(R.id.prefix).isVisible).isFalse()
  }

  @Test
  fun bind_shouldSetHeaderText() {
    viewHolder.bind(
      QuestionnaireItemViewItem(
        Questionnaire.QuestionnaireItemComponent().apply { text = "Question?" },
        QuestionnaireResponse.QuestionnaireResponseItemComponent()
      ) {}
    )

    assertThat(viewHolder.itemView.findViewById<TextView>(R.id.radio_header).text)
      .isEqualTo("Question?")
  }

  @Test
  fun bind_shouldCreateRadioButtons() {
    viewHolder.bind(
      QuestionnaireItemViewItem(
        Questionnaire.QuestionnaireItemComponent().apply {
          addAnswerOption(
            Questionnaire.QuestionnaireItemAnswerOptionComponent().apply {
              value = Coding().apply { display = "Coding 1" }
            }
          )
          addAnswerOption(
            Questionnaire.QuestionnaireItemAnswerOptionComponent().apply {
              value = Coding().apply { display = "Coding 2" }
            }
          )
        },
        QuestionnaireResponse.QuestionnaireResponseItemComponent()
      ) {}
    )

    val radioGroup = viewHolder.itemView.findViewById<RadioGroup>(R.id.radio_group)
    assertThat(radioGroup.childCount).isEqualTo(2)
    val radioButton1 = radioGroup.getChildAt(0) as RadioButton
    assertThat(radioButton1.text).isEqualTo("Coding 1")
    val radioButton2 = radioGroup.getChildAt(1) as RadioButton
    assertThat(radioButton2.text).isEqualTo("Coding 2")
  }

  @Test
  fun bind_noAnswer_shouldLeaveRadioButtonsUnchecked() {
    viewHolder.bind(
      QuestionnaireItemViewItem(
        Questionnaire.QuestionnaireItemComponent().apply {
          addAnswerOption(
            Questionnaire.QuestionnaireItemAnswerOptionComponent().apply {
              value = Coding().apply { display = "Coding 1" }
            }
          )
        },
        QuestionnaireResponse.QuestionnaireResponseItemComponent()
      ) {}
    )

    val radioButton =
      viewHolder.itemView.findViewById<RadioGroup>(R.id.radio_group).getChildAt(0) as RadioButton
    assertThat(radioButton.isChecked).isFalse()
  }

  @Test
  @UiThreadTest
  fun bind_answer_shouldCheckRadioButton() {
    viewHolder.bind(
      QuestionnaireItemViewItem(
        Questionnaire.QuestionnaireItemComponent().apply {
          addAnswerOption(
            Questionnaire.QuestionnaireItemAnswerOptionComponent().apply {
              value = Coding().apply { display = "Coding 1" }
            }
          )
          addAnswerOption(
            Questionnaire.QuestionnaireItemAnswerOptionComponent().apply {
              value = Coding().apply { display = "Coding 2" }
            }
          )
        },
        QuestionnaireResponse.QuestionnaireResponseItemComponent().apply {
          addAnswer(
            QuestionnaireResponse.QuestionnaireResponseItemAnswerComponent().apply {
              value = Coding().apply { display = "Coding 1" }
            }
          )
        }
      ) {}
    )

    assertThat(
        (viewHolder.itemView.findViewById<RadioGroup>(R.id.radio_group).getChildAt(0) as
            RadioButton)
          .isChecked
      )
      .isTrue()
    assertThat(
        (viewHolder.itemView.findViewById<RadioGroup>(R.id.radio_group).getChildAt(1) as
            RadioButton)
          .isChecked
      )
      .isFalse()
  }

  @Test
  @UiThreadTest
  fun click_shouldSetQuestionnaireResponseItemAnswer() {
    val questionnaireItemViewItem =
      QuestionnaireItemViewItem(
        Questionnaire.QuestionnaireItemComponent().apply {
          addAnswerOption(
            Questionnaire.QuestionnaireItemAnswerOptionComponent().apply {
              value = Coding().apply { display = "Coding 1" }
            }
          )
        },
        QuestionnaireResponse.QuestionnaireResponseItemComponent()
      ) {}
    viewHolder.bind(questionnaireItemViewItem)
    viewHolder.itemView.findViewById<RadioGroup>(R.id.radio_group).getChildAt(0).performClick()

    val answer = questionnaireItemViewItem.questionnaireResponseItem.answer
    assertThat(answer.size).isEqualTo(1)
    assertThat(answer[0].valueCoding.display).isEqualTo("Coding 1")
  }

  @Test
  @UiThreadTest
  fun click_shouldCheckRadioButton() {
    val questionnaireItemViewItem =
      QuestionnaireItemViewItem(
        Questionnaire.QuestionnaireItemComponent().apply {
          answerValueSet = "http://coding-value-set-url"
        },
        QuestionnaireResponse.QuestionnaireResponseItemComponent(),
        resolveAnswerValueSet = {
          if (it == "http://coding-value-set-url") {
            listOf(
              Questionnaire.QuestionnaireItemAnswerOptionComponent().apply {
                value = Coding().apply { display = "Coding 1" }
              },
              Questionnaire.QuestionnaireItemAnswerOptionComponent().apply {
                value = Coding().apply { display = "Coding 2" }
              }
            )
          } else {
            emptyList()
          }
        }
      ) {}
    viewHolder.bind(questionnaireItemViewItem)
    viewHolder.itemView.findViewById<RadioGroup>(R.id.radio_group).getChildAt(0).performClick()

    assertThat(
        (viewHolder.itemView.findViewById<RadioGroup>(R.id.radio_group).getChildAt(0) as
            RadioButton)
          .isChecked
      )
      .isTrue()
    assertThat(
        (viewHolder.itemView.findViewById<RadioGroup>(R.id.radio_group).getChildAt(1) as
            RadioButton)
          .isChecked
      )
      .isFalse()
  }

  @Test
<<<<<<< HEAD
  fun bind_readOnly_shouldDisableView() {
    viewHolder.bind(
      QuestionnaireItemViewItem(
        Questionnaire.QuestionnaireItemComponent().apply {
          readOnly = true
          addAnswerOption(
            Questionnaire.QuestionnaireItemAnswerOptionComponent().apply {
              value = Coding().apply { display = "Coding 1" }
            }
          )
        },
        QuestionnaireResponse.QuestionnaireResponseItemComponent()
      ) {}
    )
    val radioButton =
      viewHolder.itemView.findViewById<RadioGroup>(R.id.radio_group).getChildAt(0) as RadioButton

    assertThat(radioButton.isEnabled).isFalse()
=======
  @UiThreadTest
  fun displayValidationResult_error_shouldShowErrorMessage() {
    viewHolder.bind(
      QuestionnaireItemViewItem(
        Questionnaire.QuestionnaireItemComponent().apply { required = true },
        QuestionnaireResponse.QuestionnaireResponseItemComponent()
      ) {}
    )

    assertThat(viewHolder.itemView.findViewById<TextView>(R.id.error_text_view).text)
      .isEqualTo("Missing answer for required field.")
  }

  @Test
  @UiThreadTest
  fun displayValidationResult_noError_shouldShowNoErrorMessage() {
    viewHolder.bind(
      QuestionnaireItemViewItem(
        Questionnaire.QuestionnaireItemComponent().apply {
          required = true
          addAnswerOption(
            Questionnaire.QuestionnaireItemAnswerOptionComponent().apply {
              value = Coding().apply { display = "display" }
            }
          )
        },
        QuestionnaireResponse.QuestionnaireResponseItemComponent().apply {
          addAnswer(
            QuestionnaireResponse.QuestionnaireResponseItemAnswerComponent().apply {
              value = Coding().apply { display = "display" }
            }
          )
        }
      ) {}
    )

    assertThat(viewHolder.itemView.findViewById<TextView>(R.id.error_text_view).text.isEmpty())
      .isTrue()
>>>>>>> f2956a83
  }
}<|MERGE_RESOLUTION|>--- conflicted
+++ resolved
@@ -235,26 +235,6 @@
   }
 
   @Test
-<<<<<<< HEAD
-  fun bind_readOnly_shouldDisableView() {
-    viewHolder.bind(
-      QuestionnaireItemViewItem(
-        Questionnaire.QuestionnaireItemComponent().apply {
-          readOnly = true
-          addAnswerOption(
-            Questionnaire.QuestionnaireItemAnswerOptionComponent().apply {
-              value = Coding().apply { display = "Coding 1" }
-            }
-          )
-        },
-        QuestionnaireResponse.QuestionnaireResponseItemComponent()
-      ) {}
-    )
-    val radioButton =
-      viewHolder.itemView.findViewById<RadioGroup>(R.id.radio_group).getChildAt(0) as RadioButton
-
-    assertThat(radioButton.isEnabled).isFalse()
-=======
   @UiThreadTest
   fun displayValidationResult_error_shouldShowErrorMessage() {
     viewHolder.bind(
@@ -293,6 +273,26 @@
 
     assertThat(viewHolder.itemView.findViewById<TextView>(R.id.error_text_view).text.isEmpty())
       .isTrue()
->>>>>>> f2956a83
+  }
+
+  @Test
+  fun bind_readOnly_shouldDisableView() {
+    viewHolder.bind(
+      QuestionnaireItemViewItem(
+        Questionnaire.QuestionnaireItemComponent().apply {
+          readOnly = true
+          addAnswerOption(
+            Questionnaire.QuestionnaireItemAnswerOptionComponent().apply {
+              value = Coding().apply { display = "Coding 1" }
+            }
+          )
+        },
+        QuestionnaireResponse.QuestionnaireResponseItemComponent()
+      ) {}
+    )
+    val radioButton =
+      viewHolder.itemView.findViewById<RadioGroup>(R.id.radio_group).getChildAt(0) as RadioButton
+
+    assertThat(radioButton.isEnabled).isFalse()
   }
 }