/*
 * Copyright 2021 Google LLC
 *
 * Licensed under the Apache License, Version 2.0 (the "License");
 * you may not use this file except in compliance with the License.
 * You may obtain a copy of the License at
 *
 *       http://www.apache.org/licenses/LICENSE-2.0
 *
 * Unless required by applicable law or agreed to in writing, software
 * distributed under the License is distributed on an "AS IS" BASIS,
 * WITHOUT WARRANTIES OR CONDITIONS OF ANY KIND, either express or implied.
 * See the License for the specific language governing permissions and
 * limitations under the License.
 */

package com.google.android.fhir.datacapture.views

import android.widget.CheckBox
import android.widget.FrameLayout
import android.widget.LinearLayout
import android.widget.TextView
import androidx.appcompat.view.ContextThemeWrapper
import androidx.core.view.isVisible
import androidx.test.annotation.UiThreadTest
import androidx.test.ext.junit.runners.AndroidJUnit4
import androidx.test.platform.app.InstrumentationRegistry
import com.google.android.fhir.datacapture.R
import com.google.android.flexbox.FlexboxLayout
import com.google.common.truth.Truth.assertThat
import org.hl7.fhir.r4.model.Coding
import org.hl7.fhir.r4.model.Questionnaire
import org.hl7.fhir.r4.model.QuestionnaireResponse
import org.junit.Test
import org.junit.runner.RunWith

@RunWith(AndroidJUnit4::class)
class QuestionnaireItemCheckBoxGroupViewHolderFactoryInstrumentedTest {
  private val parent =
    FrameLayout(
      ContextThemeWrapper(
        InstrumentationRegistry.getInstrumentation().targetContext,
        R.style.Theme_Questionnaire
      )
    )
  private val viewHolder = QuestionnaireItemCheckBoxGroupViewHolderFactory.create(parent)

  @Test
  fun shouldShowPrefixText() {
    viewHolder.bind(
      QuestionnaireItemViewItem(
        Questionnaire.QuestionnaireItemComponent().apply {
          repeats = true
          prefix = "Prefix?"
        },
        QuestionnaireResponse.QuestionnaireResponseItemComponent()
      ) {}
    )

    assertThat(viewHolder.itemView.findViewById<TextView>(R.id.prefix_text_view).isVisible).isTrue()
    assertThat(viewHolder.itemView.findViewById<TextView>(R.id.prefix_text_view).text)
      .isEqualTo("Prefix?")
  }

  @Test
  fun shouldHidePrefixText() {
    viewHolder.bind(
      QuestionnaireItemViewItem(
        Questionnaire.QuestionnaireItemComponent().apply {
          repeats = true
          prefix = ""
        },
        QuestionnaireResponse.QuestionnaireResponseItemComponent()
      ) {}
    )

    assertThat(viewHolder.itemView.findViewById<TextView>(R.id.prefix_text_view).isVisible)
      .isFalse()
  }

  @Test
  fun bind_shouldSetQuestionText() {
    viewHolder.bind(
      QuestionnaireItemViewItem(
        Questionnaire.QuestionnaireItemComponent().apply {
          repeats = true
          text = "Question?"
        },
        QuestionnaireResponse.QuestionnaireResponseItemComponent()
      ) {}
    )

    assertThat(viewHolder.itemView.findViewById<TextView>(R.id.question_text_view).text)
      .isEqualTo("Question?")
  }

  @Test
  fun bind_shouldCreateCheckBoxButtons() {
    viewHolder.bind(
      QuestionnaireItemViewItem(
        Questionnaire.QuestionnaireItemComponent().apply {
          repeats = true
          addAnswerOption(
            Questionnaire.QuestionnaireItemAnswerOptionComponent().apply {
              value = Coding().apply { display = "Coding 1" }
            }
          )
          addAnswerOption(
            Questionnaire.QuestionnaireItemAnswerOptionComponent().apply {
              value = Coding().apply { display = "Coding 2" }
            }
          )
        },
        QuestionnaireResponse.QuestionnaireResponseItemComponent()
      ) {}
    )

    val checkBoxGroup = viewHolder.itemView.findViewById<FlexboxLayout>(R.id.checkbox_group)
    assertThat(checkBoxGroup.childCount).isEqualTo(2)
    val answerOptionText1 = checkBoxGroup.getChildAt(0) as TextView
    assertThat(answerOptionText1.text).isEqualTo("Coding 1")
    val answerOptionText2 = checkBoxGroup.getChildAt(1) as TextView
    assertThat(answerOptionText2.text).isEqualTo("Coding 2")
  }

  @Test
  fun bind_noAnswer_shouldLeaveCheckButtonsUnchecked() {
    viewHolder.bind(
      QuestionnaireItemViewItem(
        Questionnaire.QuestionnaireItemComponent().apply {
          repeats = true
          addAnswerOption(
            Questionnaire.QuestionnaireItemAnswerOptionComponent().apply {
              value = Coding().apply { display = "Coding 1" }
            }
          )
        },
        QuestionnaireResponse.QuestionnaireResponseItemComponent()
      ) {}
    )

<<<<<<< HEAD
    val checkBoxGroup = viewHolder.itemView.findViewById<FlexboxLayout>(R.id.checkbox_group)
    val linearLayoutGroup = checkBoxGroup.getChildAt(0) as LinearLayout
    val checkBox = linearLayoutGroup.getChildAt(1) as CheckBox
=======
    val checkBoxGroup = viewHolder.itemView.findViewById<LinearLayout>(R.id.checkbox_group)
    val checkBox = checkBoxGroup.getChildAt(0) as CheckBox
>>>>>>> 7c36626d
    assertThat(checkBox.isChecked).isFalse()
  }

  @Test
  @UiThreadTest
  fun bind_answer_shouldSetCheckBoxButton() {
    viewHolder.bind(
      QuestionnaireItemViewItem(
        Questionnaire.QuestionnaireItemComponent().apply {
          repeats = true
          addAnswerOption(
            Questionnaire.QuestionnaireItemAnswerOptionComponent().apply {
              value =
                Coding().apply {
                  code = "code 1"
                  display = "Coding 1"
                }
            }
          )
        },
        QuestionnaireResponse.QuestionnaireResponseItemComponent().apply {
          addAnswer(
            QuestionnaireResponse.QuestionnaireResponseItemAnswerComponent().apply {
              value =
                Coding().apply {
                  code = "code 1"
                  display = "Coding 1"
                }
            }
          )
        }
      ) {}
    )
<<<<<<< HEAD
    val checkBoxGroup = viewHolder.itemView.findViewById<FlexboxLayout>(R.id.checkbox_group)
    val linearLayoutGroup = checkBoxGroup.getChildAt(0) as LinearLayout
    val checkBox = linearLayoutGroup.getChildAt(1) as CheckBox
=======
    val checkBoxGroup = viewHolder.itemView.findViewById<LinearLayout>(R.id.checkbox_group)
    val checkBox = checkBoxGroup.getChildAt(0) as CheckBox
>>>>>>> 7c36626d

    assertThat(checkBox.isChecked).isTrue()
  }

  @Test
  @UiThreadTest
  fun click_shouldAddQuestionnaireResponseItemAnswer() {
    val questionnaireItemViewItem =
      QuestionnaireItemViewItem(
        Questionnaire.QuestionnaireItemComponent().apply {
          repeats = true
          addAnswerOption(
            Questionnaire.QuestionnaireItemAnswerOptionComponent().apply {
              value =
                Coding().apply {
                  code = "code 1"
                  display = "Coding 1"
                }
            }
          )
        },
        QuestionnaireResponse.QuestionnaireResponseItemComponent()
      ) {}
    viewHolder.bind(questionnaireItemViewItem)
<<<<<<< HEAD
    val checkBoxGroup = viewHolder.itemView.findViewById<FlexboxLayout>(R.id.checkbox_group)
    val linearLayoutGroup = checkBoxGroup.getChildAt(0) as LinearLayout
    val checkBox = linearLayoutGroup.getChildAt(1) as CheckBox
=======
    val checkBoxGroup = viewHolder.itemView.findViewById<LinearLayout>(R.id.checkbox_group)
    val checkBox = checkBoxGroup.getChildAt(0) as CheckBox
>>>>>>> 7c36626d
    checkBox.performClick()
    val answer = questionnaireItemViewItem.questionnaireResponseItem.answer

    assertThat(answer).hasSize(1)
    assertThat(answer[0].valueCoding.display).isEqualTo("Coding 1")
  }

  @Test
  @UiThreadTest
  fun click_shouldRemoveQuestionnaireResponseItemAnswer() {
    val questionnaireItemViewItem =
      QuestionnaireItemViewItem(
        Questionnaire.QuestionnaireItemComponent().apply {
          repeats = true
          answerValueSet = "http://coding-value-set-url"
        },
        QuestionnaireResponse.QuestionnaireResponseItemComponent().apply {
          addAnswer(
            QuestionnaireResponse.QuestionnaireResponseItemAnswerComponent().apply {
              value =
                Coding().apply {
                  code = "code 1"
                  display = "Coding 1"
                }
            }
          )
        },
        resolveAnswerValueSet = {
          if (it == "http://coding-value-set-url") {
            listOf(
              Questionnaire.QuestionnaireItemAnswerOptionComponent().apply {
                value =
                  Coding().apply {
                    code = "code 1"
                    display = "Coding 1"
                  }
              }
            )
          } else {
            emptyList()
          }
        }
      ) {}
    viewHolder.bind(questionnaireItemViewItem)
<<<<<<< HEAD
    val checkBoxGroup = viewHolder.itemView.findViewById<FlexboxLayout>(R.id.checkbox_group)
    val linearLayoutGroup = checkBoxGroup.getChildAt(0) as LinearLayout
    val checkBox = linearLayoutGroup.getChildAt(1) as CheckBox
=======
    val checkBoxGroup = viewHolder.itemView.findViewById<LinearLayout>(R.id.checkbox_group)
    val checkBox = checkBoxGroup.getChildAt(0) as CheckBox
>>>>>>> 7c36626d
    checkBox.performClick()
    val answer = questionnaireItemViewItem.questionnaireResponseItem.answer

    assertThat(answer).isEmpty()
  }

  @Test
  @UiThreadTest
  fun displayValidationResult_error_shouldShowErrorMessage() {
    viewHolder.bind(
      QuestionnaireItemViewItem(
        Questionnaire.QuestionnaireItemComponent().apply {
          repeats = true
          required = true
        },
        QuestionnaireResponse.QuestionnaireResponseItemComponent()
      ) {}
    )

    assertThat(viewHolder.itemView.findViewById<TextView>(R.id.error_text_view).text)
      .isEqualTo("Missing answer for required field.")
  }

  @Test
  @UiThreadTest
  fun displayValidationResult_noError_shouldShowNoErrorMessage() {
    viewHolder.bind(
      QuestionnaireItemViewItem(
        Questionnaire.QuestionnaireItemComponent().apply {
          repeats = true
          required = true
          addAnswerOption(
            Questionnaire.QuestionnaireItemAnswerOptionComponent().apply {
              value = Coding().apply { display = "display" }
            }
          )
        },
        QuestionnaireResponse.QuestionnaireResponseItemComponent().apply {
          addAnswer(
            QuestionnaireResponse.QuestionnaireResponseItemAnswerComponent().apply {
              value = Coding().apply { display = "display" }
            }
          )
        }
      ) {}
    )

    assertThat(viewHolder.itemView.findViewById<TextView>(R.id.error_text_view).text.isEmpty())
      .isTrue()
  }

  @Test
  fun bind_readOnly_shouldDisableView() {
    viewHolder.bind(
      QuestionnaireItemViewItem(
        Questionnaire.QuestionnaireItemComponent().apply {
          repeats = true
          readOnly = true
          addAnswerOption(
            Questionnaire.QuestionnaireItemAnswerOptionComponent().apply {
              value = Coding().apply { display = "Coding 1" }
            }
          )
        },
        QuestionnaireResponse.QuestionnaireResponseItemComponent()
      ) {}
    )

    assertThat(
        (viewHolder.itemView.findViewById<LinearLayout>(R.id.checkbox_group).getChildAt(0) as
            CheckBox)
          .isEnabled
      )
      .isFalse()
  }
}<|MERGE_RESOLUTION|>--- conflicted
+++ resolved
@@ -139,14 +139,9 @@
       ) {}
     )
 
-<<<<<<< HEAD
     val checkBoxGroup = viewHolder.itemView.findViewById<FlexboxLayout>(R.id.checkbox_group)
     val linearLayoutGroup = checkBoxGroup.getChildAt(0) as LinearLayout
     val checkBox = linearLayoutGroup.getChildAt(1) as CheckBox
-=======
-    val checkBoxGroup = viewHolder.itemView.findViewById<LinearLayout>(R.id.checkbox_group)
-    val checkBox = checkBoxGroup.getChildAt(0) as CheckBox
->>>>>>> 7c36626d
     assertThat(checkBox.isChecked).isFalse()
   }
 
@@ -180,14 +175,9 @@
         }
       ) {}
     )
-<<<<<<< HEAD
     val checkBoxGroup = viewHolder.itemView.findViewById<FlexboxLayout>(R.id.checkbox_group)
     val linearLayoutGroup = checkBoxGroup.getChildAt(0) as LinearLayout
     val checkBox = linearLayoutGroup.getChildAt(1) as CheckBox
-=======
-    val checkBoxGroup = viewHolder.itemView.findViewById<LinearLayout>(R.id.checkbox_group)
-    val checkBox = checkBoxGroup.getChildAt(0) as CheckBox
->>>>>>> 7c36626d
 
     assertThat(checkBox.isChecked).isTrue()
   }
@@ -212,14 +202,9 @@
         QuestionnaireResponse.QuestionnaireResponseItemComponent()
       ) {}
     viewHolder.bind(questionnaireItemViewItem)
-<<<<<<< HEAD
     val checkBoxGroup = viewHolder.itemView.findViewById<FlexboxLayout>(R.id.checkbox_group)
     val linearLayoutGroup = checkBoxGroup.getChildAt(0) as LinearLayout
     val checkBox = linearLayoutGroup.getChildAt(1) as CheckBox
-=======
-    val checkBoxGroup = viewHolder.itemView.findViewById<LinearLayout>(R.id.checkbox_group)
-    val checkBox = checkBoxGroup.getChildAt(0) as CheckBox
->>>>>>> 7c36626d
     checkBox.performClick()
     val answer = questionnaireItemViewItem.questionnaireResponseItem.answer
 
@@ -264,14 +249,9 @@
         }
       ) {}
     viewHolder.bind(questionnaireItemViewItem)
-<<<<<<< HEAD
     val checkBoxGroup = viewHolder.itemView.findViewById<FlexboxLayout>(R.id.checkbox_group)
     val linearLayoutGroup = checkBoxGroup.getChildAt(0) as LinearLayout
     val checkBox = linearLayoutGroup.getChildAt(1) as CheckBox
-=======
-    val checkBoxGroup = viewHolder.itemView.findViewById<LinearLayout>(R.id.checkbox_group)
-    val checkBox = checkBoxGroup.getChildAt(0) as CheckBox
->>>>>>> 7c36626d
     checkBox.performClick()
     val answer = questionnaireItemViewItem.questionnaireResponseItem.answer
 
