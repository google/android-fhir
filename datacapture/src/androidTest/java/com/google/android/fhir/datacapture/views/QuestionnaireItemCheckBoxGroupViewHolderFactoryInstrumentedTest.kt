/*
 * Copyright 2020 Google LLC
 *
 * Licensed under the Apache License, Version 2.0 (the "License");
 * you may not use this file except in compliance with the License.
 * You may obtain a copy of the License at
 *
 *       http://www.apache.org/licenses/LICENSE-2.0
 *
 * Unless required by applicable law or agreed to in writing, software
 * distributed under the License is distributed on an "AS IS" BASIS,
 * WITHOUT WARRANTIES OR CONDITIONS OF ANY KIND, either express or implied.
 * See the License for the specific language governing permissions and
 * limitations under the License.
 */

package com.google.android.fhir.datacapture.views

import android.widget.CheckBox
import android.widget.FrameLayout
import android.widget.LinearLayout
import android.widget.TextView
import androidx.appcompat.view.ContextThemeWrapper
import androidx.core.view.isVisible
import androidx.test.annotation.UiThreadTest
import androidx.test.ext.junit.runners.AndroidJUnit4
import androidx.test.platform.app.InstrumentationRegistry
import com.google.android.fhir.datacapture.R
import com.google.common.truth.Truth.assertThat
import org.hl7.fhir.r4.model.Coding
import org.hl7.fhir.r4.model.Questionnaire
import org.hl7.fhir.r4.model.QuestionnaireResponse
import org.junit.Test
import org.junit.runner.RunWith

@RunWith(AndroidJUnit4::class)
class QuestionnaireItemCheckBoxGroupViewHolderFactoryInstrumentedTest {
  private val parent =
    FrameLayout(
      ContextThemeWrapper(
        InstrumentationRegistry.getInstrumentation().targetContext,
        R.style.Theme_MaterialComponents
      )
    )
  private val viewHolder = QuestionnaireItemCheckBoxGroupViewHolderFactory.create(parent)

  @Test
  fun shouldShowPrefixText() {
    viewHolder.bind(
      QuestionnaireItemViewItem(
        Questionnaire.QuestionnaireItemComponent().apply {
          repeats = true
          prefix = "Prefix?"
        },
        QuestionnaireResponse.QuestionnaireResponseItemComponent()
      ) {}
    )

    assertThat(viewHolder.itemView.findViewById<TextView>(R.id.prefix).isVisible).isTrue()
    assertThat(viewHolder.itemView.findViewById<TextView>(R.id.prefix).text).isEqualTo("Prefix?")
  }

  @Test
  fun shouldHidePrefixText() {
    viewHolder.bind(
      QuestionnaireItemViewItem(
        Questionnaire.QuestionnaireItemComponent().apply {
          repeats = true
          prefix = ""
        },
        QuestionnaireResponse.QuestionnaireResponseItemComponent()
      ) {}
    )

    assertThat(viewHolder.itemView.findViewById<TextView>(R.id.prefix).isVisible).isFalse()
  }

  @Test
  fun bind_shouldSetHeaderText() {
    viewHolder.bind(
      QuestionnaireItemViewItem(
        Questionnaire.QuestionnaireItemComponent().apply {
          repeats = true
          text = "Question?"
        },
        QuestionnaireResponse.QuestionnaireResponseItemComponent()
      ) {}
    )

    assertThat(viewHolder.itemView.findViewById<TextView>(R.id.checkbox_group_header).text)
      .isEqualTo("Question?")
  }

  @Test
  fun bind_shouldCreateCheckBoxButtons() {
    viewHolder.bind(
      QuestionnaireItemViewItem(
        Questionnaire.QuestionnaireItemComponent().apply {
          repeats = true
          addAnswerOption(
            Questionnaire.QuestionnaireItemAnswerOptionComponent().apply {
              value = Coding().apply { display = "Coding 1" }
            }
          )
          addAnswerOption(
            Questionnaire.QuestionnaireItemAnswerOptionComponent().apply {
              value = Coding().apply { display = "Coding 2" }
            }
          )
        },
        QuestionnaireResponse.QuestionnaireResponseItemComponent()
      ) {}
    )

    val checkBoxGroup = viewHolder.itemView.findViewById<LinearLayout>(R.id.checkbox_group)
    assertThat(checkBoxGroup.childCount).isEqualTo(2)
    val linearLayoutGroup1 = checkBoxGroup.getChildAt(0) as LinearLayout
    assertThat(linearLayoutGroup1.childCount).isEqualTo(2)
    val answerOptionText1 = linearLayoutGroup1.getChildAt(1) as TextView
    assertThat(answerOptionText1.text).isEqualTo("Coding 1")
    val linearLayoutGroup2 = checkBoxGroup.getChildAt(1) as LinearLayout
    assertThat(linearLayoutGroup2.childCount).isEqualTo(2)
    val answerOptionText2 = linearLayoutGroup1.getChildAt(1) as TextView
    assertThat(answerOptionText2.text).isEqualTo("Coding 1")
  }

  @Test
  fun bind_noAnswer_shouldLeaveCheckButtonsUnchecked() {
    viewHolder.bind(
      QuestionnaireItemViewItem(
        Questionnaire.QuestionnaireItemComponent().apply {
          repeats = true
          addAnswerOption(
            Questionnaire.QuestionnaireItemAnswerOptionComponent().apply {
              value = Coding().apply { display = "Coding 1" }
            }
          )
        },
        QuestionnaireResponse.QuestionnaireResponseItemComponent()
      ) {}
    )

    val checkBoxGroup = viewHolder.itemView.findViewById<LinearLayout>(R.id.checkbox_group)
    val linearLayoutGroup = checkBoxGroup.getChildAt(0) as LinearLayout
    val checkBox = linearLayoutGroup.getChildAt(1) as CheckBox
    assertThat(checkBox.isChecked).isFalse()
  }

  @Test
  @UiThreadTest
  fun bind_answer_shouldSetCheckBoxButton() {
    viewHolder.bind(
      QuestionnaireItemViewItem(
        Questionnaire.QuestionnaireItemComponent().apply {
          repeats = true
          addAnswerOption(
            Questionnaire.QuestionnaireItemAnswerOptionComponent().apply {
              value =
                Coding().apply {
                  code = "code 1"
                  display = "Coding 1"
                }
            }
          )
        },
        QuestionnaireResponse.QuestionnaireResponseItemComponent().apply {
          addAnswer(
            QuestionnaireResponse.QuestionnaireResponseItemAnswerComponent().apply {
              value =
                Coding().apply {
                  code = "code 1"
                  display = "Coding 1"
                }
            }
          )
        }
      ) {}
    )
    val checkBoxGroup = viewHolder.itemView.findViewById<LinearLayout>(R.id.checkbox_group)
    val linearLayoutGroup = checkBoxGroup.getChildAt(0) as LinearLayout
    val checkBox = linearLayoutGroup.getChildAt(1) as CheckBox

    assertThat(checkBox.isChecked).isTrue()
  }

  @Test
  @UiThreadTest
  fun click_shouldAddQuestionnaireResponseItemAnswer() {
    val questionnaireItemViewItem =
      QuestionnaireItemViewItem(
        Questionnaire.QuestionnaireItemComponent().apply {
          repeats = true
          addAnswerOption(
            Questionnaire.QuestionnaireItemAnswerOptionComponent().apply {
              value =
                Coding().apply {
                  code = "code 1"
                  display = "Coding 1"
                }
            }
          )
        },
        QuestionnaireResponse.QuestionnaireResponseItemComponent()
      ) {}
    viewHolder.bind(questionnaireItemViewItem)
    val checkBoxGroup = viewHolder.itemView.findViewById<LinearLayout>(R.id.checkbox_group)
    val linearLayoutGroup = checkBoxGroup.getChildAt(0) as LinearLayout
    val checkBox = linearLayoutGroup.getChildAt(1) as CheckBox
    checkBox.performClick()
    val answer = questionnaireItemViewItem.questionnaireResponseItem.answer

    assertThat(answer).hasSize(1)
    assertThat(answer[0].valueCoding.display).isEqualTo("Coding 1")
  }

  @Test
  @UiThreadTest
  fun click_shouldRemoveQuestionnaireResponseItemAnswer() {
    val questionnaireItemViewItem =
      QuestionnaireItemViewItem(
        Questionnaire.QuestionnaireItemComponent().apply {
          repeats = true
          answerValueSet = "http://coding-value-set-url"
        },
        QuestionnaireResponse.QuestionnaireResponseItemComponent().apply {
          addAnswer(
            QuestionnaireResponse.QuestionnaireResponseItemAnswerComponent().apply {
              value =
                Coding().apply {
                  code = "code 1"
                  display = "Coding 1"
                }
            }
          )
        },
        resolveAnswerValueSet = {
          if (it == "http://coding-value-set-url") {
            listOf(
              Questionnaire.QuestionnaireItemAnswerOptionComponent().apply {
                value =
                  Coding().apply {
                    code = "code 1"
                    display = "Coding 1"
                  }
              }
            )
          } else {
            emptyList()
          }
        }
      ) {}
    viewHolder.bind(questionnaireItemViewItem)
    val checkBoxGroup = viewHolder.itemView.findViewById<LinearLayout>(R.id.checkbox_group)
    val linearLayoutGroup = checkBoxGroup.getChildAt(0) as LinearLayout
    val checkBox = linearLayoutGroup.getChildAt(1) as CheckBox
    checkBox.performClick()
    val answer = questionnaireItemViewItem.questionnaireResponseItem.answer

    assertThat(answer).isEmpty()
  }

  @Test
<<<<<<< HEAD
  fun bind_readOnly_shouldDisableView() {
=======
  @UiThreadTest
  fun displayValidationResult_error_shouldShowErrorMessage() {
>>>>>>> f2956a83
    viewHolder.bind(
      QuestionnaireItemViewItem(
        Questionnaire.QuestionnaireItemComponent().apply {
          repeats = true
<<<<<<< HEAD
          readOnly = true
          addAnswerOption(
            Questionnaire.QuestionnaireItemAnswerOptionComponent().apply {
              value = Coding().apply { display = "Coding 1" }
            }
          )
        },
        QuestionnaireResponse.QuestionnaireResponseItemComponent()
      ) {}
    )

    assertThat(
        (viewHolder.itemView.findViewById<LinearLayout>(R.id.checkbox_group).getChildAt(0) as
            LinearLayout)
          .getChildAt(1)
          .isEnabled
      )
      .isFalse()
=======
          required = true
        },
        QuestionnaireResponse.QuestionnaireResponseItemComponent()
      ) {}
    )

    assertThat(viewHolder.itemView.findViewById<TextView>(R.id.error_text_view).text)
      .isEqualTo("Missing answer for required field.")
  }

  @Test
  @UiThreadTest
  fun displayValidationResult_noError_shouldShowNoErrorMessage() {
    viewHolder.bind(
      QuestionnaireItemViewItem(
        Questionnaire.QuestionnaireItemComponent().apply {
          repeats = true
          required = true
          addAnswerOption(
            Questionnaire.QuestionnaireItemAnswerOptionComponent().apply {
              value = Coding().apply { display = "display" }
            }
          )
        },
        QuestionnaireResponse.QuestionnaireResponseItemComponent().apply {
          addAnswer(
            QuestionnaireResponse.QuestionnaireResponseItemAnswerComponent().apply {
              value = Coding().apply { display = "display" }
            }
          )
        }
      ) {}
    )

    assertThat(viewHolder.itemView.findViewById<TextView>(R.id.error_text_view).text.isEmpty())
      .isTrue()
>>>>>>> f2956a83
  }
}<|MERGE_RESOLUTION|>--- conflicted
+++ resolved
@@ -260,17 +260,56 @@
   }
 
   @Test
-<<<<<<< HEAD
+  @UiThreadTest
+  fun displayValidationResult_error_shouldShowErrorMessage() {
+    viewHolder.bind(
+      QuestionnaireItemViewItem(
+        Questionnaire.QuestionnaireItemComponent().apply {
+          repeats = true
+          required = true
+        },
+        QuestionnaireResponse.QuestionnaireResponseItemComponent()
+      ) {}
+    )
+
+    assertThat(viewHolder.itemView.findViewById<TextView>(R.id.error_text_view).text)
+      .isEqualTo("Missing answer for required field.")
+  }
+
+  @Test
+  @UiThreadTest
+  fun displayValidationResult_noError_shouldShowNoErrorMessage() {
+    viewHolder.bind(
+      QuestionnaireItemViewItem(
+        Questionnaire.QuestionnaireItemComponent().apply {
+          repeats = true
+          required = true
+          addAnswerOption(
+            Questionnaire.QuestionnaireItemAnswerOptionComponent().apply {
+              value = Coding().apply { display = "display" }
+            }
+          )
+        },
+        QuestionnaireResponse.QuestionnaireResponseItemComponent().apply {
+          addAnswer(
+            QuestionnaireResponse.QuestionnaireResponseItemAnswerComponent().apply {
+              value = Coding().apply { display = "display" }
+            }
+          )
+        }
+      ) {}
+    )
+
+    assertThat(viewHolder.itemView.findViewById<TextView>(R.id.error_text_view).text.isEmpty())
+      .isTrue()
+  }
+
+  @Test
   fun bind_readOnly_shouldDisableView() {
-=======
-  @UiThreadTest
-  fun displayValidationResult_error_shouldShowErrorMessage() {
->>>>>>> f2956a83
-    viewHolder.bind(
-      QuestionnaireItemViewItem(
-        Questionnaire.QuestionnaireItemComponent().apply {
-          repeats = true
-<<<<<<< HEAD
+    viewHolder.bind(
+      QuestionnaireItemViewItem(
+        Questionnaire.QuestionnaireItemComponent().apply {
+          repeats = true
           readOnly = true
           addAnswerOption(
             Questionnaire.QuestionnaireItemAnswerOptionComponent().apply {
@@ -289,43 +328,5 @@
           .isEnabled
       )
       .isFalse()
-=======
-          required = true
-        },
-        QuestionnaireResponse.QuestionnaireResponseItemComponent()
-      ) {}
-    )
-
-    assertThat(viewHolder.itemView.findViewById<TextView>(R.id.error_text_view).text)
-      .isEqualTo("Missing answer for required field.")
-  }
-
-  @Test
-  @UiThreadTest
-  fun displayValidationResult_noError_shouldShowNoErrorMessage() {
-    viewHolder.bind(
-      QuestionnaireItemViewItem(
-        Questionnaire.QuestionnaireItemComponent().apply {
-          repeats = true
-          required = true
-          addAnswerOption(
-            Questionnaire.QuestionnaireItemAnswerOptionComponent().apply {
-              value = Coding().apply { display = "display" }
-            }
-          )
-        },
-        QuestionnaireResponse.QuestionnaireResponseItemComponent().apply {
-          addAnswer(
-            QuestionnaireResponse.QuestionnaireResponseItemAnswerComponent().apply {
-              value = Coding().apply { display = "display" }
-            }
-          )
-        }
-      ) {}
-    )
-
-    assertThat(viewHolder.itemView.findViewById<TextView>(R.id.error_text_view).text.isEmpty())
-      .isTrue()
->>>>>>> f2956a83
   }
 }