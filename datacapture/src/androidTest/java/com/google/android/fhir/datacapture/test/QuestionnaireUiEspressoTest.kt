--- conflicted
+++ resolved
@@ -20,19 +20,12 @@
 import android.widget.FrameLayout
 import android.widget.TextView
 import androidx.compose.ui.test.assertIsDisplayed
-<<<<<<< HEAD
+import androidx.compose.ui.test.assertTextEquals
 import androidx.compose.ui.test.junit4.createAndroidComposeRule
-import androidx.compose.ui.test.onNodeWithTag
-import androidx.compose.ui.test.onRoot
-import androidx.compose.ui.test.printToLog
-=======
-import androidx.compose.ui.test.assertTextEquals
-import androidx.compose.ui.test.junit4.createEmptyComposeRule
 import androidx.compose.ui.test.onNodeWithContentDescription
 import androidx.compose.ui.test.onNodeWithTag
 import androidx.compose.ui.test.onNodeWithText
 import androidx.compose.ui.test.performTextInput
->>>>>>> e0e08d86
 import androidx.fragment.app.commitNow
 import androidx.test.espresso.Espresso.onView
 import androidx.test.espresso.action.ViewActions
@@ -62,15 +55,10 @@
 import com.google.android.material.textfield.TextInputEditText
 import com.google.android.material.textfield.TextInputLayout
 import com.google.common.truth.Truth.assertThat
-import java.math.BigDecimal
-import java.time.LocalDate
-import java.time.LocalDateTime
-import java.util.Calendar
-import java.util.Date
 import kotlinx.coroutines.delay
 import kotlinx.coroutines.runBlocking
 import org.hamcrest.CoreMatchers
-import org.hamcrest.core.AllOf.allOf
+import org.hamcrest.Matchers.allOf
 import org.hl7.fhir.r4.model.DateTimeType
 import org.hl7.fhir.r4.model.DateType
 import org.hl7.fhir.r4.model.Questionnaire
@@ -80,19 +68,16 @@
 import org.junit.Rule
 import org.junit.Test
 import org.junit.runner.RunWith
+import java.math.BigDecimal
+import java.time.LocalDate
+import java.time.LocalDateTime
+import java.util.Calendar
+import java.util.Date
 
 @RunWith(AndroidJUnit4::class)
 class QuestionnaireUiEspressoTest {
 
-<<<<<<< HEAD
   @get:Rule(order = 9) val composeTestRule = createAndroidComposeRule<TestActivity>()
-=======
-  @get:Rule
-  val activityScenarioRule: ActivityScenarioRule<TestActivity> =
-    ActivityScenarioRule(TestActivity::class.java)
->>>>>>> e0e08d86
-
-  @get:Rule val composeTestRule = createEmptyComposeRule()
 
   private lateinit var parent: FrameLayout
   private val parser: IParser = FhirContext.forCached(FhirVersionEnum.R4).newJsonParser()
@@ -157,13 +142,6 @@
   fun integerTextEdit_inputOutOfRange_shouldShowError() {
     buildFragmentFromQuestionnaire("/text_questionnaire_integer.json")
 
-<<<<<<< HEAD
-    onView(withId(com.google.android.fhir.datacapture.R.id.text_input_edit_text))
-      .perform(typeText("12345678901"))
-    onView(withId(com.google.android.fhir.datacapture.R.id.text_input_layout)).check { view, _ ->
-      val actualError = (view as TextInputLayout).error
-      assertThat(actualError).isEqualTo("Number must be between -2,147,483,648 and 2,147,483,647")
-=======
     runBlocking {
       composeTestRule.onNodeWithTag(EDIT_TEXT_FIELD_TEST_TAG).performTextInput("12345678901")
       delay(HANDLE_INPUT_DEBOUNCE_TIME + 10L)
@@ -171,7 +149,6 @@
         .onNodeWithText("Number must be between -2,147,483,648 and 2,147,483,647")
         .assertIsDisplayed()
       composeTestRule.onNodeWithContentDescription("Error").assertIsDisplayed()
->>>>>>> e0e08d86
     }
   }
 
@@ -182,23 +159,6 @@
     // e.g whether 000001 or 1 is input, the answer saved will be 1.
     buildFragmentFromQuestionnaire("/text_questionnaire_integer.json")
 
-<<<<<<< HEAD
-    runTest {
-      onView(withId(com.google.android.fhir.datacapture.R.id.text_input_edit_text))
-        .perform(typeText("0"))
-      assertThat(getQuestionnaireResponse().item.first().answer.first().valueIntegerType.value)
-        .isEqualTo(0)
-
-      onView(withId(com.google.android.fhir.datacapture.R.id.text_input_edit_text))
-        .perform(typeText("01"))
-      assertThat(getQuestionnaireResponse().item.first().answer.first().valueIntegerType.value)
-        .isEqualTo(1)
-
-      onView(withId(com.google.android.fhir.datacapture.R.id.text_input_edit_text)).check { view, _,
-        ->
-        assertThat((view as TextInputEditText).text.toString()).isEqualTo("001")
-      }
-=======
     runBlocking {
       composeTestRule.onNodeWithTag(EDIT_TEXT_FIELD_TEST_TAG).performTextInput("0")
       delay(HANDLE_INPUT_DEBOUNCE_TIME + 10L)
@@ -211,7 +171,6 @@
         .isEqualTo(1)
 
       composeTestRule.onNodeWithTag(EDIT_TEXT_FIELD_TEST_TAG).assertTextEquals("001")
->>>>>>> e0e08d86
 
       assertThat(getQuestionnaireResponse().item.first().answer.first().valueIntegerType.value)
         .isEqualTo(1)
@@ -222,23 +181,6 @@
   fun decimalTextEdit_typingZeroBeforeAnyIntegerShouldKeepZeroDisplayed() {
     buildFragmentFromQuestionnaire("/text_questionnaire_decimal.json")
 
-<<<<<<< HEAD
-    runTest {
-      onView(withId(com.google.android.fhir.datacapture.R.id.text_input_edit_text))
-        .perform(typeText("0."))
-      assertThat(getQuestionnaireResponse().item.first().answer.first().valueDecimalType.value)
-        .isEqualTo(BigDecimal.valueOf(0.0))
-
-      onView(withId(com.google.android.fhir.datacapture.R.id.text_input_edit_text))
-        .perform(typeText("01"))
-      assertThat(getQuestionnaireResponse().item.first().answer.first().valueDecimalType.value)
-        .isEqualTo(BigDecimal.valueOf(0.01))
-
-      onView(withId(com.google.android.fhir.datacapture.R.id.text_input_edit_text)).check { view, _,
-        ->
-        assertThat((view as TextInputEditText).text.toString()).isEqualTo("0.01")
-      }
-=======
     runBlocking {
       composeTestRule.onNodeWithTag(EDIT_TEXT_FIELD_TEST_TAG).performTextInput("0.")
       delay(HANDLE_INPUT_DEBOUNCE_TIME + 10L)
@@ -251,7 +193,6 @@
         .isEqualTo(BigDecimal.valueOf(0.01))
 
       composeTestRule.onNodeWithTag(EDIT_TEXT_FIELD_TEST_TAG).assertTextEquals("0.01")
->>>>>>> e0e08d86
 
       assertThat(getQuestionnaireResponse().item.first().answer.first().valueDecimalType.value)
         .isEqualTo(BigDecimal.valueOf(0.01))
@@ -262,20 +203,12 @@
   fun decimalTextEdit_typingInvalidTextShouldShowError() {
     buildFragmentFromQuestionnaire("/text_questionnaire_decimal.json")
 
-<<<<<<< HEAD
-    onView(withId(com.google.android.fhir.datacapture.R.id.text_input_edit_text))
-      .perform(typeText("1.1.1.1"))
-
-    onView(withId(com.google.android.fhir.datacapture.R.id.text_input_layout)).check { view, _ ->
-      assertThat((view as TextInputLayout).error).isEqualTo("Invalid number")
-=======
     runBlocking {
       composeTestRule.onNodeWithTag(EDIT_TEXT_FIELD_TEST_TAG).performTextInput("1.1.1.1")
       delay(HANDLE_INPUT_DEBOUNCE_TIME + 10L)
 
       composeTestRule.onNodeWithText("Invalid number").assertIsDisplayed()
       composeTestRule.onNodeWithContentDescription("Error").assertIsDisplayed()
->>>>>>> e0e08d86
     }
   }
 
@@ -713,7 +646,6 @@
   @Test
   fun test_repeated_group_is_added() {
     buildFragmentFromQuestionnaire("/component_repeated_group.json")
-    composeTestRule.onRoot().printToLog("ComposableHierarchy")
     onView(withId(com.google.android.fhir.datacapture.R.id.add_item_to_repeated_group))
       .perform(ViewActions.click())
 
@@ -764,7 +696,7 @@
       .perform(ViewActions.click())
 
     onView(withText(com.google.android.fhir.datacapture.R.id.repeated_group_instance_header_title))
-      .check(ViewAssertions.doesNotExist())
+      .check(doesNotExist())
   }
 
   private fun buildFragmentFromQuestionnaire(
