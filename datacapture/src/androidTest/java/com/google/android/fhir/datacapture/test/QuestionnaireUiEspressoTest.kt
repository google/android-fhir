/*
 * Copyright 2023-2025 Google LLC
 *
 * Licensed under the Apache License, Version 2.0 (the "License");
 * you may not use this file except in compliance with the License.
 * You may obtain a copy of the License at
 *
 *       http://www.apache.org/licenses/LICENSE-2.0
 *
 * Unless required by applicable law or agreed to in writing, software
 * distributed under the License is distributed on an "AS IS" BASIS,
 * WITHOUT WARRANTIES OR CONDITIONS OF ANY KIND, either express or implied.
 * See the License for the specific language governing permissions and
 * limitations under the License.
 */

package com.google.android.fhir.datacapture.test

import android.view.View
import android.widget.FrameLayout
import android.widget.TextView
import androidx.compose.ui.test.assertIsDisplayed
import androidx.compose.ui.test.junit4.createAndroidComposeRule
import androidx.compose.ui.test.onNodeWithTag
import androidx.compose.ui.test.onRoot
import androidx.compose.ui.test.printToLog
import androidx.fragment.app.commitNow
import androidx.test.espresso.Espresso.onView
import androidx.test.espresso.action.ViewActions
import androidx.test.espresso.action.ViewActions.typeText
import androidx.test.espresso.assertion.ViewAssertions
<<<<<<< HEAD
=======
import androidx.test.espresso.assertion.ViewAssertions.doesNotExist
import androidx.test.espresso.contrib.RecyclerViewActions
>>>>>>> fa8ce8f5
import androidx.test.espresso.matcher.RootMatchers
import androidx.test.espresso.matcher.ViewMatchers
import androidx.test.espresso.matcher.ViewMatchers.withId
import androidx.test.espresso.matcher.ViewMatchers.withText
import androidx.test.ext.junit.runners.AndroidJUnit4
import androidx.test.filters.SdkSuppress
import androidx.test.platform.app.InstrumentationRegistry
import ca.uhn.fhir.context.FhirContext
import ca.uhn.fhir.context.FhirVersionEnum
import ca.uhn.fhir.parser.IParser
import com.google.android.fhir.datacapture.QuestionnaireFragment
import com.google.android.fhir.datacapture.test.utilities.clickIcon
import com.google.android.fhir.datacapture.test.utilities.clickOnText
import com.google.android.fhir.datacapture.validation.Invalid
import com.google.android.fhir.datacapture.validation.QuestionnaireResponseValidator
import com.google.android.fhir.datacapture.validation.Valid
import com.google.android.fhir.datacapture.views.factories.localDate
import com.google.android.fhir.datacapture.views.factories.localDateTime
import com.google.android.material.progressindicator.LinearProgressIndicator
import com.google.android.material.textfield.TextInputEditText
import com.google.android.material.textfield.TextInputLayout
import com.google.common.truth.Truth.assertThat
import java.math.BigDecimal
import java.time.LocalDate
import java.time.LocalDateTime
import java.util.Calendar
import java.util.Date
import kotlinx.coroutines.test.runTest
import org.hamcrest.CoreMatchers
import org.hl7.fhir.r4.model.DateTimeType
import org.hl7.fhir.r4.model.DateType
import org.hl7.fhir.r4.model.Questionnaire
import org.hl7.fhir.r4.model.QuestionnaireResponse
import org.junit.Assert
import org.junit.Before
import org.junit.Rule
import org.junit.Test
import org.junit.runner.RunWith

@RunWith(AndroidJUnit4::class)
class QuestionnaireUiEspressoTest {

  @get:Rule(order = 9) val composeTestRule = createAndroidComposeRule<TestActivity>()

  private lateinit var parent: FrameLayout
  private val parser: IParser = FhirContext.forCached(FhirVersionEnum.R4).newJsonParser()
  private val context = InstrumentationRegistry.getInstrumentation().context

  @Before
  fun setup() {
    composeTestRule.activityRule.scenario.onActivity { activity -> parent = FrameLayout(activity) }
  }

  @Test
  fun shouldDisplayReviewButtonWhenNoMorePagesToDisplay() {
    buildFragmentFromQuestionnaire("/paginated_questionnaire_with_dependent_answer.json", true)

    onView(withId(com.google.android.fhir.datacapture.R.id.review_mode_button))
      .check(
        ViewAssertions.matches(
          ViewMatchers.withEffectiveVisibility(ViewMatchers.Visibility.VISIBLE),
        ),
      )

    clickOnText("Yes")
    onView(withId(com.google.android.fhir.datacapture.R.id.review_mode_button))
      .check(
        ViewAssertions.matches(ViewMatchers.withEffectiveVisibility(ViewMatchers.Visibility.GONE)),
      )

    clickOnText("No")
    onView(withId(com.google.android.fhir.datacapture.R.id.review_mode_button))
      .check(
        ViewAssertions.matches(
          ViewMatchers.withEffectiveVisibility(ViewMatchers.Visibility.VISIBLE),
        ),
      )
  }

  @Test
  fun shouldHideNextButtonIfDisabled() {
    buildFragmentFromQuestionnaire("/layout_paginated.json", true)

    clickOnText("Next")

    onView(withId(com.google.android.fhir.datacapture.R.id.pagination_next_button))
      .check(
        ViewAssertions.matches(ViewMatchers.withEffectiveVisibility(ViewMatchers.Visibility.GONE)),
      )
  }

  @Test
  fun shouldDisplayNextButtonIfEnabled() {
    buildFragmentFromQuestionnaire("/layout_paginated.json", true)

    onView(withId(com.google.android.fhir.datacapture.R.id.pagination_next_button))
      .check(
        ViewAssertions.matches(
          ViewMatchers.withEffectiveVisibility(ViewMatchers.Visibility.VISIBLE),
        ),
      )
  }

  @Test
  fun integerTextEdit_inputOutOfRange_shouldShowError() {
    buildFragmentFromQuestionnaire("/text_questionnaire_integer.json")

    onView(withId(com.google.android.fhir.datacapture.R.id.text_input_edit_text))
      .perform(typeText("12345678901"))
    onView(withId(com.google.android.fhir.datacapture.R.id.text_input_layout)).check { view, _ ->
      val actualError = (view as TextInputLayout).error
      assertThat(actualError).isEqualTo("Number must be between -2,147,483,648 and 2,147,483,647")
    }
  }

  @Test
  fun integerTextEdit_typingZeroBeforeAnyIntegerShouldKeepZeroDisplayed() {
    // Do not skip cursor when typing on the numeric field if the initial value is set to 0
    // as from an integer comparison, leading zeros do not change how the answer is saved.
    // e.g whether 000001 or 1 is input, the answer saved will be 1.
    buildFragmentFromQuestionnaire("/text_questionnaire_integer.json")

    runTest {
      onView(withId(com.google.android.fhir.datacapture.R.id.text_input_edit_text))
        .perform(typeText("0"))
      assertThat(getQuestionnaireResponse().item.first().answer.first().valueIntegerType.value)
        .isEqualTo(0)

      onView(withId(com.google.android.fhir.datacapture.R.id.text_input_edit_text))
        .perform(typeText("01"))
      assertThat(getQuestionnaireResponse().item.first().answer.first().valueIntegerType.value)
        .isEqualTo(1)

      onView(withId(com.google.android.fhir.datacapture.R.id.text_input_edit_text)).check { view, _,
        ->
        assertThat((view as TextInputEditText).text.toString()).isEqualTo("001")
      }

      assertThat(getQuestionnaireResponse().item.first().answer.first().valueIntegerType.value)
        .isEqualTo(1)
    }
  }

  @Test
  fun decimalTextEdit_typingZeroBeforeAnyIntegerShouldKeepZeroDisplayed() {
    buildFragmentFromQuestionnaire("/text_questionnaire_decimal.json")

    runTest {
      onView(withId(com.google.android.fhir.datacapture.R.id.text_input_edit_text))
        .perform(typeText("0."))
      assertThat(getQuestionnaireResponse().item.first().answer.first().valueDecimalType.value)
        .isEqualTo(BigDecimal.valueOf(0.0))

      onView(withId(com.google.android.fhir.datacapture.R.id.text_input_edit_text))
        .perform(typeText("01"))
      assertThat(getQuestionnaireResponse().item.first().answer.first().valueDecimalType.value)
        .isEqualTo(BigDecimal.valueOf(0.01))

      onView(withId(com.google.android.fhir.datacapture.R.id.text_input_edit_text)).check { view, _,
        ->
        assertThat((view as TextInputEditText).text.toString()).isEqualTo("0.01")
      }

      assertThat(getQuestionnaireResponse().item.first().answer.first().valueDecimalType.value)
        .isEqualTo(BigDecimal.valueOf(0.01))
    }
  }

  @Test
  fun decimalTextEdit_typingInvalidTextShouldShowError() {
    buildFragmentFromQuestionnaire("/text_questionnaire_decimal.json")

    onView(withId(com.google.android.fhir.datacapture.R.id.text_input_edit_text))
      .perform(typeText("1.1.1.1"))

    onView(withId(com.google.android.fhir.datacapture.R.id.text_input_layout)).check { view, _ ->
      assertThat((view as TextInputLayout).error).isEqualTo("Invalid number")
    }
  }

  @Test
  fun dateTimePicker_shouldShowErrorForWrongDate() {
    buildFragmentFromQuestionnaire("/component_date_time_picker.json")

    // Add month and day. No need to add slashes as they are added automatically
    onView(withId(com.google.android.fhir.datacapture.R.id.date_input_edit_text))
      .perform(ViewActions.click())
      .perform(ViewActions.typeTextIntoFocusedView("0105"))

    onView(withId(com.google.android.fhir.datacapture.R.id.date_input_layout)).check { view, _ ->
      val actualError = (view as TextInputLayout).error
      assertThat(actualError).isEqualTo("Date format needs to be mm/dd/yyyy (e.g. 01/31/2023)")
    }
    onView(withId(com.google.android.fhir.datacapture.R.id.time_input_layout)).check { view, _ ->
      assertThat(view.isEnabled).isFalse()
    }
  }

  @Test
  fun dateTimePicker_shouldEnableTimePickerWithCorrectDate_butNotSaveInQuestionnaireResponse() {
    buildFragmentFromQuestionnaire("/component_date_time_picker.json")

    onView(withId(com.google.android.fhir.datacapture.R.id.date_input_edit_text))
      .perform(ViewActions.click())
      .perform(ViewActions.typeTextIntoFocusedView("01052005"))

    onView(withId(com.google.android.fhir.datacapture.R.id.date_input_layout)).check { view, _ ->
      val actualError = (view as TextInputLayout).error
      assertThat(actualError).isEqualTo(null)
    }

    onView(withId(com.google.android.fhir.datacapture.R.id.time_input_layout)).check { view, _ ->
      assertThat(view.isEnabled).isTrue()
    }

    runTest {
      assertThat(getQuestionnaireResponse().item.size).isEqualTo(1)
      assertThat(getQuestionnaireResponse().item.first().answer.size).isEqualTo(0)
    }
  }

  @Test
  fun dateTimePicker_shouldSetAnswerWhenDateAndTimeAreFilled() {
    buildFragmentFromQuestionnaire("/component_date_time_picker.json")

    onView(withId(com.google.android.fhir.datacapture.R.id.date_input_edit_text))
      .perform(ViewActions.click())
      .perform(ViewActions.typeTextIntoFocusedView("01052005"))

    onView(withId(com.google.android.fhir.datacapture.R.id.time_input_layout))
      .perform(clickIcon(true))
    clickOnText("AM")
    clickOnText("6")
    clickOnText("10")
    clickOnText("OK")

    runTest {
      val answer = getQuestionnaireResponse().item.first().answer.first().valueDateTimeType
      // check Locale
      assertThat(answer.localDateTime).isEqualTo(LocalDateTime.of(2005, 1, 5, 6, 10))
    }
  }

  @Test
  fun datePicker_shouldShowErrorForWrongDate() {
    buildFragmentFromQuestionnaire("/component_date_picker.json")

    // Add month and day. No need to add slashes as they are added automatically
    onView(withId(com.google.android.fhir.datacapture.R.id.text_input_edit_text))
      .perform(ViewActions.click())
      .perform(ViewActions.typeTextIntoFocusedView("0105"))

    onView(withId(com.google.android.fhir.datacapture.R.id.text_input_layout)).check { view, _ ->
      val actualError = (view as TextInputLayout).error
      assertThat(actualError).isEqualTo("Date format needs to be mm/dd/yyyy (e.g. 01/31/2023)")
    }
  }

  @Test
  fun datePicker_shouldSaveInQuestionnaireResponseWhenCorrectDateEntered() {
    buildFragmentFromQuestionnaire("/component_date_picker.json")

    onView(withId(com.google.android.fhir.datacapture.R.id.text_input_edit_text))
      .perform(ViewActions.click())
      .perform(ViewActions.typeTextIntoFocusedView("01052005"))

    onView(withId(com.google.android.fhir.datacapture.R.id.text_input_layout)).check { view, _ ->
      val actualError = (view as TextInputLayout).error
      assertThat(actualError).isEqualTo(null)
    }

    runTest {
      val answer = getQuestionnaireResponse().item.first().answer.first().valueDateType
      assertThat(answer.localDate).isEqualTo(LocalDate.of(2005, 1, 5))
    }
  }

  @Test
  fun datePicker_shouldSetDateInput_withinRange() {
    val questionnaire =
      Questionnaire().apply {
        id = "a-questionnaire"
        addItem(
          Questionnaire.QuestionnaireItemComponent().apply {
            type = Questionnaire.QuestionnaireItemType.DATE
            linkId = "link-1"
            addExtension().apply {
              url = "http://hl7.org/fhir/StructureDefinition/minValue"
              val minDate = DateType(Date()).apply { add(Calendar.YEAR, -1) }
              setValue(minDate)
            }
            addExtension().apply {
              url = "http://hl7.org/fhir/StructureDefinition/maxValue"
              val maxDate = DateType(Date()).apply { add(Calendar.YEAR, 4) }
              setValue(maxDate)
            }
          },
        )
      }

    buildFragmentFromQuestionnaire(questionnaire)
    onView(withId(com.google.android.fhir.datacapture.R.id.text_input_layout))
      .perform(clickIcon(true))
    onView(CoreMatchers.allOf(withText("OK")))
      .inRoot(RootMatchers.isDialog())
      .check(ViewAssertions.matches(ViewMatchers.isDisplayed()))
      .perform(ViewActions.click())

    val today = DateTimeType.today().valueAsString

    runTest {
      val answer =
        getQuestionnaireResponse().item.first().answer.first().valueDateType.valueAsString
      assertThat(answer).isEqualTo(today)

      val validationResult =
        QuestionnaireResponseValidator.validateQuestionnaireResponse(
          questionnaire,
          getQuestionnaireResponse(),
          context,
        )
      assertThat(validationResult["link-1"]?.first()).isEqualTo(Valid)
    }
  }

  @Test
  fun datePicker_shouldNotSetDateInput_outsideMaxRange() {
    val maxDate = DateType(Date()).apply { add(Calendar.YEAR, -2) }
    val questionnaire =
      Questionnaire().apply {
        id = "a-questionnaire"
        addItem(
          Questionnaire.QuestionnaireItemComponent().apply {
            type = Questionnaire.QuestionnaireItemType.DATE
            linkId = "link-1"
            addExtension().apply {
              url = "http://hl7.org/fhir/StructureDefinition/minValue"
              val minDate = DateType(Date()).apply { add(Calendar.YEAR, -4) }
              setValue(minDate)
            }
            addExtension().apply {
              url = "http://hl7.org/fhir/StructureDefinition/maxValue"
              setValue(maxDate)
            }
          },
        )
      }

    buildFragmentFromQuestionnaire(questionnaire)
    onView(withId(com.google.android.fhir.datacapture.R.id.text_input_layout))
      .perform(clickIcon(true))
    onView(CoreMatchers.allOf(withText("OK")))
      .inRoot(RootMatchers.isDialog())
      .check(ViewAssertions.matches(ViewMatchers.isDisplayed()))
      .perform(ViewActions.click())

    val maxDateAllowed = maxDate.valueAsString

    runTest {
      val validationResult =
        QuestionnaireResponseValidator.validateQuestionnaireResponse(
          questionnaire,
          getQuestionnaireResponse(),
          context,
        )

      assertThat(
          (validationResult["link-1"]?.first() as Invalid).getSingleStringValidationMessage(),
        )
        .isEqualTo("Maximum value allowed is:$maxDateAllowed")
    }
  }

  @Test
  fun datePicker_shouldNotSetDateInput_outsideMinRange() {
    val minDate = DateType(Date()).apply { add(Calendar.YEAR, 1) }
    val questionnaire =
      Questionnaire().apply {
        id = "a-questionnaire"
        addItem(
          Questionnaire.QuestionnaireItemComponent().apply {
            type = Questionnaire.QuestionnaireItemType.DATE
            linkId = "link-1"
            addExtension().apply {
              url = "http://hl7.org/fhir/StructureDefinition/minValue"
              setValue(minDate)
            }
            addExtension().apply {
              url = "http://hl7.org/fhir/StructureDefinition/maxValue"
              val maxDate = DateType(Date()).apply { add(Calendar.YEAR, 2) }
              setValue(maxDate)
            }
          },
        )
      }

    buildFragmentFromQuestionnaire(questionnaire)
    onView(withId(com.google.android.fhir.datacapture.R.id.text_input_layout))
      .perform(clickIcon(true))
    onView(CoreMatchers.allOf(withText("OK")))
      .inRoot(RootMatchers.isDialog())
      .check(ViewAssertions.matches(ViewMatchers.isDisplayed()))
      .perform(ViewActions.click())

    val minDateAllowed = minDate.valueAsString

    runTest {
      val validationResult =
        QuestionnaireResponseValidator.validateQuestionnaireResponse(
          questionnaire,
          getQuestionnaireResponse(),
          context,
        )

      assertThat(
          (validationResult["link-1"]?.first() as Invalid).getSingleStringValidationMessage(),
        )
        .isEqualTo("Minimum value allowed is:$minDateAllowed")
    }
  }

  @Test
  fun datePicker_shouldThrowException_whenMinValueRangeIsGreaterThanMaxValueRange() {
    val questionnaire =
      Questionnaire().apply {
        id = "a-questionnaire"
        addItem(
          Questionnaire.QuestionnaireItemComponent().apply {
            type = Questionnaire.QuestionnaireItemType.DATE
            linkId = "link-1"
            addExtension().apply {
              url = "http://hl7.org/fhir/StructureDefinition/minValue"
              val minDate = DateType(Date()).apply { add(Calendar.YEAR, 1) }

              setValue(minDate)
            }
            addExtension().apply {
              url = "http://hl7.org/fhir/StructureDefinition/maxValue"
              val maxDate = DateType(Date()).apply { add(Calendar.YEAR, -1) }
              setValue(maxDate)
            }
          },
        )
      }

    buildFragmentFromQuestionnaire(questionnaire)
    val exception =
      Assert.assertThrows(IllegalArgumentException::class.java) {
        onView(withId(com.google.android.fhir.datacapture.R.id.text_input_layout))
          .perform(clickIcon(true))
        onView(CoreMatchers.allOf(withText("OK")))
          .inRoot(RootMatchers.isDialog())
          .check(ViewAssertions.matches(ViewMatchers.isDisplayed()))
          .perform(ViewActions.click())
      }
    assertThat(exception.message).isEqualTo("minValue cannot be greater than maxValue")
  }

  @Test
  fun displayItems_shouldGetEnabled_withAnswerChoice() {
    buildFragmentFromQuestionnaire("/questionnaire_with_enabled_display_items.json")

    onView(withId(com.google.android.fhir.datacapture.R.id.hint)).check { view, _ ->
      val hintVisibility = (view as TextView).visibility
      assertThat(hintVisibility).isEqualTo(View.GONE)
    }

    onView(withId(com.google.android.fhir.datacapture.R.id.yes_radio_button))
      .perform(ViewActions.click())

    onView(withId(com.google.android.fhir.datacapture.R.id.hint)).check { view, _ ->
      val hintVisibility = (view as TextView).visibility
      val hintText = view.text.toString()
      assertThat(hintVisibility).isEqualTo(View.VISIBLE)
      assertThat(hintText).isEqualTo("Text when yes is selected")
    }

    onView(withId(com.google.android.fhir.datacapture.R.id.no_radio_button))
      .perform(ViewActions.click())

    onView(withId(com.google.android.fhir.datacapture.R.id.hint)).check { view, _ ->
      val hintVisibility = (view as TextView).visibility
      val hintText = view.text.toString()
      assertThat(hintVisibility).isEqualTo(View.VISIBLE)
      assertThat(hintText).isEqualTo("Text when no is selected")
    }

    onView(withId(com.google.android.fhir.datacapture.R.id.no_radio_button))
      .perform(ViewActions.click())

    onView(withId(com.google.android.fhir.datacapture.R.id.hint)).check { view, _ ->
      val hintVisibility = (view as TextView).visibility
      assertThat(hintVisibility).isEqualTo(View.GONE)
    }
  }

  @Test
  fun cqfExpression_shouldSetText_withEvaluatedAnswer() {
    buildFragmentFromQuestionnaire("/questionnaire_with_dynamic_question_text.json")

    onView(CoreMatchers.allOf(withText("Option Date"))).check { view, _ ->
      assertThat(view.id).isEqualTo(com.google.android.fhir.datacapture.R.id.question)
    }

    onView(CoreMatchers.allOf(withText("Provide \"First Option\" Date"))).check { view, _ ->
      assertThat(view).isNull()
    }

    onView(CoreMatchers.allOf(withText("First Option"))).perform(ViewActions.click())

    onView(CoreMatchers.allOf(withText("Option Date"))).check { view, _ ->
      assertThat(view).isNull()
    }

    onView(CoreMatchers.allOf(withText("Provide \"First Option\" Date"))).check { view, _ ->
      assertThat(view.id).isEqualTo(com.google.android.fhir.datacapture.R.id.question)
    }
  }

  @Test
  @SdkSuppress(minSdkVersion = 33)
  fun clearAllAnswers_shouldClearDraftAnswer() {
    val questionnaireFragment = buildFragmentFromQuestionnaire("/component_date_picker.json")
    // Add month and day. No need to add slashes as they are added automatically
    onView(withId(com.google.android.fhir.datacapture.R.id.text_input_edit_text))
      .perform(ViewActions.click())
      .perform(ViewActions.typeTextIntoFocusedView("0105"))

    questionnaireFragment.clearAllAnswers()

    onView(withId(com.google.android.fhir.datacapture.R.id.text_input_edit_text)).check { view, _ ->
      assertThat((view as TextInputEditText).text.toString()).isEmpty()
    }
  }

  @Test
  fun progressBar_shouldBeVisible_withSinglePageQuestionnaire() {
    buildFragmentFromQuestionnaire("/text_questionnaire_integer.json")

    onView(withId(com.google.android.fhir.datacapture.R.id.questionnaire_progress_indicator))
      .check { view, _ ->
        val linearProgressIndicator = (view as LinearProgressIndicator)
        assertThat(linearProgressIndicator.visibility).isEqualTo(View.VISIBLE)
        assertThat(linearProgressIndicator.progress).isEqualTo(100)
      }
  }

  @Test
  fun progressBar_shouldBeVisible_withPaginatedQuestionnaire() {
    buildFragmentFromQuestionnaire("/layout_paginated.json")

    onView(withId(com.google.android.fhir.datacapture.R.id.questionnaire_progress_indicator))
      .check { view, _ ->
        val linearProgressIndicator = (view as LinearProgressIndicator)
        assertThat(linearProgressIndicator.visibility).isEqualTo(View.VISIBLE)
        assertThat(linearProgressIndicator.progress).isEqualTo(50)
      }
  }

  @Test
  fun progressBar_shouldProgress_onPaginationNext() {
    buildFragmentFromQuestionnaire("/layout_paginated.json")

    onView(withId(com.google.android.fhir.datacapture.R.id.pagination_next_button))
      .perform(ViewActions.click())

    onView(withId(com.google.android.fhir.datacapture.R.id.questionnaire_progress_indicator))
      .check { view, _ ->
        val linearProgressIndicator = (view as LinearProgressIndicator)
        assertThat(linearProgressIndicator.progress).isEqualTo(100)
      }
  }

  @Test
  fun progressBar_shouldBeGone_whenNavigatedToReviewScreen() {
    buildFragmentFromQuestionnaire("/text_questionnaire_integer.json", isReviewMode = true)

    onView(withId(com.google.android.fhir.datacapture.R.id.review_mode_button))
      .perform(ViewActions.click())

    onView(withId(com.google.android.fhir.datacapture.R.id.questionnaire_progress_indicator))
      .check { view, _ ->
        val linearProgressIndicator = (view as LinearProgressIndicator)
        assertThat(linearProgressIndicator.visibility).isEqualTo(View.GONE)
      }
  }

  @Test
  fun progressBar_shouldBeVisible_whenNavigatedToEditScreenFromReview() {
    buildFragmentFromQuestionnaire("/text_questionnaire_integer.json", isReviewMode = true)

    onView(withId(com.google.android.fhir.datacapture.R.id.review_mode_button))
      .perform(ViewActions.click())

    onView(withId(com.google.android.fhir.datacapture.R.id.review_mode_edit_button))
      .perform(ViewActions.click())

    onView(withId(com.google.android.fhir.datacapture.R.id.questionnaire_progress_indicator))
      .check { view, _ ->
        val linearProgressIndicator = (view as LinearProgressIndicator)
        assertThat(linearProgressIndicator.visibility).isEqualTo(View.VISIBLE)
      }
  }

  @Test
  fun test_add_item_button_does_not_exist_for_non_repeated_groups() {
    buildFragmentFromQuestionnaire("/component_non_repeated_group.json")
    onView(withId(R.id.add_item_to_repeated_group)).check(doesNotExist())
  }

  @Test
  fun test_repeated_group_is_added() {
    buildFragmentFromQuestionnaire("/component_repeated_group.json")
    composeTestRule.onRoot().printToLog("ComposableHierarchy")
    onView(withId(com.google.android.fhir.datacapture.R.id.add_item)).perform(ViewActions.click())

<<<<<<< HEAD
    composeTestRule
      .onNodeWithTag(QuestionnaireFragment.QUESTIONNAIRE_EDIT_LIST)
      .assertExists()
      .assertIsDisplayed()
=======
    onView(withId(R.id.questionnaire_edit_recycler_view))
      .perform(
        RecyclerViewActions.actionOnItemAtPosition<ViewHolder>(
          1, // 'Add item' is in the second row of the recyclerview with group header as the first
          // item
          clickChildViewWithId(R.id.add_item_to_repeated_group),
        ),
      )
>>>>>>> fa8ce8f5

    onView(withId(com.google.android.fhir.datacapture.R.id.repeated_group_instance_header_title))
      .check(ViewAssertions.matches(ViewMatchers.isDisplayed()))

    onView(withText(com.google.android.fhir.datacapture.R.string.delete))
      .check(ViewAssertions.matches(ViewMatchers.isDisplayed()))
  }

  @Test
  fun test_repeated_group_adds_multiple_items() {
    buildFragmentFromQuestionnaire("/component_multiple_repeated_group.json")
    onView(withId(R.id.questionnaire_edit_recycler_view))
      .perform(
        RecyclerViewActions.actionOnItemAtPosition<ViewHolder>(
          1, // The add button position is 1 (zero-indexed) after the group's header
          clickChildViewWithId(R.id.add_item_to_repeated_group),
        ),
      )
      .perform(
        RecyclerViewActions.actionOnItemAtPosition<ViewHolder>(
          3, // The add button new position becomes 3 (zero-indexed) after the group's header,
          // repeated item's header and the one item added
          clickChildViewWithId(R.id.add_item_to_repeated_group),
        ),
      )

    onView(ViewMatchers.withId(R.id.questionnaire_edit_recycler_view)).check {
      view,
      noViewFoundException,
      ->
      if (noViewFoundException != null) {
        throw noViewFoundException
      }
      assertThat(
          (view as RecyclerView).countChildViewOccurrences(
            R.id.repeated_group_instance_header_title,
          ),
        )
        .isEqualTo(2)
    }
  }

  @Test
  fun test_repeated_group_adds_items_for_subsequent() {
    buildFragmentFromQuestionnaire("/component_multiple_repeated_group.json")
    onView(withId(R.id.questionnaire_edit_recycler_view))
      .perform(
        RecyclerViewActions.actionOnItemAtPosition<ViewHolder>(
          3, // The add button for the second repeated group is at position 3 (zero-indexed), after
          // the first group's header (0), the first group's add button (1), and the second
          // group's header (2)
          clickChildViewWithId(R.id.add_item_to_repeated_group),
        ),
      )
      .perform(
        RecyclerViewActions.actionOnItemAtPosition<ViewHolder>(
          5, // The add button for the second group is now at position 5 after adding one item
          clickChildViewWithId(R.id.add_item_to_repeated_group),
        ),
      )

    onView(ViewMatchers.withId(R.id.questionnaire_edit_recycler_view)).check {
      view,
      noViewFoundException,
      ->
      if (noViewFoundException != null) {
        throw noViewFoundException
      }
      assertThat(
          (view as RecyclerView).countChildViewOccurrences(
            R.id.repeated_group_instance_header_title,
          ),
        )
        .isEqualTo(2)
    }
  }

  @Test
  fun test_repeated_group_is_deleted() {
    buildFragmentFromQuestionnaire(
      "/component_repeated_group.json",
      responseFileName = "/repeated_group_response.json",
    )

    composeTestRule
      .onNodeWithTag(QuestionnaireFragment.QUESTIONNAIRE_EDIT_LIST)
      .assertExists()
      .assertIsDisplayed()

    onView(withId(com.google.android.fhir.datacapture.R.id.repeated_group_instance_header_title))
      .check(ViewAssertions.matches(ViewMatchers.isDisplayed()))

    onView(withText(com.google.android.fhir.datacapture.R.string.delete))
      .perform(ViewActions.click())

    onView(withText(com.google.android.fhir.datacapture.R.id.repeated_group_instance_header_title))
      .check(ViewAssertions.doesNotExist())
  }

  private fun buildFragmentFromQuestionnaire(
    fileName: String,
    isReviewMode: Boolean = false,
    responseFileName: String? = null,
  ): QuestionnaireFragment {
    val questionnaireJsonString = readFileFromAssets(fileName)
    val builder =
      QuestionnaireFragment.builder()
        .setQuestionnaire(questionnaireJsonString)
        .setShowCancelButton(true)
        .showReviewPageBeforeSubmit(isReviewMode)

    responseFileName?.let { builder.setQuestionnaireResponse(readFileFromAssets(it)) }

    return builder.build().also { fragment ->
      composeTestRule.activityRule.scenario.onActivity { activity ->
        activity.supportFragmentManager.commitNow {
          setReorderingAllowed(true)
          add(R.id.container_holder, fragment)
        }
      }
    }
  }

  private fun buildFragmentFromQuestionnaire(
    questionnaire: Questionnaire,
    isReviewMode: Boolean = false,
  ) {
    val questionnaireFragment =
      QuestionnaireFragment.builder()
        .setQuestionnaire(parser.encodeResourceToString(questionnaire))
        .showReviewPageBeforeSubmit(isReviewMode)
        .build()
    composeTestRule.activityRule.scenario.onActivity { activity ->
      activity.supportFragmentManager.commitNow {
        setReorderingAllowed(true)
        add(R.id.container_holder, questionnaireFragment)
      }
    }
  }

  private fun readFileFromAssets(filename: String) =
    javaClass.getResourceAsStream(filename)!!.bufferedReader().use { it.readText() }

  private suspend fun getQuestionnaireResponse(): QuestionnaireResponse {
    var testQuestionnaireFragment: QuestionnaireFragment? = null
    composeTestRule.activityRule.scenario.onActivity { activity ->
      testQuestionnaireFragment =
        activity.supportFragmentManager.findFragmentById(R.id.container_holder)
          as QuestionnaireFragment
    }
    return testQuestionnaireFragment!!.getQuestionnaireResponse()
  }
}<|MERGE_RESOLUTION|>--- conflicted
+++ resolved
@@ -29,11 +29,8 @@
 import androidx.test.espresso.action.ViewActions
 import androidx.test.espresso.action.ViewActions.typeText
 import androidx.test.espresso.assertion.ViewAssertions
-<<<<<<< HEAD
-=======
 import androidx.test.espresso.assertion.ViewAssertions.doesNotExist
 import androidx.test.espresso.contrib.RecyclerViewActions
->>>>>>> fa8ce8f5
 import androidx.test.espresso.matcher.RootMatchers
 import androidx.test.espresso.matcher.ViewMatchers
 import androidx.test.espresso.matcher.ViewMatchers.withId
@@ -650,22 +647,10 @@
     composeTestRule.onRoot().printToLog("ComposableHierarchy")
     onView(withId(com.google.android.fhir.datacapture.R.id.add_item)).perform(ViewActions.click())
 
-<<<<<<< HEAD
     composeTestRule
       .onNodeWithTag(QuestionnaireFragment.QUESTIONNAIRE_EDIT_LIST)
       .assertExists()
       .assertIsDisplayed()
-=======
-    onView(withId(R.id.questionnaire_edit_recycler_view))
-      .perform(
-        RecyclerViewActions.actionOnItemAtPosition<ViewHolder>(
-          1, // 'Add item' is in the second row of the recyclerview with group header as the first
-          // item
-          clickChildViewWithId(R.id.add_item_to_repeated_group),
-        ),
-      )
->>>>>>> fa8ce8f5
-
     onView(withId(com.google.android.fhir.datacapture.R.id.repeated_group_instance_header_title))
       .check(ViewAssertions.matches(ViewMatchers.isDisplayed()))
 
