--- conflicted
+++ resolved
@@ -37,7 +37,6 @@
   @get:Rule val rule = activityScenarioRule<TestActivity>()
 
   @Test
-<<<<<<< HEAD
   fun shouldShowPrefixText() = withViewHolder { holder ->
     holder.bind(
       QuestionnaireItemViewItem(
@@ -74,8 +73,6 @@
   }
 
   @Test
-=======
->>>>>>> 73b93e06
   fun emptyResponseOptions_showNoneSelected() = withViewHolder { holder ->
     holder.bind(
       QuestionnaireItemViewItem(answerOptions("Coding 1", "Coding 2"), responseOptions()) {},
