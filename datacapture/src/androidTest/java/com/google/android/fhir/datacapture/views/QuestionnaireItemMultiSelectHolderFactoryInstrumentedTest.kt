--- conflicted
+++ resolved
@@ -92,14 +92,6 @@
   }
 
   @Test
-<<<<<<< HEAD
-  fun bind_readOnly_shouldDisableView() = withViewHolder { holder ->
-    holder.bind(
-      QuestionnaireItemViewItem(
-        Questionnaire.QuestionnaireItemComponent().apply {
-          linkId = "1"
-          readOnly = true
-=======
   @UiThreadTest
   fun displayValidationResult_error_shouldShowErrorMessage() = withViewHolder { viewHolder ->
     viewHolder.bind(
@@ -107,18 +99,11 @@
         Questionnaire.QuestionnaireItemComponent().apply {
           linkId = "1"
           required = true
->>>>>>> f2956a83
         },
         QuestionnaireResponse.QuestionnaireResponseItemComponent()
       ) {}
     )
 
-<<<<<<< HEAD
-    assertThat(
-        holder.itemView.findViewById<TextInputLayout>(R.id.multi_select_summary_holder).isEnabled
-      )
-      .isFalse()
-=======
     assertThat(viewHolder.itemView.findViewById<TextView>(R.id.multi_select_summary).error)
       .isEqualTo("Missing answer for required field.")
   }
@@ -148,7 +133,24 @@
     )
 
     assertThat(viewHolder.itemView.findViewById<TextView>(R.id.multi_select_summary).error).isNull()
->>>>>>> f2956a83
+  }
+
+  @Test
+  fun bind_readOnly_shouldDisableView() = withViewHolder { holder ->
+    holder.bind(
+      QuestionnaireItemViewItem(
+        Questionnaire.QuestionnaireItemComponent().apply {
+          linkId = "1"
+          readOnly = true
+        },
+        QuestionnaireResponse.QuestionnaireResponseItemComponent()
+      ) {}
+    )
+
+    assertThat(
+        holder.itemView.findViewById<TextInputLayout>(R.id.multi_select_summary_holder).isEnabled
+      )
+      .isFalse()
   }
 
   private inline fun withViewHolder(
