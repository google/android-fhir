--- conflicted
+++ resolved
@@ -497,14 +497,8 @@
       .isEqualTo(QuestionnaireViewHolderType.DROP_DOWN.value)
   }
 
-<<<<<<< HEAD
-  @Suppress("ktlint:standard:max-line-length")
-  @Test
-  fun getItemViewType_choiceItemType_itemControlExtensionWithRadioButton_andDialogExtension_shouldReturnDialogSelectViewHolderType() {
-=======
   @Test
   fun `getItemViewType() with radio button and dialog extension should return dialog select view holder type`() {
->>>>>>> b59acf28
     val questionnaireEditAdapter = QuestionnaireEditAdapter()
     val questionnaireItem =
       Questionnaire.QuestionnaireItemComponent().setType(Questionnaire.QuestionnaireItemType.CHOICE)
@@ -541,14 +535,8 @@
       .isEqualTo(QuestionnaireViewHolderType.DIALOG_SELECT.value)
   }
 
-<<<<<<< HEAD
-  @Suppress("ktlint:standard:max-line-length")
-  @Test
-  fun getItemViewType_choiceItemType_itemControlExtensionWithCheckBox_andDialogExtension_shouldReturnDialogSelectViewHolderType() {
-=======
   @Test
   fun `getItemViewType() with check box and dialog extension should return dialog select view holder type`() {
->>>>>>> b59acf28
     val questionnaireEditAdapter = QuestionnaireEditAdapter()
     val questionnaireItem =
       Questionnaire.QuestionnaireItemComponent().setType(Questionnaire.QuestionnaireItemType.CHOICE)
