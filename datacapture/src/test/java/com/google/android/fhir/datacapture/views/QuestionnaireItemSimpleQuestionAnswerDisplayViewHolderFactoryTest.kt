/*
 * Copyright 2022 Google LLC
 *
 * Licensed under the Apache License, Version 2.0 (the "License");
 * you may not use this file except in compliance with the License.
 * You may obtain a copy of the License at
 *
 *       http://www.apache.org/licenses/LICENSE-2.0
 *
 * Unless required by applicable law or agreed to in writing, software
 * distributed under the License is distributed on an "AS IS" BASIS,
 * WITHOUT WARRANTIES OR CONDITIONS OF ANY KIND, either express or implied.
 * See the License for the specific language governing permissions and
 * limitations under the License.
 */

package com.google.android.fhir.datacapture.views

import android.app.Application
import android.view.View
import android.widget.FrameLayout
import android.widget.LinearLayout
import android.widget.TextView
import androidx.core.view.isVisible
import androidx.test.core.app.ApplicationProvider
import com.google.android.fhir.datacapture.DisplayItemControlType
import com.google.android.fhir.datacapture.EXTENSION_DISPLAY_CATEGORY_SYSTEM
import com.google.android.fhir.datacapture.EXTENSION_DISPLAY_CATEGORY_URL
import com.google.android.fhir.datacapture.EXTENSION_ITEM_CONTROL_SYSTEM
import com.google.android.fhir.datacapture.EXTENSION_ITEM_CONTROL_URL
import com.google.android.fhir.datacapture.INSTRUCTIONS
import com.google.android.fhir.datacapture.R
import com.google.android.fhir.datacapture.validation.Valid
import com.google.android.material.divider.MaterialDivider
import com.google.common.truth.Truth.assertThat
import org.hl7.fhir.r4.model.BooleanType
import org.hl7.fhir.r4.model.CodeableConcept
import org.hl7.fhir.r4.model.Coding
import org.hl7.fhir.r4.model.Extension
import org.hl7.fhir.r4.model.Questionnaire
import org.hl7.fhir.r4.model.QuestionnaireResponse
import org.junit.Test
import org.junit.runner.RunWith
import org.robolectric.RobolectricTestRunner
import org.robolectric.RuntimeEnvironment

@RunWith(RobolectricTestRunner::class)
class QuestionnaireItemSimpleQuestionAnswerDisplayViewHolderFactoryTest {
  private val parent =
    FrameLayout(
      RuntimeEnvironment.getApplication().apply { setTheme(R.style.Theme_Material3_DayNight) }
    )
  private val viewHolder =
    QuestionnaireItemSimpleQuestionAnswerDisplayViewHolderFactory.create(parent)

  @Test
  fun `bind() should set question header`() {
    viewHolder.bind(
      QuestionnaireItemViewItem(
        Questionnaire.QuestionnaireItemComponent().apply { text = "Question?" },
        QuestionnaireResponse.QuestionnaireResponseItemComponent(),
        validationResult = Valid,
        answersChangedCallback = { _, _, _, _ -> },
      )
    )

    assertThat(viewHolder.itemView.findViewById<TextView>(R.id.question).text.toString())
      .isEqualTo("Question?")
  }

  @Test
  fun `bind() should set fly over text visibility gone`() {
    viewHolder.bind(
      QuestionnaireItemViewItem(
        Questionnaire.QuestionnaireItemComponent().apply {
          linkId = "parent-question"
          text = "parent question text"
          type = Questionnaire.QuestionnaireItemType.BOOLEAN
        },
        QuestionnaireResponse.QuestionnaireResponseItemComponent(),
        validationResult = Valid,
        answersChangedCallback = { _, _, _, _ -> },
      )
    )

    assertThat(viewHolder.itemView.findViewById<TextView>(R.id.flyover_text_view).visibility)
      .isEqualTo(View.GONE)
  }

  @Test
  fun `bind() should set fly over text`() {
    viewHolder.bind(
      QuestionnaireItemViewItem(
        Questionnaire.QuestionnaireItemComponent().apply {
          linkId = "parent-question"
          text = "parent question text"
          type = Questionnaire.QuestionnaireItemType.BOOLEAN
          item =
            listOf(
              Questionnaire.QuestionnaireItemComponent().apply {
                text = "flyover text"
                type = Questionnaire.QuestionnaireItemType.DISPLAY
                addExtension(
                  EXTENSION_ITEM_CONTROL_URL,
                  CodeableConcept().apply {
                    addCoding().apply {
                      system = EXTENSION_ITEM_CONTROL_SYSTEM
                      code = DisplayItemControlType.FLYOVER.extensionCode
                    }
                  }
                )
              }
            )
        },
        QuestionnaireResponse.QuestionnaireResponseItemComponent(),
        validationResult = Valid,
        answersChangedCallback = { _, _, _, _ -> },
      )
    )

    assertThat(viewHolder.itemView.findViewById<TextView>(R.id.flyover_text_view).text.toString())
      .isEqualTo("flyover text")
  }

  @Test
  fun `bind() should set answer text visibility gone when question type display`() {
    viewHolder.bind(
      QuestionnaireItemViewItem(
        Questionnaire.QuestionnaireItemComponent().apply {
          linkId = "parent-question"
          text = "parent question text"
          type = Questionnaire.QuestionnaireItemType.DISPLAY
        },
        QuestionnaireResponse.QuestionnaireResponseItemComponent(),
        validationResult = Valid,
        answersChangedCallback = { _, _, _, _ -> },
      )
    )

    assertThat(viewHolder.itemView.findViewById<TextView>(R.id.answer_text_view).visibility)
      .isEqualTo(View.GONE)
  }

  @Test
  fun `bind() should set answer text visibility gone when question type group`() {
    viewHolder.bind(
      QuestionnaireItemViewItem(
        Questionnaire.QuestionnaireItemComponent().apply {
          linkId = "parent-question"
          text = "parent question text"
          type = Questionnaire.QuestionnaireItemType.GROUP
        },
        QuestionnaireResponse.QuestionnaireResponseItemComponent(),
        validationResult = Valid,
        answersChangedCallback = { _, _, _, _ -> },
      )
    )

    assertThat(viewHolder.itemView.findViewById<TextView>(R.id.answer_text_view).visibility)
      .isEqualTo(View.GONE)
  }

  @Test
  fun `bind() should set answer text not answered when empty answer`() {
    viewHolder.bind(
      QuestionnaireItemViewItem(
        Questionnaire.QuestionnaireItemComponent().apply {
          linkId = "parent-question"
          text = "parent question text"
          type = Questionnaire.QuestionnaireItemType.BOOLEAN
        },
        QuestionnaireResponse.QuestionnaireResponseItemComponent(),
        validationResult = Valid,
        answersChangedCallback = { _, _, _, _ -> },
      )
    )

    assertThat(viewHolder.itemView.findViewById<TextView>(R.id.error_text_view).text)
      .isEqualTo(
        ApplicationProvider.getApplicationContext<Application>().getString(R.string.not_answered)
      )
  }

  @Test
  fun `bind() should set answer text when answered`() {
    viewHolder.bind(
      QuestionnaireItemViewItem(
        Questionnaire.QuestionnaireItemComponent().apply {
          linkId = "parent-question"
          text = "parent question text"
          type = Questionnaire.QuestionnaireItemType.BOOLEAN
        },
        QuestionnaireResponse.QuestionnaireResponseItemComponent()
          .addAnswer(
            QuestionnaireResponse.QuestionnaireResponseItemAnswerComponent().apply {
              value = BooleanType(true)
            }
          ),
        validationResult = Valid,
        answersChangedCallback = { _, _, _, _ -> },
      )
    )

    assertThat(viewHolder.itemView.findViewById<TextView>(R.id.answer_text_view).text)
      .isEqualTo(ApplicationProvider.getApplicationContext<Application>().getString(R.string.yes))
  }

  @Test
  fun `bind() should set divider visibility gone`() {
    viewHolder.bind(
      QuestionnaireItemViewItem(
        Questionnaire.QuestionnaireItemComponent().apply {
          linkId = "parent-question"
          type = Questionnaire.QuestionnaireItemType.DISPLAY
        },
        QuestionnaireResponse.QuestionnaireResponseItemComponent(),
        validationResult = Valid,
        answersChangedCallback = { _, _, _, _ -> },
      )
    )

    assertThat(viewHolder.itemView.findViewById<MaterialDivider>(R.id.text_divider).visibility)
      .isEqualTo(View.GONE)
  }

  @Test
  fun `bind() should show divider with header`() {
    viewHolder.bind(
      QuestionnaireItemViewItem(
        Questionnaire.QuestionnaireItemComponent().apply { text = "Question?" },
        QuestionnaireResponse.QuestionnaireResponseItemComponent(),
        validationResult = Valid,
        answersChangedCallback = { _, _, _, _ -> },
      )
    )

    assertThat(viewHolder.itemView.findViewById<MaterialDivider>(R.id.text_divider).visibility)
      .isEqualTo(View.VISIBLE)
  }

  @Test
  fun `bind() should show divider with fly over text`() {
    viewHolder.bind(
      QuestionnaireItemViewItem(
        Questionnaire.QuestionnaireItemComponent().apply {
          linkId = "parent-question"
          text = "parent question text"
          type = Questionnaire.QuestionnaireItemType.BOOLEAN
          item =
            listOf(
              Questionnaire.QuestionnaireItemComponent().apply {
                text = "flyover text"
                type = Questionnaire.QuestionnaireItemType.DISPLAY
                addExtension(
                  EXTENSION_ITEM_CONTROL_URL,
                  CodeableConcept().apply {
                    addCoding().apply {
                      system = EXTENSION_ITEM_CONTROL_SYSTEM
                      code = DisplayItemControlType.FLYOVER.extensionCode
                    }
                  }
                )
              }
            )
        },
        QuestionnaireResponse.QuestionnaireResponseItemComponent(),
        validationResult = Valid,
        answersChangedCallback = { _, _, _, _ -> },
      )
    )

    assertThat(viewHolder.itemView.findViewById<MaterialDivider>(R.id.text_divider).visibility)
      .isEqualTo(View.VISIBLE)
  }

  @Test
  fun `bind() should show divider with answer`() {
    viewHolder.bind(
      QuestionnaireItemViewItem(
        Questionnaire.QuestionnaireItemComponent().apply {
          linkId = "parent-question"
          type = Questionnaire.QuestionnaireItemType.BOOLEAN
        },
        QuestionnaireResponse.QuestionnaireResponseItemComponent()
          .addAnswer(
            QuestionnaireResponse.QuestionnaireResponseItemAnswerComponent().apply {
              value = BooleanType(true)
            }
          ),
        validationResult = Valid,
        answersChangedCallback = { _, _, _, _ -> },
      )
    )

    assertThat(viewHolder.itemView.findViewById<MaterialDivider>(R.id.text_divider).visibility)
      .isEqualTo(View.VISIBLE)
  }

  @Test
  fun `shows not answered view if answer is not present`() {
    viewHolder.bind(
      QuestionnaireItemViewItem(
        Questionnaire.QuestionnaireItemComponent().apply {
          linkId = "parent-question"
          type = Questionnaire.QuestionnaireItemType.BOOLEAN
        },
        QuestionnaireResponse.QuestionnaireResponseItemComponent(),
        validationResult = Valid,
        answersChangedCallback = { _, _, _ -> },
      )
    )

    assertThat(viewHolder.itemView.findViewById<LinearLayout>(R.id.not_answered_view).visibility)
      .isEqualTo(View.VISIBLE)
  }

  @Test
  fun `does not show not answered view if answer is present`() {
    viewHolder.bind(
      QuestionnaireItemViewItem(
        Questionnaire.QuestionnaireItemComponent().apply {
          linkId = "parent-question"
          type = Questionnaire.QuestionnaireItemType.BOOLEAN
        },
        QuestionnaireResponse.QuestionnaireResponseItemComponent()
          .addAnswer(
            QuestionnaireResponse.QuestionnaireResponseItemAnswerComponent().apply {
              value = BooleanType(true)
            }
          ),
        validationResult = Valid,
        answersChangedCallback = { _, _, _ -> },
      )
    )

    assertThat(viewHolder.itemView.findViewById<LinearLayout>(R.id.not_answered_view).visibility)
      .isEqualTo(View.GONE)
  }

  @Test
  fun `shows prefix text`() {
    viewHolder.bind(
      QuestionnaireItemViewItem(
        Questionnaire.QuestionnaireItemComponent().apply { prefix = "Prefix?" },
        QuestionnaireResponse.QuestionnaireResponseItemComponent(),
        validationResult = Valid,
        answersChangedCallback = { _, _, _ -> },
      )
    )

    assertThat(viewHolder.itemView.findViewById<TextView>(R.id.prefix).isVisible).isTrue()
    assertThat(viewHolder.itemView.findViewById<TextView>(R.id.prefix).text.toString())
      .isEqualTo("Prefix?")
  }

  @Test
  fun `hides prefix text`() {
    viewHolder.bind(
      QuestionnaireItemViewItem(
        Questionnaire.QuestionnaireItemComponent().apply { prefix = "" },
        QuestionnaireResponse.QuestionnaireResponseItemComponent(),
        validationResult = Valid,
        answersChangedCallback = { _, _, _ -> },
      )
    )

    assertThat(viewHolder.itemView.findViewById<TextView>(R.id.prefix).isVisible).isFalse()
  }

  @Test
  fun `shows question text`() {
    viewHolder.bind(
      QuestionnaireItemViewItem(
        Questionnaire.QuestionnaireItemComponent().apply {
          repeats = true
          text = "Question?"
        },
        QuestionnaireResponse.QuestionnaireResponseItemComponent(),
        validationResult = Valid,
        answersChangedCallback = { _, _, _ -> },
      )
    )

    assertThat(viewHolder.itemView.findViewById<TextView>(R.id.question).text.toString())
      .isEqualTo("Question?")
  }

  @Test
  fun `shows instructions`() {
    viewHolder.bind(
      QuestionnaireItemViewItem(
        Questionnaire.QuestionnaireItemComponent().apply {
          item =
            listOf(
              Questionnaire.QuestionnaireItemComponent().apply {
                linkId = "nested-display-question"
                text = "subtitle text"
                extension = listOf(displayCategoryExtensionWithInstructionsCode)
                type = Questionnaire.QuestionnaireItemType.DISPLAY
              }
            )
        },
        QuestionnaireResponse.QuestionnaireResponseItemComponent(),
        validationResult = Valid,
        answersChangedCallback = { _, _, _ -> },
      )
    )

    assertThat(viewHolder.itemView.findViewById<TextView>(R.id.hint).isVisible).isTrue()
    assertThat(viewHolder.itemView.findViewById<TextView>(R.id.hint).text.toString())
      .isEqualTo("subtitle text")
  }

  @Test
  fun `hides instructions`() {
    viewHolder.bind(
      QuestionnaireItemViewItem(
        Questionnaire.QuestionnaireItemComponent().apply {
          item =
            listOf(
              Questionnaire.QuestionnaireItemComponent().apply {
                linkId = "nested-display-question"
                type = Questionnaire.QuestionnaireItemType.DISPLAY
              }
            )
        },
        QuestionnaireResponse.QuestionnaireResponseItemComponent(),
        validationResult = Valid,
        answersChangedCallback = { _, _, _ -> },
      )
    )

    assertThat(viewHolder.itemView.findViewById<TextView>(R.id.hint).visibility)
      .isEqualTo(View.GONE)
  }

  @Test
  fun `shows headerItem view`() {
    viewHolder.bind(
      QuestionnaireItemViewItem(
        Questionnaire.QuestionnaireItemComponent().apply {
          item =
            listOf(
              Questionnaire.QuestionnaireItemComponent().apply {
                linkId = "nested-display-question"
                text = "subtitle text"
                extension = listOf(displayCategoryExtensionWithInstructionsCode)
                type = Questionnaire.QuestionnaireItemType.DISPLAY
              }
            )
        },
        QuestionnaireResponse.QuestionnaireResponseItemComponent(),
        validationResult = Valid,
        answersChangedCallback = { _, _, _ -> },
      )
    )

    assertThat(viewHolder.itemView.visibility).isEqualTo(View.VISIBLE)
  }

  @Test
  fun `hides headerItem view`() {
    viewHolder.bind(
      QuestionnaireItemViewItem(
        Questionnaire.QuestionnaireItemComponent(),
        QuestionnaireResponse.QuestionnaireResponseItemComponent(),
<<<<<<< HEAD
        validationResult = Valid,
        answersChangedCallback = { _, _, _ -> },
=======
        validationResult = NotValidated,
        answersChangedCallback = { _, _, _, _ -> },
>>>>>>> ccae099b
      )
    )

    assertThat(viewHolder.itemView.findViewById<TextView>(R.id.question).visibility)
      .isEqualTo(View.GONE)
  }

  @Test
  fun `shows * at the end of question text`() {
    viewHolder.bind(
      QuestionnaireItemViewItem(
        Questionnaire.QuestionnaireItemComponent().apply {
          text = "Question?"
          required = true
        },
        QuestionnaireResponse.QuestionnaireResponseItemComponent(),
        validationResult = Valid,
        answersChangedCallback = { _, _, _ -> },
      )
    )

    assertThat(viewHolder.itemView.findViewById<TextView>(R.id.question).text.toString())
      .isEqualTo("Question? *")
  }

  @Test
  fun `does not show * at the end of question text`() {
    viewHolder.bind(
      QuestionnaireItemViewItem(
        Questionnaire.QuestionnaireItemComponent().apply { text = "Question?" },
        QuestionnaireResponse.QuestionnaireResponseItemComponent(),
        validationResult = Valid,
        answersChangedCallback = { _, _, _ -> },
      )
    )

    assertThat(viewHolder.itemView.findViewById<TextView>(R.id.question).text.toString())
      .isEqualTo("Question?")
  }

  @Test
  fun `shows * even if question text is missing`() {
    viewHolder.bind(
      QuestionnaireItemViewItem(
        Questionnaire.QuestionnaireItemComponent().apply { required = true },
        QuestionnaireResponse.QuestionnaireResponseItemComponent(),
        validationResult = Valid,
        answersChangedCallback = { _, _, _ -> },
      )
    )

    assertThat(viewHolder.itemView.findViewById<TextView>(R.id.question).text.toString())
      .isEqualTo(
        viewHolder.itemView.context.applicationContext.resources.getString(R.string.space_asterisk)
      )
  }

  private val displayCategoryExtensionWithInstructionsCode =
    Extension().apply {
      url = EXTENSION_DISPLAY_CATEGORY_URL
      setValue(
        CodeableConcept().apply {
          coding =
            listOf(
              Coding().apply {
                code = INSTRUCTIONS
                system = EXTENSION_DISPLAY_CATEGORY_SYSTEM
              }
            )
        }
      )
    }
}<|MERGE_RESOLUTION|>--- conflicted
+++ resolved
@@ -30,6 +30,7 @@
 import com.google.android.fhir.datacapture.EXTENSION_ITEM_CONTROL_URL
 import com.google.android.fhir.datacapture.INSTRUCTIONS
 import com.google.android.fhir.datacapture.R
+import com.google.android.fhir.datacapture.validation.NotValidated
 import com.google.android.fhir.datacapture.validation.Valid
 import com.google.android.material.divider.MaterialDivider
 import com.google.common.truth.Truth.assertThat
@@ -305,8 +306,8 @@
           type = Questionnaire.QuestionnaireItemType.BOOLEAN
         },
         QuestionnaireResponse.QuestionnaireResponseItemComponent(),
-        validationResult = Valid,
-        answersChangedCallback = { _, _, _ -> },
+        validationResult = NotValidated,
+        answersChangedCallback = { _, _, _, _ -> },
       )
     )
 
@@ -329,7 +330,7 @@
             }
           ),
         validationResult = Valid,
-        answersChangedCallback = { _, _, _ -> },
+        answersChangedCallback = { _, _, _, _ -> },
       )
     )
 
@@ -344,7 +345,7 @@
         Questionnaire.QuestionnaireItemComponent().apply { prefix = "Prefix?" },
         QuestionnaireResponse.QuestionnaireResponseItemComponent(),
         validationResult = Valid,
-        answersChangedCallback = { _, _, _ -> },
+        answersChangedCallback = { _, _, _, _ -> },
       )
     )
 
@@ -360,7 +361,7 @@
         Questionnaire.QuestionnaireItemComponent().apply { prefix = "" },
         QuestionnaireResponse.QuestionnaireResponseItemComponent(),
         validationResult = Valid,
-        answersChangedCallback = { _, _, _ -> },
+        answersChangedCallback = { _, _, _, _ -> },
       )
     )
 
@@ -377,7 +378,7 @@
         },
         QuestionnaireResponse.QuestionnaireResponseItemComponent(),
         validationResult = Valid,
-        answersChangedCallback = { _, _, _ -> },
+        answersChangedCallback = { _, _, _, _ -> },
       )
     )
 
@@ -402,7 +403,7 @@
         },
         QuestionnaireResponse.QuestionnaireResponseItemComponent(),
         validationResult = Valid,
-        answersChangedCallback = { _, _, _ -> },
+        answersChangedCallback = { _, _, _, _ -> },
       )
     )
 
@@ -426,7 +427,7 @@
         },
         QuestionnaireResponse.QuestionnaireResponseItemComponent(),
         validationResult = Valid,
-        answersChangedCallback = { _, _, _ -> },
+        answersChangedCallback = { _, _, _, _ -> },
       )
     )
 
@@ -451,7 +452,7 @@
         },
         QuestionnaireResponse.QuestionnaireResponseItemComponent(),
         validationResult = Valid,
-        answersChangedCallback = { _, _, _ -> },
+        answersChangedCallback = { _, _, _, _ -> },
       )
     )
 
@@ -464,13 +465,8 @@
       QuestionnaireItemViewItem(
         Questionnaire.QuestionnaireItemComponent(),
         QuestionnaireResponse.QuestionnaireResponseItemComponent(),
-<<<<<<< HEAD
-        validationResult = Valid,
-        answersChangedCallback = { _, _, _ -> },
-=======
-        validationResult = NotValidated,
-        answersChangedCallback = { _, _, _, _ -> },
->>>>>>> ccae099b
+        validationResult = Valid,
+        answersChangedCallback = { _, _, _, _ -> },
       )
     )
 
@@ -488,7 +484,7 @@
         },
         QuestionnaireResponse.QuestionnaireResponseItemComponent(),
         validationResult = Valid,
-        answersChangedCallback = { _, _, _ -> },
+        answersChangedCallback = { _, _, _, _ -> },
       )
     )
 
@@ -503,7 +499,7 @@
         Questionnaire.QuestionnaireItemComponent().apply { text = "Question?" },
         QuestionnaireResponse.QuestionnaireResponseItemComponent(),
         validationResult = Valid,
-        answersChangedCallback = { _, _, _ -> },
+        answersChangedCallback = { _, _, _, _ -> },
       )
     )
 
@@ -518,7 +514,7 @@
         Questionnaire.QuestionnaireItemComponent().apply { required = true },
         QuestionnaireResponse.QuestionnaireResponseItemComponent(),
         validationResult = Valid,
-        answersChangedCallback = { _, _, _ -> },
+        answersChangedCallback = { _, _, _, _ -> },
       )
     )
 
