--- conflicted
+++ resolved
@@ -19,10 +19,6 @@
 import android.content.Context
 import android.os.Build
 import androidx.test.core.app.ApplicationProvider
-<<<<<<< HEAD
-=======
-import com.google.android.fhir.datacapture.EXTENSION_CQF_CALCULATED_VALUE_URL
->>>>>>> cabc12a6
 import com.google.common.truth.Truth.assertThat
 import java.text.SimpleDateFormat
 import java.time.LocalDate
@@ -98,65 +94,7 @@
   }
 
   @Test
-<<<<<<< HEAD
   fun `should return maxValue date`() {
-=======
-  fun minValueFhirExpressionForDateType_shouldReturnDateType() {
-    val today = LocalDate.now().toString()
-    val questionItem =
-      listOf(
-        Questionnaire.QuestionnaireItemComponent().apply {
-          addExtension(
-            Extension().apply {
-              url = MIN_VALUE_EXTENSION_URL
-              this.setValue(
-                DateType().apply {
-                  extension =
-                    listOf(
-                      Extension(
-                        EXTENSION_CQF_CALCULATED_VALUE_URL,
-                        Expression().apply {
-                          language = "text/fhirpath"
-                          expression = "today()"
-                        }
-                      )
-                    )
-                }
-              )
-            }
-          )
-        }
-      )
-    assertTrue(
-      (MinValueConstraintValidator.getMinValue(questionItem.first()) as? DateType)
-        ?.valueAsString.equals(today) == true
-    )
-  }
-
-  @Test
-  fun minValueExpressionForDateType_shouldReturnDateType() {
-    val dateType = DateType(SimpleDateFormat("yyyy-MM-dd").parse("2021-06-01"))
-    val questionItem =
-      listOf(
-        Questionnaire.QuestionnaireItemComponent().apply {
-          addExtension(
-            Extension().apply {
-              url = MIN_VALUE_EXTENSION_URL
-              this.setValue(dateType)
-            }
-          )
-        }
-      )
-
-    assertTrue(
-      (MinValueConstraintValidator.getMinValue(questionItem.first()) as? DateType)
-        ?.value?.equals(dateType.value) == true
-    )
-  }
-
-  @Test
-  fun maxValueExpressionForDateType_shouldReturnDateType() {
->>>>>>> cabc12a6
     val dateType = DateType(SimpleDateFormat("yyyy-MM-dd").parse("2023-06-01"))
     val questionItem =
       listOf(
@@ -170,15 +108,8 @@
         }
       )
 
-<<<<<<< HEAD
     assertThat((MaxValueConstraintValidator.getMaxValue(questionItem.first()) as? DateType)?.value)
       .isEqualTo(dateType.value)
-=======
-    assertTrue(
-      (MaxValueConstraintValidator.getMaxValue(questionItem.first()) as? DateType)
-        ?.value?.equals(dateType.value) == true
-    )
->>>>>>> cabc12a6
   }
 
   @Test
@@ -209,17 +140,10 @@
         }
       )
 
-<<<<<<< HEAD
     assertThat(
         (MaxValueConstraintValidator.getMaxValue(questionItem.first()) as? DateType)?.valueAsString
       )
       .isEqualTo(today)
-=======
-    assertTrue(
-      (MaxValueConstraintValidator.getMaxValue(questionItem.first()) as? DateType)
-        ?.valueAsString?.equals(today) == true
-    )
->>>>>>> cabc12a6
   }
 
   @Test
@@ -250,16 +174,9 @@
         }
       )
 
-<<<<<<< HEAD
     assertThat(
         (MaxValueConstraintValidator.getMaxValue(questionItem.first()) as? DateType)?.valueAsString
       )
       .isEqualTo(fiveDaysAhead)
-=======
-    assertTrue(
-      (MaxValueConstraintValidator.getMaxValue(questionItem.first()) as? DateType)
-        ?.valueAsString?.equals(fiveDaysAhead) == true
-    )
->>>>>>> cabc12a6
   }
 }