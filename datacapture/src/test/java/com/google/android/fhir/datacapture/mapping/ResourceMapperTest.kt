/*
 * Copyright 2022 Google LLC
 *
 * Licensed under the Apache License, Version 2.0 (the "License");
 * you may not use this file except in compliance with the License.
 * You may obtain a copy of the License at
 *
 *       http://www.apache.org/licenses/LICENSE-2.0
 *
 * Unless required by applicable law or agreed to in writing, software
 * distributed under the License is distributed on an "AS IS" BASIS,
 * WITHOUT WARRANTIES OR CONDITIONS OF ANY KIND, either express or implied.
 * See the License for the specific language governing permissions and
 * limitations under the License.
 */

package com.google.android.fhir.datacapture.mapping

import android.app.Application
import android.os.Build
import androidx.test.core.app.ApplicationProvider
import ca.uhn.fhir.context.FhirContext
import ca.uhn.fhir.context.FhirVersionEnum
import com.google.android.fhir.datacapture.views.localDate
import com.google.common.truth.Truth.assertThat
import java.math.BigDecimal
import java.text.SimpleDateFormat
import java.util.Date
import java.util.UUID
import kotlin.test.assertFailsWith
import kotlinx.coroutines.runBlocking
import org.hl7.fhir.exceptions.FHIRException
import org.hl7.fhir.r4.model.Address
import org.hl7.fhir.r4.model.Annotation
import org.hl7.fhir.r4.model.Base
import org.hl7.fhir.r4.model.BooleanType
import org.hl7.fhir.r4.model.Coding
import org.hl7.fhir.r4.model.ContactPoint
import org.hl7.fhir.r4.model.DateType
import org.hl7.fhir.r4.model.Enumerations
import org.hl7.fhir.r4.model.Expression
import org.hl7.fhir.r4.model.Extension
import org.hl7.fhir.r4.model.HumanName
import org.hl7.fhir.r4.model.Immunization
import org.hl7.fhir.r4.model.MarkdownType
import org.hl7.fhir.r4.model.Observation
import org.hl7.fhir.r4.model.Patient
import org.hl7.fhir.r4.model.Questionnaire
import org.hl7.fhir.r4.model.QuestionnaireResponse
import org.hl7.fhir.r4.model.RelatedPerson
import org.hl7.fhir.r4.model.ResourceFactory
import org.hl7.fhir.r4.model.StringType
import org.hl7.fhir.r4.model.codesystems.AdministrativeGender
import org.hl7.fhir.r4.terminologies.ConceptMapEngine
import org.hl7.fhir.r4.utils.StructureMapUtilities
import org.intellij.lang.annotations.Language
import org.junit.Test
import org.junit.runner.RunWith
import org.robolectric.RobolectricTestRunner
import org.robolectric.annotation.Config

@RunWith(RobolectricTestRunner::class)
@Config(sdk = [Build.VERSION_CODES.P])
class ResourceMapperTest {
  private val context = ApplicationProvider.getApplicationContext<Application>()
  private val iParser = FhirContext.forCached(FhirVersionEnum.R4).newJsonParser()

  @Test
  fun `extract() should perform definition-based extraction`() = runBlocking {
    // https://developer.commure.com/docs/apis/sdc/examples#definition-based-extraction
    @Language("JSON")
    val questionnaireJson =
      """
        {
          "resourceType": "Questionnaire",
          "id": "client-registration-sample",
          "status": "active",
          "date": "2020-11-18T07:24:47.111Z",
          "subjectType": [
            "Patient"
          ],
          "extension": [
            {
              "url": "http://hl7.org/fhir/uv/sdc/StructureDefinition/sdc-questionnaire-itemExtractionContext",
              "valueExpression": {
                "language": "application/x-fhir-query",
                "expression": "Patient",
                "name": "patient"
              }
            }
          ],
          "item": [
            {
              "linkId": "PR",
              "type": "group",
              "item": [
                {
                  "linkId": "PR-name",
                  "type": "group",
                  "definition": "http://hl7.org/fhir/StructureDefinition/Patient#Patient.name",
                  "item": [
                    {
                      "linkId": "PR-name-text",
                      "definition": "http://hl7.org/fhir/StructureDefinition/Patient#Patient.name.given",
                      "type": "string",
                      "text": "First Name"
                    },
                    {
                      "linkId": "PR-name-family",
                      "definition": "http://hl7.org/fhir/StructureDefinition/datatypes#Patient.name.family",
                      "type": "string",
                      "text": "Family Name"
                    }
                  ]
                },
                {
                  "linkId": "patient-0-birth-date",
                  "definition": "http://hl7.org/fhir/StructureDefinition/Patient#Patient.birthDate",
                  "type": "date",
                  "text": "Date of Birth"
                },
                {
                  "linkId": "PR-name-id",
                  "definition": "http://hl7.org/fhir/StructureDefinition/Resource#Resource.id",
                  "type": "string",
                  "text": "Patient Id"
                },
                {
                  "linkId": "patient-0-gender",
                  "extension": [
                    {
                      "url": "http://hl7.org/fhir/StructureDefinition/questionnaire-itemControl",
                      "valueCodeableConcept": {
                        "coding": [
                          {
                            "system": "http://hl7.org/fhir/questionnaire-item-control",
                            "code": "radio-button",
                            "display": "Radio Button"
                          }
                        ],
                        "text": "A control where choices are listed with a button beside them. The button can be toggled to select or de-select a given choice. Selecting one item deselects all others."
                      }
                    }
                  ],
                  "definition": "http://hl7.org/fhir/StructureDefinition/Patient#Patient.gender",
                  "type": "choice",
                  "text": "Gender:",
                  "answerOption": [
                    {
                      "valueCoding": {
                        "code": "female",
                        "display": "Female"
                      },
                      "initialSelected": true
                    },
                    {
                      "valueCoding": {
                        "code": "male",
                        "display": "Male"
                      }
                    },
                    {
                      "valueCoding": {
                        "code": "other",
                        "display": "Other"
                      }
                    },
                    {
                      "valueCoding": {
                        "code": "unknown",
                        "display": "Unknown"
                      }
                    }
                  ]
                },
                {
                  "linkId": "patient-0-marital-status",
                  "extension": [
                    {
                      "url": "http://hl7.org/fhir/StructureDefinition/questionnaire-itemControl",
                      "valueCodeableConcept": {
                        "coding": [
                          {
                            "system": "http://hl7.org/fhir/questionnaire-item-control",
                            "code": "check",
                            "display": "Check-box"
                          }
                        ],
                        "text": "A control where choices are listed with a button beside them. The button can be toggled to select or de-select a given choice. Selecting one item deselects all others."
                      }
                    }
                  ],
                  "definition": "http://hl7.org/fhir/StructureDefinition/Patient#Patient.maritalStatus",
                  "type": "choice",
                  "text": "Marital Status:",
                  "answerOption": [
                    {
                      "valueCoding": {
                        "code": "A",
                        "display": "Annulled"
                      }
                    },
                    {
                      "valueCoding": {
                        "code": "D",
                        "display": "Divorced"
                      }
                    },
                    {
                      "valueCoding": {
                        "code": "I",
                        "display": "Interlocutory"
                      }
                    },
                    {
                      "valueCoding": {
                        "code": "L",
                        "display": "Legally Separated"
                      }
                    },
                    {
                      "valueCoding": {
                        "code": "M",
                        "display": "Married"
                      },
                      "initialSelected": true
                    },
                    {
                      "valueCoding": {
                        "code": "P",
                        "display": "Polygamous"
                      }
                    },
                    {
                      "valueCoding": {
                        "code": "S",
                        "display": "Never Married"
                      }
                    },
                    {
                      "valueCoding": {
                        "code": "T",
                        "display": "Domestic Partner"
                      }
                    },
                    {
                      "valueCoding": {
                        "code": "U",
                        "display": "Unmarried"
                      }
                    },
                    {
                      "valueCoding": {
                        "code": "W",
                        "display": "Widowed"
                      }
                    },
                    {
                      "valueCoding": {
                        "code": "UNK",
                        "display": "Unknown"
                      }
                    }
                  ]
                },
                {
                  "linkId": "PR-telecom",
                  "type": "group",
                  "definition": "http://hl7.org/fhir/StructureDefinition/Patient#Patient.telecom",
                  "item": [
                    {
                      "linkId": "PR-telecom-system",
                      "definition": "http://hl7.org/fhir/StructureDefinition/Patient#Patient.telecom.system",
                      "type": "string",
                      "text": "system",
                      "initial": [
                        {
                          "valueString": "phone"
                        }
                      ],
                      "enableWhen": [
                        {
                          "question": "patient-0-gender",
                          "operator": "=",
                          "answerString": "ok"
                        }
                      ]
                    },
                    {
                      "linkId": "PR-telecom-value",
                      "definition": "http://hl7.org/fhir/StructureDefinition/Patient#Patient.telecom.value",
                      "type": "string",
                      "text": "Phone Number"
                    }
                  ]
                },
                {
                  "linkId": "PR-contact-party",
                  "type": "group",
                  "definition": "http://hl7.org/fhir/StructureDefinition/Patient#Patient.contact",
                  "item": [
                    {
                      "linkId": "PR-contact-party-name",
                      "definition": "http://hl7.org/fhir/StructureDefinition/Patient#Patient.contact.name",
                      "type": "group",
                      "item": [
                        {
                          "linkId": "PR-contact-party-name-given",
                          "definition": "http://hl7.org/fhir/StructureDefinition/Patient#Patient.contact.name.given",
                          "type": "string",
                          "text": "First Name"
                        },
                        {
                          "linkId": "PR-contact-party-name-family",
                          "definition": "http://hl7.org/fhir/StructureDefinition/datatypes#Patient.contact.name.family",
                          "type": "string",
                          "text": "Family Name"
                        }
                      ]
                    }
                  ]
                },
                {
                  "linkId": "PR-active",
                  "definition": "http://hl7.org/fhir/StructureDefinition/Patient#Patient.active",
                  "type": "boolean",
                  "text": "Is Active?"
                },
                {
                  "linkId": "PR-multiple-birth",
                  "definition": "http://hl7.org/fhir/StructureDefinition/Patient#Patient.multipleBirth",
                  "type": "integer",
                  "text": "Multiple birth integer i.e. 1 is first-born, 2 is second-born"
                }
              ]
            }
          ]
        }
      """.trimIndent()

    @Language("JSON")
    val questionnaireResponseJson =
      """
        {
          "resourceType": "QuestionnaireResponse",
          "questionnaire": "client-registration-sample",
          "item": [
            {
              "linkId": "PR",
              "item": [
                {
                  "linkId": "PR-name",
                  "item": [
                    {
                       "linkId": "PR-name-text",
                      "answer": [
                        {
                          "valueString": "John"
                        }
                      ]
                    },
                    {
                      "linkId": "PR-name-family",
                      "answer": [
                        {
                          "valueString": "Doe"
                        }
                      ]
                    }
                  ]
                },
                {
                  "linkId": "patient-0-birth-date",
                  "answer": [
                    {
                      "valueDate": "2021-01-01"
                    }
                  ]
                },
                {
                  "linkId": "PR-name-id",
                  "answer": [
                    {
                      "valueString": "98238-adsfsa-23rfdsf"
                    }
                  ]
                },
                {
                  "linkId": "patient-0-gender",
                  "answer": [
                    {
                      "valueCoding": {
                        "code": "male",
                        "display": "Male"
                      }
                    }
                  ]
                },
                {
                  "linkId": "patient-0-marital-status",
                  "answer": [
                    {
                      "valueCoding": {
                        "code": "S",
                        "display": "Never Married"
                      }
                    }
                  ]
                },
                {
                  "linkId": "PR-telecom",
                  "item": [
                    {
                      "linkId": "PR-telecom-value",
                      "answer": [
                        {
                          "valueString": "+254711001122"
                        }
                      ]
                    }
                  ]
                },
                {
                  "linkId": "PR-contact-party",
                  "item": [
                    {
                      "linkId": "PR-contact-party-name",
                      "item": [
                        {
                          "linkId": "PR-contact-party-name-given",
                          "answer": [
                            {
                              "valueString": "Brenda"
                            }
                          ]
                        },
                        {
                          "linkId": "PR-contact-party-name-family",
                          "answer": [
                            {
                              "valueString": "Penman"
                            }
                          ]
                        }
                      ]
                    }
                  ]
                },
                {
                  "linkId": "PR-active",
                  "answer": [
                    {
                      "valueBoolean": true
                    }
                  ]
                },
                {
                  "linkId": "PR-multiple-birth",
                  "answer": [
                    {
                      "valueInteger": 2
                    }
                  ]
                }
              ]
            }
          ]
        }
      """.trimIndent()

    val uriTestQuestionnaire =
      iParser.parseResource(Questionnaire::class.java, questionnaireJson) as Questionnaire

    val uriTestQuestionnaireResponse =
      iParser.parseResource(QuestionnaireResponse::class.java, questionnaireResponseJson)
        as QuestionnaireResponse

    val patient =
      ResourceMapper.extract(uriTestQuestionnaire, uriTestQuestionnaireResponse).entry[0].resource
        as Patient

    assertThat(patient.birthDate).isEqualTo("2021-01-01".toDateFromFormatYyyyMmDd())
    assertThat(patient.active).isTrue()
    assertThat(patient.name.first().given.first().toString()).isEqualTo("John")
    assertThat(patient.name.first().family).isEqualTo("Doe")
    assertThat(patient.multipleBirthIntegerType.value).isEqualTo(2)
    assertThat(patient.contact[0].name.given.first().toString()).isEqualTo("Brenda")
    assertThat(patient.contact[0].name.family).isEqualTo("Penman")
    assertThat(patient.telecom[0].system).isNull()
    assertThat(patient.telecom[0].value).isEqualTo("+254711001122")
  }

  @Test
<<<<<<< HEAD
  fun `extract() should extract list of non primitive values`() = runBlocking {
    @Language("JSON")
    val questionnaireJson =
      """
      {
        "resourceType": "Questionnaire",
        "item": [
          {
            "linkId": "9",
            "type": "group",
            "extension": [
              {
                "url": "http://hl7.org/fhir/uv/sdc/StructureDefinition/sdc-questionnaire-itemExtractionContext",
                "valueExpression": {
                  "expression": "Observation"
                }
              }
            ],
            "item": [
              {
                "linkId": "9.1",
                "type": "group",
                "definition": "http://hl7.org/fhir/StructureDefinition/Observation#Observation.valueCodeableConcept",
                "item": [
                  {
                    "linkId": "9.1.1",
                    "type": "choice",
                    "definition": "http://hl7.org/fhir/StructureDefinition/Observation#Observation.valueCodeableConcept.coding"
                  }
                ]
              },
              {
                "linkId": "9.1.3",
                "type": "choice",
                "definition": "http://hl7.org/fhir/StructureDefinition/Observation#Observation.code",
                "extension": [
                  {
                    "url": "http://hl7.org/fhir/StructureDefinition/questionnaire-hidden",
                    "valueBoolean": true
                  }
                ],
                "initial": [
                  {
                    "valueCoding": {
                      "code": "8888",
                      "display": "dummy",
                      "system": "dummy"
                    }
                  }
                ]
              }
            ]
          }
        ]
      }
      """.trimIndent()

    @Language("JSON")
    val questionnaireResponseJson =
      """
        {
          "resourceType": "QuestionnaireResponse",
          "item": [
            {
              "linkId": "9",
              "item": [
                {
                  "linkId": "9.1",
                  "item": [
                    {
                      "linkId": "9.1.1",
                      "answer": [
                        {
                          "valueCoding": {
                            "system": "test-coding-system",
                            "code": "test-coding-code",
                            "display": "Test Coding Display"
                          }
                        }
                      ]
                    }
                  ]
                },
                {
                  "linkId": "9.1.3",
                  "answer": [
                    {
                      "valueCoding": {
                        "system": "dummy",
                        "code": "8888",
                        "display": "dummy"
                      }
                    }
                  ]
                }
              ]
            }
          ]
        }
      """.trimIndent()

    val uriTestQuestionnaire =
      iParser.parseResource(Questionnaire::class.java, questionnaireJson) as Questionnaire

    val uriTestQuestionnaireResponse =
      iParser.parseResource(QuestionnaireResponse::class.java, questionnaireResponseJson)
        as QuestionnaireResponse

    val observation =
      ResourceMapper.extract(uriTestQuestionnaire, uriTestQuestionnaireResponse)
        .entry
        .single()
        .resource as Observation
    assertThat(observation.valueCodeableConcept.coding[0].code).isEqualTo("test-coding-code")
  }
=======
  fun `extract() should perform definition-based extraction for valueCode itemExtractionContext`() =
    runBlocking {
      // https://developer.commure.com/docs/apis/sdc/examples#definition-based-extraction
      @Language("JSON")
      val questionnaireJson =
        """
        {
          "resourceType": "Questionnaire",
          "extension": [
            {
              "url": "http://hl7.org/fhir/uv/sdc/StructureDefinition/sdc-questionnaire-itemExtractionContext",
              "valueCode":  "Patient"
            }
          ],
          "item": [
            {
              "linkId": "PR",
              "type": "group",
              "item": [
                {
                  "linkId": "PR-name",
                  "type": "group",
                  "definition": "http://hl7.org/fhir/StructureDefinition/Patient#Patient.name",
                  "item": [
                    {
                      "linkId": "PR-name-text",
                      "definition": "http://hl7.org/fhir/StructureDefinition/Patient#Patient.name.given",
                      "type": "string",
                      "text": "First Name"
                    },
                    {
                      "linkId": "PR-name-family",
                      "definition": "http://hl7.org/fhir/StructureDefinition/datatypes#Patient.name.family",
                      "type": "string",
                      "text": "Family Name"
                    }
                  ]
                },
                {
                  "linkId": "patient-0-gender",
                  "definition": "http://hl7.org/fhir/StructureDefinition/Patient#Patient.gender",
                  "type": "choice",
                  "text": "Gender:"
                }
               ]
            }
          ]
        }
        """.trimIndent()

      @Language("JSON")
      val questionnaireResponseJson =
        """
        {
          "resourceType": "QuestionnaireResponse",
          "questionnaire": "client-registration-sample",
          "item": [
            {
              "linkId": "PR",
              "item": [
                {
                  "linkId": "PR-name",
                  "item": [
                    {
                       "linkId": "PR-name-text",
                      "answer": [
                        {
                          "valueString": "John"
                        }
                      ]
                    },
                    {
                      "linkId": "PR-name-family",
                      "answer": [
                        {
                          "valueString": "Doe"
                        }
                      ]
                    }
                  ]
                },
                {
                  "linkId": "patient-0-gender",
                  "answer": [
                    {
                      "valueCoding": {
                        "code": "male",
                        "display": "Male"
                      }
                    }
                  ]
                }
                ]
            }
          ]
        }
        """.trimIndent()

      val iParser: IParser = FhirContext.forR4().newJsonParser()

      val uriTestQuestionnaire =
        iParser.parseResource(Questionnaire::class.java, questionnaireJson) as Questionnaire

      val uriTestQuestionnaireResponse =
        iParser.parseResource(QuestionnaireResponse::class.java, questionnaireResponseJson)
          as QuestionnaireResponse

      val patient =
        ResourceMapper.extract(uriTestQuestionnaire, uriTestQuestionnaireResponse).entry[0].resource
          as Patient

      assertThat(patient.name.first().given.first().toString()).isEqualTo("John")
      assertThat(patient.name.first().family).isEqualTo("Doe")
      assertThat(patient.gender.display).isEqualTo(AdministrativeGender.MALE.display)
    }
>>>>>>> 1c42d427

  @Test
  fun `extract() should extract choice value fields`() = runBlocking {
    // https://developer.commure.com/docs/apis/sdc/examples#definition-based-extraction
    @Language("JSON")
    val questionnaireJson =
      """
            {
              "resourceType": "Questionnaire",
              "item": [
                {
                  "linkId": "9",
                  "type": "group",
                  "extension": [
                    {
                      "url": "http://hl7.org/fhir/uv/sdc/StructureDefinition/sdc-questionnaire-itemExtractionContext",
                      "valueExpression": {
                        "expression": "Observation"
                      }
                    }
                  ],
                  "item": [
                    {
                      "linkId": "9.1",
                      "type": "string",
                      "definition": "https://hl7.org/fhir/R4/observation.html#Observation.valueString"
                    },
                    {
                      "linkId": "9.1.3",
                      "type": "string",
                      "definition": "http://hl7.org/fhir/StructureDefinition/Observation#Observation.code",
                      "extension": [
                        {
                          "url": "http://hl7.org/fhir/StructureDefinition/questionnaire-hidden",
                          "valueBoolean": true
                        }
                      ],
                      "initial": [
                        {
                          "valueCoding": {
                            "code": "8888",
                            "display": "dummy",
                            "system": "dummy"
                          }
                        }
                      ]
                    }
                  ]
                }
              ]
            }
      """.trimIndent()

    @Language("JSON")
    val questionnaireResponseJson =
      """
            {
              "resourceType": "QuestionnaireResponse",
              "item": [
                {
                  "linkId": "9",
                  "item": [
                    {
                      "linkId": "9.1",
                      "answer": [
                        {
                          "valueString": "world"
                        }
                      ]
                    },
                    {
                      "linkId": "9.1.3",
                      "answer": [
                        {
                          "valueCoding": {
                            "system": "dummy",
                            "code": "8888",
                            "display": "dummy"
                          }
                        }
                      ]
                    }
                  ]
                }
              ]
            }
      """.trimIndent()

    val uriTestQuestionnaire =
      iParser.parseResource(Questionnaire::class.java, questionnaireJson) as Questionnaire

    val uriTestQuestionnaireResponse =
      iParser.parseResource(QuestionnaireResponse::class.java, questionnaireResponseJson)
        as QuestionnaireResponse

    val observation =
      ResourceMapper.extract(uriTestQuestionnaire, uriTestQuestionnaireResponse)
        .entry
        .single()
        .resource as Observation

    assertThat(observation.valueStringType.value).isEqualTo("world")
  }

  @Test
  fun `populate() should correctly populate current date from fhirpath expression in QuestionnaireResponse`() =
    runBlocking {
      val questionnaire =
        Questionnaire()
          .addItem(
            Questionnaire.QuestionnaireItemComponent().apply {
              linkId = "patient-dob"
              type = Questionnaire.QuestionnaireItemType.TEXT
              extension =
                listOf(
                  Extension(
                    ITEM_INITIAL_EXPRESSION_URL,
                    Expression().apply {
                      language = "text/fhirpath"
                      expression = "today()"
                    }
                  )
                )
            }
          )

      val patientId = UUID.randomUUID().toString()
      val patient = Patient().apply { id = "Patient/$patientId/_history/2" }
      val questionnaireResponse = ResourceMapper.populate(questionnaire, patient)

      assertThat((questionnaireResponse.item[0].answer[0].value as DateType).localDate)
        .isEqualTo((DateType(Date())).localDate)
    }

  @Test
  fun `extract() should perform definition-based extraction with unanswered questions`() =
    runBlocking {
      @Language("JSON")
      val questionnaireJson =
        """
        {
          "resourceType": "Questionnaire",
          "id": "client-registration-sample",
          "status": "active",
          "date": "2020-11-18T07:24:47.111Z",
          "subjectType": [
            "Patient"
          ],
          "extension": [
            {
              "url": "http://hl7.org/fhir/uv/sdc/StructureDefinition/sdc-questionnaire-itemExtractionContext",
              "valueExpression": {
                "language": "application/x-fhir-query",
                "expression": "Patient",
                "name": "patient"
              }
            }
          ],
          "item": [
            {
              "linkId": "PR",
              "type": "group",
              "item": [
                {
                  "linkId": "PR-name",
                  "type": "group",
                  "definition": "http://hl7.org/fhir/StructureDefinition/Patient#Patient.name",
                  "item": [
                    {
                      "linkId": "PR-name-text",
                      "definition": "http://hl7.org/fhir/StructureDefinition/Patient#Patient.name.given",
                      "type": "string",
                      "text": "First Name"
                    },
                    {
                      "linkId": "PR-name-family",
                      "definition": "http://hl7.org/fhir/StructureDefinition/datatypes#Patient.name.family",
                      "type": "string",
                      "text": "Family Name"
                    }
                  ]
                },
                {
                  "linkId": "patient-0-birth-date",
                  "definition": "http://hl7.org/fhir/StructureDefinition/Patient#Patient.birthDate",
                  "type": "date",
                  "text": "Date of Birth"
                },
                {
                  "linkId": "patient-0-gender",
                  "extension": [
                    {
                      "url": "http://hl7.org/fhir/StructureDefinition/questionnaire-itemControl",
                      "valueCodeableConcept": {
                        "coding": [
                          {
                            "system": "http://hl7.org/fhir/questionnaire-item-control",
                            "code": "radio-button",
                            "display": "Radio Button"
                          }
                        ],
                        "text": "A control where choices are listed with a button beside them. The button can be toggled to select or de-select a given choice. Selecting one item deselects all others."
                      }
                    }
                  ],
                  "definition": "http://hl7.org/fhir/StructureDefinition/Patient#Patient.gender",
                  "type": "string",
                  "text": "Gender"
                },
                {
                  "linkId": "PR-telecom",
                  "type": "group",
                  "definition": "http://hl7.org/fhir/StructureDefinition/Patient#Patient.telecom",
                  "extension": [
                    {
                      "url": "http://hl7.org/fhir/uv/sdc/StructureDefinition/sdc-questionnaire-itemContext",
                      "valueExpression": {
                        "language": "application/x-fhir-query",
                        "expression": "ContactPoint",
                        "name": "contactPoint"
                      }
                    }
                  ],
                  "item": [
                    {
                      "linkId": "PR-telecom-system",
                      "definition": "http://hl7.org/fhir/StructureDefinition/Patient#Patient.telecom.system",
                      "type": "string", 
                      "text": "system",
                      "initial": [
                        {
                          "valueString": "phone"
                        }
                      ],
                      "enableWhen": [
                        {
                          "question": "patient-0-gender",
                          "operator": "=",
                          "answerString": "ok"
                        }
                      ]
                    },
                    {
                      "linkId": "PR-telecom-value",
                      "definition": "http://hl7.org/fhir/StructureDefinition/Patient#Patient.telecom.value",
                      "type": "string",
                      "text": "Phone Number"
                    }
                  ]
                },
                {
                  "linkId": "PR-active",
                  "definition": "http://hl7.org/fhir/StructureDefinition/Patient#Patient.active",
                  "type": "boolean",
                  "text": "Is Active?"
                }
              ]
            }
          ]
        }
        """.trimIndent()

      @Language("JSON")
      val questionnaireResponseJson =
        """
        {
          "resourceType": "QuestionnaireResponse",
          "questionnaire": "Questionnaire/client-registration-sample",
          "item": [
            {
              "linkId": "PR",
              "item": [
                {
                  "linkId": "PR-name",
                  "item": [
                    {
                      "linkId": "PR-name-text",
                      "answer": [
                        {
                          "valueString": "Simon"
                        }
                      ]
                    },
                    {
                      "linkId": "PR-name-family",
                      "answer": [
                        {
                          "valueString": "Crawford"
                        }
                      ]
                    }
                  ]
                },
                {
                  "linkId": "patient-0-birth-date",
                  "answer": [
                    {
                      "valueDate": "2016-02-11"
                    }
                  ]
                },
                {
                  "linkId": "patient-0-gender",
                  "answer": [
                    {
                      "valueString": "female"
                    }
                  ]
                },
                {
                  "linkId": "PR-telecom",
                  "item": [
                    {
                      "linkId": "PR-telecom-system",
                      "answer": [
                        {
                          "valueString": "phone"
                        }
                      ]
                    },
                    {
                      "linkId": "PR-telecom-value"
                    }
                  ]
                },
                {
                  "linkId": "PR-address",
                  "item": [
                    {
                      "linkId": "PR-address-city",
                      "answer": [
                        {
                          "valueString": "Nairobi"
                        }
                      ]
                    },
                    {
                      "linkId": "PR-address-country",
                      "answer": [
                        {
                          "valueString": "Kenya"
                        }
                      ]
                    }
                  ]
                },
                {
                  "linkId": "PR-active"
                }
              ]
            }
          ]
        }
        """.trimIndent()

      val uriTestQuestionnaire =
        iParser.parseResource(Questionnaire::class.java, questionnaireJson) as Questionnaire

      val uriTestQuestionnaireResponse =
        iParser.parseResource(QuestionnaireResponse::class.java, questionnaireResponseJson)
          as QuestionnaireResponse

      val patient =
        ResourceMapper.extract(uriTestQuestionnaire, uriTestQuestionnaireResponse).entry[0].resource
          as Patient

      assertThat(patient.birthDate).isEqualTo("2016-02-11".toDateFromFormatYyyyMmDd())
      assertThat(patient.active).isFalse()
      assertThat(patient.telecom.get(0).value).isNull()
      assertThat(patient.name.first().given.first().toString()).isEqualTo("Simon")
      assertThat(patient.name.first().family).isEqualTo("Crawford")
    }

  @Test
  fun `extract_updateIntegerObservationForDecimalDefination_shouldUpdateAsDecimal() `() =
    runBlocking {
      @Language("JSON")
      val questionnaireJson =
        """
        {
          "resourceType": "Questionnaire",
          "subjectType": [
            "Encounter"
          ],
          "item": [
            {
              "text": "Pulse Oximetry",
              "linkId": "6.0.0",
              "type": "group",
              "extension": [
                {
                  "url": "http://hl7.org/fhir/uv/sdc/StructureDefinition/sdc-questionnaire-itemExtractionContext",
                  "valueExpression": {
                    "language": "application/x-fhir-query",
                    "expression": "Observation",
                    "name": "pulse"
                  }
                }
              ],
              "item": [
                {
                  "linkId": "6.2.0",
                  "type": "group",
                  "definition": "http://hl7.org/fhir/StructureDefinition/Observation#Observation.valueQuantity",
                  "item": [
                    {
                      "text": "Pulse oximetry reading",
                      "type": "integer",
                      "linkId": "6.2.1",
                      "definition": "http://hl7.org/fhir/StructureDefinition/Observation#Observation.valueQuantity.value",
                      "extension": [
                        {
                          "url": "http://hl7.org/fhir/StructureDefinition/minValue",
                          "valueInteger": 60
                        },
                        {
                          "url": "http://hl7.org/fhir/StructureDefinition/maxValue",
                          "valueInteger": 100
                        }
                      ]
                    }
                  ]
                }
              ]
            }
          ]
        }
        """.trimIndent()
      @Language("JSON")
      val questionnaireResponseJson =
        """
        {
          "resourceType": "QuestionnaireResponse",
          "item": [
            {
              "linkId": "6.0.0",
              "item": [
                {
                  "linkId": "6.2.0",
                  "item": [
                    {
                      "linkId": "6.2.1",
                      "answer": [
                        {
                          "valueInteger": 90
                        }
                      ]
                    }
                  ]
                }
              ]
            }
          ]
        }
        """.trimIndent()

      val pulseOximetryQuestionnaire =
        iParser.parseResource(Questionnaire::class.java, questionnaireJson) as Questionnaire

      val pulseOximetryQuestionnaireResponse =
        iParser.parseResource(QuestionnaireResponse::class.java, questionnaireResponseJson)
          as QuestionnaireResponse

      val observation =
        ResourceMapper.extract(pulseOximetryQuestionnaire, pulseOximetryQuestionnaireResponse)
          .entry[0]
          .resource as Observation

      assertThat(observation.valueQuantity.value).isEqualTo(BigDecimal(90))
    }

  @Test
  fun `populate() should fill QuestionnaireResponse with values when given a single Resource`() =
    runBlocking {
      @Language("JSON")
      val questionnaireJson =
        """
        {
          "resourceType": "Questionnaire",
          "id": "client-registration-sample",
          "status": "active",
          "date": "2020-11-18T07:24:47.111Z",
          "subjectType": [
            "Patient"
          ],
          "item": [
            {
              "linkId": "PR",
              "type": "group",
              "item": [
                {
                  "linkId": "PR-name",
                  "type": "group",
                  "definition": "http://hl7.org/fhir/StructureDefinition/Patient#Patient.name",
                  "item": [
                    {
                      "extension": [
                        {
                          "url": "http://hl7.org/fhir/uv/sdc/StructureDefinition/sdc-questionnaire-initialExpression",
                          "valueExpression": {
                            "language": "text/fhirpath",
                            "expression": "Patient.name.given",
                            "name": "patientName"
                          }
                        }
                      ],
                      "linkId": "PR-name-text",
                      "definition": "http://hl7.org/fhir/StructureDefinition/Patient#Patient.name.given",
                      "type": "string",
                      "text": "First Name"
                    },
                    {
                      "extension": [
                        {
                          "url": "http://hl7.org/fhir/uv/sdc/StructureDefinition/sdc-questionnaire-initialExpression",
                          "valueExpression": {
                            "language": "text/fhirpath",
                            "expression": "Patient.name.family",
                            "name": "patientFamily"
                          }
                        }
                      ],
                      "linkId": "PR-name-family",
                      "definition": "http://hl7.org/fhir/StructureDefinition/datatypes#HumanName.family",
                      "type": "string",
                      "text": "Family Name"
                    }
                  ]
                },
                {
                  "extension": [
                    {
                      "url": "http://hl7.org/fhir/uv/sdc/StructureDefinition/sdc-questionnaire-initialExpression",
                      "valueExpression": {
                        "language": "text/fhirpath",
                        "expression": "Patient.birthDate",
                        "name": "patientBirthDate"
                      }
                    }
                  ],
                  "linkId": "patient-0-birth-date",
                  "definition": "http://hl7.org/fhir/StructureDefinition/Patient#Patient.birthDate",
                  "type": "date",
                  "text": "Date of Birth"
                },
                {
                  "linkId": "patient-0-gender",
                  "extension": [
                    {
                      "url": "http://hl7.org/fhir/uv/sdc/StructureDefinition/sdc-questionnaire-initialExpression",
                      "valueExpression": {
                        "language": "text/fhirpath",
                        "expression": "Patient.gender.value",
                        "name": "patientGender"
                      }
                    }
                  ],
                  "definition": "http://hl7.org/fhir/StructureDefinition/Patient#Patient.gender",
                  "type": "string",
                  "text": "Gender"
                },
                {
                  "linkId": "PR-telecom",
                  "type": "group",
                  "definition": "http://hl7.org/fhir/StructureDefinition/Patient#Patient.telecom",
                  "item": [
                    {
                      "linkId": "PR-telecom-system",
                      "definition": "http://hl7.org/fhir/StructureDefinition/Patient#Patient.telecom.system",
                      "type": "string",
                      "text": "system",
                      "initial": [
                        {
                          "valueString": "phone"
                        }
                      ],
                      "enableWhen": [
                        {
                          "question": "patient-0-gender",
                          "operator": "=",
                          "answerString": "ok"
                        }
                      ]
                    },
                    {
                      "extension": [
                        {
                          "url": "http://hl7.org/fhir/uv/sdc/StructureDefinition/sdc-questionnaire-initialExpression",
                          "valueExpression": {
                            "language": "text/fhirpath",
                            "expression": "Patient.telecom.value",
                            "name": "patientTelecom"
                          }
                        }
                      ],
                      "linkId": "PR-telecom-value",
                      "definition": "http://hl7.org/fhir/StructureDefinition/Patient#Patient.telecom.value",
                      "type": "string",
                      "text": "Phone Number"
                    }
                  ]
                },
                {
                  "linkId": "PR-address",
                  "type": "group",
                  "definition": "http://hl7.org/fhir/StructureDefinition/Patient#Patient.address",
                  "item": [
                    {
                      "extension": [
                        {
                          "url": "http://hl7.org/fhir/uv/sdc/StructureDefinition/sdc-questionnaire-initialExpression",
                          "valueExpression": {
                            "language": "text/fhirpath",
                            "expression": "Patient.address.city",
                            "name": "patientCity"
                          }
                        }
                      ],
                      "linkId": "PR-address-city",
                      "definition": "http://hl7.org/fhir/StructureDefinition/Patient#Patient.address.city",
                      "type": "string",
                      "text": "City"
                    },
                    {
                      "extension": [
                        {
                          "url": "http://hl7.org/fhir/uv/sdc/StructureDefinition/sdc-questionnaire-initialExpression",
                          "valueExpression": {
                            "language": "text/fhirpath",
                            "expression": "Patient.address.country",
                            "name": "patientCity"
                          }
                        }
                      ],
                      "linkId": "PR-address-country",
                      "definition": "http://hl7.org/fhir/StructureDefinition/Patient#Patient.address.country",
                      "type": "string",
                      "text": "Country"
                    }
                  ]
                },
                {
                  "extension": [
                    {
                      "url": "http://hl7.org/fhir/uv/sdc/StructureDefinition/sdc-questionnaire-initialExpression",
                      "valueExpression": {
                        "language": "text/fhirpath",
                        "expression": "Patient.active",
                        "name": "patientActive"
                      }
                    }
                  ],
                  "linkId": "PR-active",
                  "definition": "http://hl7.org/fhir/StructureDefinition/Patient#Patient.active",
                  "type": "boolean",
                  "text": "Is Active?"
                }
              ]
            }
          ]
        }
        """.trimIndent()

      val uriTestQuestionnaire =
        iParser.parseResource(org.hl7.fhir.r4.model.Questionnaire::class.java, questionnaireJson)
          as Questionnaire

      val patient = createPatientResource()
      val response = ResourceMapper.populate(uriTestQuestionnaire, patient)

      val responseItem = response.item[0]
      assertThat(((responseItem.item[0].item[0].answer[0]).value as StringType).valueAsString)
        .isEqualTo("Salman")
      assertThat(((responseItem.item[0].item[1].answer[0]).value as StringType).valueAsString)
        .isEqualTo("Ali")
      assertThat(((responseItem.item[1].answer[0]).value as DateType).valueAsString)
        .isEqualTo("3896-09-17")
      assertThat(((responseItem.item[2].answer[0]).value as StringType).valueAsString)
        .isEqualTo("male")
      assertThat(((responseItem.item[3].item[1].answer[0]).value as StringType).valueAsString)
        .isEqualTo("12345")
      assertThat(((responseItem.item[4].item[0].answer[0]).value as StringType).valueAsString)
        .isEqualTo("Lahore")
      assertThat(((responseItem.item[4].item[1].answer[0]).value as StringType).valueAsString)
        .isEqualTo("Pakistan")
      assertThat(((responseItem.item[5].answer[0]).value as BooleanType).booleanValue())
        .isEqualTo(true)
    }

  @Test
  fun `populate() should fill QuestionnaireResponse with values when given multiple Resources`() =
    runBlocking {
      val relatedPerson =
        RelatedPerson().apply {
          name =
            listOf(
              HumanName().apply {
                given = listOf(StringType("John"))
                family = "Doe"
              }
            )
          birthDate = "1990-05-20".toDateFromFormatYyyyMmDd()
        }

      val observation =
        Observation().apply {
          value = StringType("Allergic to dairy products and proteins")
          note = listOf(Annotation(MarkdownType("Patient Registration Comments")))
        }

      val questionnaire =
        Questionnaire()
          .addItem(
            Questionnaire.QuestionnaireItemComponent().apply {
              linkId = "first-name"
              type = Questionnaire.QuestionnaireItemType.TEXT
              extension =
                listOf(
                  Extension(
                    ITEM_INITIAL_EXPRESSION_URL,
                    Expression().apply {
                      language = "text/fhirpath"
                      expression = "Patient.name.given"
                    }
                  )
                )
            }
          )
          .addItem(
            Questionnaire.QuestionnaireItemComponent().apply {
              linkId = "related-person-details"
              type = Questionnaire.QuestionnaireItemType.GROUP
              item =
                listOf(
                  Questionnaire.QuestionnaireItemComponent().apply {
                    linkId = "rp-family-name"
                    type = Questionnaire.QuestionnaireItemType.TEXT
                    extension =
                      listOf(
                        Extension(
                          ITEM_INITIAL_EXPRESSION_URL,
                          Expression().apply {
                            language = "text/fhirpath"
                            expression = "RelatedPerson.name.family"
                          }
                        )
                      )
                  }
                )
            }
          )
          .addItem(
            Questionnaire.QuestionnaireItemComponent().apply {
              linkId = "related-person-dob"
              type = Questionnaire.QuestionnaireItemType.DATE
              extension =
                listOf(
                  Extension(
                    ITEM_INITIAL_EXPRESSION_URL,
                    Expression().apply {
                      language = "text/fhirpath"
                      expression = "RelatedPerson.birthDate"
                    }
                  )
                )
            }
          )
          .addItem(
            Questionnaire.QuestionnaireItemComponent().apply {
              linkId = "comments"
              type = Questionnaire.QuestionnaireItemType.TEXT
              extension =
                listOf(
                  Extension(
                    ITEM_INITIAL_EXPRESSION_URL,
                    Expression().apply {
                      language = "text/fhirpath"
                      expression = "Observation.value"
                    }
                  )
                )
            }
          )

      val patient = createPatientResource()
      val questionnaireResponse =
        ResourceMapper.populate(questionnaire, patient, relatedPerson, observation)

      assertThat((questionnaireResponse.item[0].answer[0].value as StringType).valueAsString)
        .isEqualTo("Salman")
      assertThat(
          ((questionnaireResponse.item[1].item[0].answer[0]).value as StringType).valueAsString
        )
        .isEqualTo("Doe")
      assertThat(((questionnaireResponse.item[2].answer[0]).value as DateType).valueAsString)
        .isEqualTo("1990-05-20")
      assertThat(((questionnaireResponse.item[3].answer[0]).value as StringType).valueAsString)
        .isEqualTo("Allergic to dairy products and proteins")
    }

  @Test
  fun `populate() should correctly populate IdType value in QuestionnaireResponse`() = runBlocking {
    val questionnaire =
      Questionnaire()
        .addItem(
          Questionnaire.QuestionnaireItemComponent().apply {
            linkId = "patient-id"
            type = Questionnaire.QuestionnaireItemType.TEXT
            extension =
              listOf(
                Extension(
                  ITEM_INITIAL_EXPRESSION_URL,
                  Expression().apply {
                    language = "text/fhirpath"
                    expression = "Patient.id"
                  }
                )
              )
          }
        )

    val patientId = UUID.randomUUID().toString()
    val patient = Patient().apply { id = "Patient/$patientId" }
    val questionnaireResponse = ResourceMapper.populate(questionnaire, patient)

    assertThat((questionnaireResponse.item[0].answer[0].value as StringType).value)
      .isEqualTo(patientId)
  }

  @Test
  fun `populate() should correctly populate IdType value with history in QuestionnaireResponse`() =
    runBlocking {
      val questionnaire =
        Questionnaire()
          .addItem(
            Questionnaire.QuestionnaireItemComponent().apply {
              linkId = "patient-id"
              type = Questionnaire.QuestionnaireItemType.TEXT
              extension =
                listOf(
                  Extension(
                    ITEM_INITIAL_EXPRESSION_URL,
                    Expression().apply {
                      language = "text/fhirpath"
                      expression = "Patient.id"
                    }
                  )
                )
            }
          )

      val patientId = UUID.randomUUID().toString()
      val patient = Patient().apply { id = "Patient/$patientId/_history/2" }
      val questionnaireResponse = ResourceMapper.populate(questionnaire, patient)

      assertThat((questionnaireResponse.item[0].answer[0].value as StringType).value)
        .isEqualTo(patientId)
    }

  @Test
  fun `populate() should correctly populate Enumeration value in QuestionnaireResponse`() =
    runBlocking {
      val questionnaire =
        Questionnaire()
          .addItem(
            Questionnaire.QuestionnaireItemComponent().apply {
              linkId = "patient-gender"
              type = Questionnaire.QuestionnaireItemType.CHOICE
              extension =
                listOf(
                  Extension(
                    ITEM_INITIAL_EXPRESSION_URL,
                    Expression().apply {
                      language = "text/fhirpath"
                      expression = "Patient.gender"
                    }
                  )
                )
              answerOption =
                listOf(
                  Questionnaire.QuestionnaireItemAnswerOptionComponent(
                    Coding().apply {
                      code = AdministrativeGender.MALE.toCode()
                      display = AdministrativeGender.MALE.display
                    }
                  ),
                  Questionnaire.QuestionnaireItemAnswerOptionComponent(
                    Coding().apply {
                      code = AdministrativeGender.FEMALE.toCode()
                      display = AdministrativeGender.FEMALE.display
                    }
                  )
                )
            }
          )

      val patient = Patient().apply { gender = Enumerations.AdministrativeGender.FEMALE }
      val questionnaireResponse = ResourceMapper.populate(questionnaire, patient)

      assertThat((questionnaireResponse.item[0].answer[0].value as Coding).code).isEqualTo("female")
      assertThat((questionnaireResponse.item[0].answer[0].value as Coding).display)
        .isEqualTo("Female")
    }

  @Test
  fun `populate() should populate nested non-group questions`() = runBlocking {
    val questionnaire =
      Questionnaire()
        .addItem(
          Questionnaire.QuestionnaireItemComponent().apply {
            linkId = "patient-gender"
            type = Questionnaire.QuestionnaireItemType.CHOICE
            extension =
              listOf(
                Extension(
                  ITEM_INITIAL_EXPRESSION_URL,
                  Expression().apply {
                    language = "text/fhirpath"
                    expression = "Patient.gender"
                  }
                )
              )
            answerOption =
              listOf(
                Questionnaire.QuestionnaireItemAnswerOptionComponent(
                  Coding().apply {
                    code = AdministrativeGender.MALE.toCode()
                    display = AdministrativeGender.MALE.display
                  }
                ),
                Questionnaire.QuestionnaireItemAnswerOptionComponent(
                  Coding().apply {
                    code = AdministrativeGender.FEMALE.toCode()
                    display = AdministrativeGender.FEMALE.display
                  }
                )
              )
            item =
              listOf(
                Questionnaire.QuestionnaireItemComponent().apply {
                  linkId = "patient-id"
                  type = Questionnaire.QuestionnaireItemType.TEXT
                  extension =
                    listOf(
                      Extension(
                        ITEM_INITIAL_EXPRESSION_URL,
                        Expression().apply {
                          language = "text/fhirpath"
                          expression = "Patient.id"
                        }
                      )
                    )
                }
              )
          }
        )

    val patientId = UUID.randomUUID().toString()
    val patient =
      Patient().apply {
        gender = Enumerations.AdministrativeGender.FEMALE
        id = "Patient/$patientId/_history/2"
      }
    val questionnaireResponse = ResourceMapper.populate(questionnaire, patient)

    assertThat((questionnaireResponse.item[0].answer[0].value as Coding).code).isEqualTo("female")
    assertThat((questionnaireResponse.item[0].answer[0].value as Coding).display)
      .isEqualTo(AdministrativeGender.FEMALE.display)
    assertThat(
        (questionnaireResponse.item[0].answer[0].item[0].answer[0].value as StringType).value
      )
      .isEqualTo(patientId)
  }

  private fun createPatientResource(): Patient {
    return Patient().apply {
      active = true
      birthDate = Date(1996, 8, 17)
      gender = Enumerations.AdministrativeGender.MALE
      address =
        listOf(
          Address().apply {
            city = "Lahore"
            country = "Pakistan"
          }
        )
      name =
        listOf(
          HumanName().apply {
            given = mutableListOf(StringType("Salman"))
            family = "Ali"
          }
        )
      telecom = listOf(ContactPoint().apply { value = "12345" })
    }
  }

  @Test
  fun `extract() should perform StructureMap-based extraction`() = runBlocking {
    @Language("JSON")
    val questionnaireJson =
      """
        {
          "resourceType": "Questionnaire",
          "id": "client-registration-sample",
          "status": "active",
          "date": "2020-11-18T07:24:47.111Z",
          "subjectType": [
            "Patient"
          ],
          "extension": [
            {
              "url": "http://hl7.org/fhir/uv/sdc/StructureDefinition/sdc-questionnaire-targetStructureMap",
              "valueCanonical": "https://fhir.labs.smartregister.org/StructureMap/336"
            }
          ],
          "item": [
            {
              "linkId": "PR",
              "type": "group",
              "item": [
                {
                  "linkId": "PR-name",
                  "type": "group",
                  "item": [
                    {
                      "linkId": "PR-name-given",
                      "type": "string",
                      "text": "First Name"
                    },
                    {
                      "linkId": "PR-name-family",
                      "type": "string",
                      "text": "Family Name"
                    }
                  ]
                },
                {
                  "linkId": "patient-0-birth-date",
                  "type": "date",
                  "text": "Date of Birth"
                },
                {
                  "linkId": "patient-0-gender",
                  "extension": [
                    {
                      "url": "http://hl7.org/fhir/StructureDefinition/questionnaire-itemControl",
                      "valueCodeableConcept": {
                        "coding": [
                          {
                            "system": "http://hl7.org/fhir/questionnaire-item-control",
                            "code": "radio-button",
                            "display": "Radio Button"
                          }
                        ],
                        "text": "A control where choices are listed with a button beside them. The button can be toggled to select or de-select a given choice. Selecting one item deselects all others."
                      }
                    }
                  ],
                  "type": "string",
                  "text": "Gender"
                },
                {
                  "linkId": "PR-telecom",
                  "type": "group",
                  "item": [
                    {
                      "linkId": "PR-telecom-system",
                      "type": "string",
                      "text": "system",
                      "initial": [
                        {
                          "valueString": "phone"
                        }
                      ],
                      "enableWhen": [
                        {
                          "question": "patient-0-gender",
                          "operator": "=",
                          "answerString": "ok"
                        }
                      ]
                    },
                    {
                      "linkId": "PR-telecom-value",
                      "type": "string",
                      "text": "Phone Number"
                    }
                  ]
                },
                {
                  "linkId": "PR-active",
                  "type": "boolean",
                  "text": "Is Active?"
                }
              ]
            }
          ]
        }
      """.trimIndent()

    @Language("JSON")
    val questionnaireResponseJson =
      """
        {
          "resourceType": "QuestionnaireResponse",
          "questionnaire": "client-registration-sample",
          "item": [
            {
              "linkId": "PR",
              "item": [
                {
                  "linkId": "PR-name",
                  "item": [
                    {
                      "linkId": "PR-name-given",
                      "answer": [
                        {
                          "valueString": "John"
                        }
                      ]
                    },
                    {
                      "linkId": "PR-name-family",
                      "answer": [
                        {
                          "valueString": "Doe"
                        }
                      ]
                    }
                  ]
                },
                {
                  "linkId": "patient-0-birth-date",
                  "answer": [
                    {
                      "valueDate": "2016-02-11"
                    }
                  ]
                },
                {
                  "linkId": "patient-0-gender",
                  "answer": [
                    {
                      "valueCoding": {
                        "code": "male",
                        "display": "Male"
                      }
                    }
                  ]
                },
                {
                  "linkId": "patient-0-marital-status",
                  "answer": [
                    {
                      "valueCoding": {
                        "code": "S",
                        "display": "Never Married"
                      }
                    }
                  ]
                },
                {
                  "linkId": "PR-telecom",
                  "item": [
                    {
                      "linkId": "PR-telecom-system"
                    },
                    {
                      "linkId": "PR-telecom-value",
                      "answer": [
                        {
                          "valueString": "+254711001122"
                        }
                      ]
                    }
                  ]
                },
                {
                  "linkId": "PR-contact-party",
                  "item": [
                    {
                      "linkId": "PR-contact-party-name",
                      "item": [
                        {
                          "linkId": "PR-contact-party-name-given",
                          "answer": [
                            {
                              "valueString": "Brenda"
                            }
                          ]
                        },
                        {
                          "linkId": "PR-contact-party-name-family",
                          "answer": [
                            {
                              "valueString": "Penman"
                            }
                          ]
                        }
                      ]
                    }
                  ]
                },
                {
                  "linkId": "PR-active",
                  "answer": [
                    {
                      "valueBoolean": true
                    }
                  ]
                },
                {
                  "linkId": "PR-multiple-birth",
                  "answer": [
                    {
                      "valueInteger": 2
                    }
                  ]
                }
              ]
            }
          ]
        }
      """.trimIndent()

    val mapping =
      """map "http://hl7.org/fhir/StructureMap/PatientRegistration" = 'PatientRegistration'

        uses "http://hl7.org/fhir/StructureDefinition/QuestionnaireReponse" as source
        uses "http://hl7.org/fhir/StructureDefinition/Bundle" as target
        
        group PatientRegistration(source src : QuestionnaireResponse, target bundle: Bundle) {
            src -> bundle.id = uuid() "rule_c";
            src -> bundle.type = 'collection' "rule_b";
            src -> bundle.entry as entry, entry.resource = create('Patient') as patient then
                ExtractPatient(src, patient) "rule_z";
        }
        
        group ExtractPatient(source src : QuestionnaireResponse, target tgt : Patient) {
             src.item as item where(linkId = 'PR') then {
                 item.item as inner_item where (linkId = 'patient-0-birth-date') then {
                     inner_item.answer first as ans then { 
                         ans.value as val -> tgt.birthDate = val "rule_a";
                     } ;
                 } ;
                 
                 item.item as nameItem where(linkId = 'PR-name') -> tgt.name = create('HumanName') as patientName then {  
                    src -> patientName.family = evaluate(nameItem, ${"$"}this.item.where(linkId = 'PR-name-family').answer.value) "rule_d";
                    src -> patientName.given = evaluate(nameItem, ${"$"}this.item.where(linkId = 'PR-name-given').answer.value) "rule_e";
                 };
             };
        }"""

    val uriTestQuestionnaire =
      iParser.parseResource(Questionnaire::class.java, questionnaireJson) as Questionnaire

    val uriTestQuestionnaireResponse =
      iParser.parseResource(QuestionnaireResponse::class.java, questionnaireResponseJson)
        as QuestionnaireResponse

    val bundle =
      ResourceMapper.extract(
        uriTestQuestionnaire,
        uriTestQuestionnaireResponse,
        StructureMapExtractionContext(context = context) { _, worker ->
          StructureMapUtilities(worker).parse(mapping, "")
        },
      )

    val patient = bundle.entry.get(0).resource as Patient
    assertThat(patient.birthDate).isEqualTo("2016-02-11".toDateFromFormatYyyyMmDd())
    assertThat(patient.active).isFalse()
    assertThat(patient.name.first().given.first().toString()).isEqualTo("John")
    assertThat(patient.name.first().family).isEqualTo("Doe")
  }

  @Test
  fun `extract() should use custom TransformSupportServices to generate unsupported nested resource types`() =
    runBlocking {
      @Language("JSON")
      val questionnaireJson =
        """
        {
          "resourceType": "Questionnaire",
          "id": "immunization-sample",
          "status": "active",
          "subjectType": [
            "Immunization"
          ],
          "extension": [
            {
              "url": "http://hl7.org/fhir/uv/sdc/StructureDefinition/sdc-questionnaire-targetStructureMap",
              "valueCanonical": "https://fhir.labs.smartregister.org/StructureMap/336"
            }
          ],
          "item": [
            {
              "linkId": "immunization-name",
              "type": "text"
            }
          ]
        }
        """.trimIndent()

      @Language("JSON")
      val questionnaireResponseJson =
        """
        {
          "resourceType": "QuestionnaireResponse",
          "questionnaire": "client-registration-sample",
          "item": [
            {
              "linkId": "immunization-name",
              "answer": [
                  {
                    "answerString": "Oxford AstraZeneca"
                  }
              ]
            }
          ]
        }
        """.trimIndent()

      val mapping =
        """map "http://hl7.org/fhir/StructureMap/ImmunizationReg" = 'ImmunizationReg'

        uses "http://hl7.org/fhir/StructureDefinition/QuestionnaireReponse" as source
        uses "http://hl7.org/fhir/StructureDefinition/Bundle" as target
        
        group ImmunizationReg(source src : QuestionnaireResponse, target bundle: Bundle) {
            src -> bundle.id = uuid() "rule_c";
            src -> bundle.type = 'collection' "rule_b";
            src -> bundle.entry as entry, entry.resource = create('Immunization') as immunization then
                ExtractImmunization(src, immunization) "rule_z";
        }
        
        group ExtractImmunization(source src : QuestionnaireResponse, target tgt : Immunization) {
             src -> tgt.reaction = create('Immunization_Reaction') "rule_z1";
        }"""

      val uriTestQuestionnaire =
        iParser.parseResource(Questionnaire::class.java, questionnaireJson) as Questionnaire

      val uriTestQuestionnaireResponse =
        iParser.parseResource(QuestionnaireResponse::class.java, questionnaireResponseJson)
          as QuestionnaireResponse

      val transformSupportServices = TransformSupportServices(mutableListOf())

      val bundle =
        ResourceMapper.extract(
          uriTestQuestionnaire,
          uriTestQuestionnaireResponse,
          StructureMapExtractionContext(context, transformSupportServices) { _, worker ->
            StructureMapUtilities(worker).parse(mapping, "")
          }
        )

      assertThat(bundle.entry.get(0).resource).isInstanceOf(Immunization::class.java)
      assertThat((bundle.entry.get(0).resource as Immunization).reaction[0])
        .isInstanceOf(Immunization.ImmunizationReactionComponent::class.java)
    }

  @Test
  fun extract_choiceType_updateObservationFields() = runBlocking {
    @Language("JSON")
    val questionnaire =
      """
        {
          "title": "Screener",
          "status": "active",
          "version": "0.0.1",
          "publisher": "Fred Hersch (fredhersch@google.com)",
          "resourceType": "Questionnaire",
          "subjectType": [
            "Encounter"
          ],
          "extension": [
            {
              "url": "http://hl7.org/fhir/uv/sdc/StructureDefinition/sdc-questionnaire-itemExtractionContext",
              "valueExpression": {
                "language": "application/x-fhir-query",
                "expression": "Encounter",
                "name": "encounter"
              }
            }
          ],
          "item": [
            {
              "text": "Temperature",
              "type": "group",
              "linkId": "5.0.0",
              "code": [
                {
                  "code": "8310-5",
                  "display": "Temperature",
                  "system": "http://loinc.org"
                }
              ],
              "extension": [
                {
                  "url": "http://hl7.org/fhir/uv/sdc/StructureDefinition/sdc-questionnaire-itemExtractionContext",
                  "valueExpression": {
                    "language": "application/x-fhir-query",
                    "expression": "Observation",
                    "name": "temperature"
                  }
                },
                {
                  "url": "http://hl7.org/fhir/StructureDefinition/questionnaire-itemControl",
                  "valueCodeableConcept": {
                    "coding": [
                      {
                        "system": "http://hl7.org/fhir/questionnaire-item-control",
                        "code": "page",
                        "display": "Page"
                      }
                    ],
                    "text": "Page"
                  }
                }
              ],
              "item": [
                {
                  "text": "Add instructions for capturing temperature",
                  "type": "display",
                  "linkId": "5.0.1"
                },
                {
                  "type": "group",
                  "definition": "http://hl7.org/fhir/StructureDefinition/Observation#Observation.valueQuantity",
                  "item": [
                    {
                      "definition": "http://hl7.org/fhir/StructureDefinition/Observation#Observation.valueQuantity.value",
                      "text": "Record temperature",
                      "type": "decimal",
                      "linkId": "5.1.0",
                      "extension": [
                        {
                          "url": "http://hl7.org/fhir/StructureDefinition/minValue",
                          "valueDecimal": 35.0
                        },
                        {
                          "url": "http://hl7.org/fhir/StructureDefinition/maxValue",
                          "valueDecimal": 45.0
                        }
                      ]
                    },
                    {
                      "text": "Unit",
                      "type": "choice",
                      "linkId": "5.2.0",
                      "required": true,
                      "definition": "http://hl7.org/fhir/StructureDefinition/Observation#Observation.valueQuantity.code",
                      "extension": [
                        {
                          "url": "http://hl7.org/fhir/StructureDefinition/questionnaire-itemControl",
                          "valueCodeableConcept": {
                            "coding": [
                              {
                                "system": "http://hl7.org/fhir/questionnaire-item-control",
                                "code": "drop-down",
                                "display": "Drop down"
                              }
                            ],
                            "text": "Drop down"
                          }
                        }
                      ],
                      "answerOption": [
                        {
                          "valueCoding": {
                            "code": "F",
                            "display": "F"
                          }
                        },
                        {
                          "valueCoding": {
                            "code": "C",
                            "display": "C"
                          }
                        }
                      ]
                    }
                  ]
                }
              ]
            }
          ]
        }
      """.trimIndent()
    @Language("JSON")
    val response =
      """
        {
          "resourceType": "QuestionnaireResponse",
          "item": [
            {
              "linkId": "5.0.0",
              "item": [
                {
                  "linkId": "5.0.1"
                },
                {
                  "item": [
                    {
                      "linkId": "5.1.0",
                      "answer": [
                        {
                          "valueDecimal": 36
                        }
                      ]
                    },
                    {
                      "linkId": "5.2.0",
                      "answer": [
                        {
                          "valueCoding": {
                            "code": "F",
                            "display": "F"
                          }
                        }
                      ]
                    }
                  ]
                }
              ]
            }
          ]
        }
      """.trimIndent()
    val temperatureQuestionnaire =
      iParser.parseResource(Questionnaire::class.java, questionnaire) as Questionnaire
    val temperatureQuestionnaireResponse =
      iParser.parseResource(QuestionnaireResponse::class.java, response) as QuestionnaireResponse
    val bundle = ResourceMapper.extract(temperatureQuestionnaire, temperatureQuestionnaireResponse)
    val observation = bundle.entry[0].resource as Observation

    assertThat(observation.valueQuantity.value).isEqualTo(BigDecimal(36))
    assertThat(observation.valueQuantity.code).isEqualTo("F")
  }

  @Test
  fun extract_questionnaireItemDisabled() = runBlocking {
    // https://developer.commure.com/docs/apis/sdc/examples#definition-based-extraction
    @Language("JSON")
    val questionnaireJson =
      """
        {
          "resourceType": "Questionnaire",
          "subjectType": [
            "Patient"
          ],
          "extension": [
            {
              "url": "http://hl7.org/fhir/uv/sdc/StructureDefinition/sdc-questionnaire-itemExtractionContext",
              "valueExpression": {
                "language": "application/x-fhir-query",
                "expression": "Patient",
                "name": "patient"
              }
            }
          ],
          "item": [
            {
              "linkId": "PR",
              "type": "group",
              "item": [
                {
                  "linkId": "PR-name",
                  "type": "group",
                  "definition": "http://hl7.org/fhir/StructureDefinition/Patient#Patient.name",
                  "item": [
                    {
                      "linkId": "PR-name-text",
                      "definition": "http://hl7.org/fhir/StructureDefinition/Patient#Patient.name.given",
                      "type": "string",
                      "text": "First Name",
                       "enableWhen": [
                        {
                          "question": "question-id",
                          "operator": "=",
                          "answerString": "ok"
                        }
                      ]
                    },
                    {
                      "linkId": "PR-name-family",
                      "definition": "http://hl7.org/fhir/StructureDefinition/datatypes#Patient.name.family",
                      "type": "string",
                      "text": "Family Name"
                    }
                  ]
                }
              ]
            }
          ]
        }
      """.trimIndent()

    @Language("JSON")
    val questionnaireResponseJson =
      """
        {
          "resourceType": "QuestionnaireResponse",
          "item": [
            {
              "linkId": "PR",
              "item": [
                {
                  "linkId": "PR-name",
                  "item": [
                    {
                      "linkId": "PR-name-family",
                      "answer": [
                        {
                          "valueString": "Doe"
                        }
                      ]
                    }
                  ]
                }
              ]
            }
          ]
        }
      """.trimIndent()
    val questionnaire =
      iParser.parseResource(Questionnaire::class.java, questionnaireJson) as Questionnaire
    val response =
      iParser.parseResource(QuestionnaireResponse::class.java, questionnaireResponseJson)
        as QuestionnaireResponse
    val patient = ResourceMapper.extract(questionnaire, response).entry[0].resource as Patient

    assertThat(patient.name.first().given).isEmpty() // disabled questionnaire item
    assertThat(patient.name.first().family).isEqualTo("Doe")
  }

  @Test
  fun extract_questionnaireInheritedFieldsMapping() {
    // https://developer.commure.com/docs/apis/sdc/examples#definition-based-extraction
    @Language("JSON")
    val questionnaireJson =
      """
        {
          "resourceType": "Questionnaire",
          "subjectType": [ "Patient" ],
          "extension": [
            {
              "url": "http://hl7.org/fhir/uv/sdc/StructureDefinition/sdc-questionnaire-itemExtractionContext",
              "valueExpression": {
                "language": "application/x-fhir-query",
                "expression": "Patient"
              }
            }
          ],
          "item": [
            {
              "linkId": "a",
              "type": "group",
              "definition": "http://hl7.org/fhir/StructureDefinition/Patient#Patient.extension",
              "item": [
                {
                  "linkId": "deep-nesting-item",
                  "type": "group",
                  "item": [
                    {
                      "linkId": "a-url",
                      "type": "string",
                      "definition": "http://hl7.org/fhir/StructureDefinition/Patient#Patient.extension.url",
                      "initial": [
                        {
                          "valueString": "http://fhir/StructureDefinition/us-core-ethnicity"
                        }
                      ]
                    },
                    {
                      "linkId": "a-value",
                      "type": "choice",
                      "definition": "http://hl7.org/fhir/StructureDefinition/Patient#Patient.extension.value",
                      "answerOption": [
                        {
                          "valueCoding": {
                            "code": "option 1",
                            "display": "Option 1"
                          }
                        }
                      ],
                      "initial": [
                        {
                          "valueCoding": {
                            "code": "option 1",
                            "display": "Option 1"
                          }
                        }
                      ]
                    }
                  ]
                }
              ]
            },
            {
              "linkId": "b",
              "type": "group",
              "definition": "http://hl7.org/fhir/StructureDefinition/Patient#Patient.extension",
              "item": [
                {
                  "linkId": "b-url",
                  "type": "string",
                  "definition": "http://hl7.org/fhir/StructureDefinition/Patient#Patient.extension.url",
                  "initial": [
                    {
                      "valueString": "http://fhir/StructureDefinition/current-occupation"
                    }
                  ]
                },
                {
                  "linkId": "b-value",
                  "type": "choice",
                  "definition": "http://hl7.org/fhir/StructureDefinition/Patient#Patient.extension.value",
                  "answerOption": [
                    {
                      "valueCoding": {
                        "code": "option I",
                        "display": "Option I"
                      }
                    }
                  ],
                  "initial": [
                    {
                      "valueCoding": {
                        "code": "option I",
                        "display": "Option I"
                      }
                    }
                  ]
                }
              ]
            }
          ]
        }
      """.trimIndent()

    @Language("JSON")
    val questionnaireResponseJson =
      """
        {
          "resourceType": "QuestionnaireResponse",
          "questionnaire": "Questionnaire/questionnaire-registration-extension",
          "item": [
            {
              "linkId": "a",
              "item": [
                {
                  "linkId": "deep-nesting-item",
                  "item": [
                    {
                      "linkId": "a-url",
                      "answer": [
                        {
                          "valueString": "http://fhir/StructureDefinition/us-core-ethnicity"
                        }
                      ]
                    },
                    {
                      "linkId": "a-value",
                      "answer": [
                        {
                          "valueCoding": {
                            "code": "option 1",
                            "display": "Option 1"
                          }
                        }
                      ]
                    }
                  ]
                }
              ]
            },
            {
              "linkId": "b",
              "item": [
                {
                  "linkId": "b-url",
                  "answer": [
                    {
                      "valueString": "http://fhir/StructureDefinition/current-occupation"
                    }
                  ]
                },
                {
                  "linkId": "b-value",
                  "answer": [
                    {
                      "valueCoding": {
                        "code": "option i",
                        "display": "Option I"
                      }
                    }
                  ]
                }
              ]
            }
          ]
        }
      """.trimIndent()
    val questionnaire =
      iParser.parseResource(Questionnaire::class.java, questionnaireJson) as Questionnaire
    val response =
      iParser.parseResource(QuestionnaireResponse::class.java, questionnaireResponseJson)
        as QuestionnaireResponse
    val patient: Patient
    runBlocking {
      patient = ResourceMapper.extract(questionnaire, response).entry[0].resource as Patient
    }

    assertThat(patient.extension).hasSize(2)

    val extension1 = patient.extension[0]

    assertThat(extension1.url).isEqualTo("http://fhir/StructureDefinition/us-core-ethnicity")
    assertThat(extension1.value).isInstanceOf(Coding::class.java)
    assertThat((extension1.value as Coding).code).isEqualTo("option 1")
    assertThat((extension1.value as Coding).display).isEqualTo("Option 1")

    val extension2 = patient.extension[1]

    assertThat(extension2.url).isEqualTo("http://fhir/StructureDefinition/current-occupation")
    assertThat(extension2.value).isInstanceOf(Coding::class.java)
    assertThat((extension2.value as Coding).code).isEqualTo("option i")
    assertThat((extension2.value as Coding).display).isEqualTo("Option I")
  }

  @Test
  fun `populate() should fail with IllegalStateException when QuestionnaireItem has both initial value and initialExpression`():
    Unit = runBlocking {
    val questionnaire =
      Questionnaire()
        .addItem(
          Questionnaire.QuestionnaireItemComponent().apply {
            linkId = "patient-gender"
            type = Questionnaire.QuestionnaireItemType.CHOICE
            extension =
              listOf(
                Extension(
                  ITEM_INITIAL_EXPRESSION_URL,
                  Expression().apply {
                    language = "text/fhirpath"
                    expression = "Patient.gender"
                  }
                )
              )
            initial = listOf(Questionnaire.QuestionnaireItemInitialComponent(StringType("female")))
          }
        )

    val patient = Patient().apply { gender = Enumerations.AdministrativeGender.MALE }
    val errorMessage =
      assertFailsWith<IllegalStateException> { ResourceMapper.populate(questionnaire, patient) }
        .localizedMessage
    assertThat(errorMessage)
      .isEqualTo(
        "QuestionnaireItem item is not allowed to have both initial.value and initial expression. See rule at http://build.fhir.org/ig/HL7/sdc/expressions.html#initialExpression."
      )
  }

  @Test
  fun `extract() definition based extraction should extract multiple values of a list field in a group`():
    Unit = runBlocking {
    @Language("JSON")
    val questionnaire =
      """
        {
          "resourceType": "Questionnaire",
          "subjectType": [
          "Patient"
        ],
          "extension": [
            {
              "url": "http://hl7.org/fhir/uv/sdc/StructureDefinition/sdc-questionnaire-itemExtractionContext",
              "valueExpression": {
                "language": "application/x-fhir-query",
                "expression": "Patient",
                "name": "patient"
              }
            }
          ],
          "item": [
            {
              "linkId": "PR-name",
              "type": "group",
              "definition": "http://hl7.org/fhir/StructureDefinition/Patient#Patient.name",
              "item": [
                {
                  "linkId": "PR-name-text",
                  "definition": "http://hl7.org/fhir/StructureDefinition/Patient#Patient.name.given",
                  "type": "string",
                  "text": "First Name"
                },
                {
                  "linkId": "PR-name-middle",
                  "definition": "http://hl7.org/fhir/StructureDefinition/datatypes#Patient.name.given",
                  "type": "string",
                  "text": "Middle Name"
                }
              ]
            }
          ]
        }
      """.trimIndent()

    @Language("JSON")
    val response =
      """
        {
          "resourceType": "QuestionnaireResponse",
          "item": [
            {
              "linkId": "PR-name",
              "item": [
                {
                  "linkId": "PR-name-text",
                  "answer": [
                        {
                          "valueString": "TestName-First"
                        }
                      ]
                },{
                  "linkId": "PR-name-middle",
                  "answer": [
                        {
                          "valueString": "TestName-Middle"
                        }
                      ]
                }
              ]
            }
          ]
        }
      """.trimIndent()
    val questionnaireObj =
      iParser.parseResource(Questionnaire::class.java, questionnaire) as Questionnaire
    val temperatureQuestionnaireResponse =
      iParser.parseResource(QuestionnaireResponse::class.java, response) as QuestionnaireResponse
    val bundle = ResourceMapper.extract(questionnaireObj, temperatureQuestionnaireResponse)
    val patient = bundle.entry.single().resource as Patient

    assertThat(patient).isNotNull()
    assertThat(patient.name.first().given.map { it.value })
      .containsExactly("TestName-First", "TestName-Middle")
  }

  private fun String.toDateFromFormatYyyyMmDd(): Date? = SimpleDateFormat("yyyy-MM-dd").parse(this)

  class TransformSupportServices(private val outputs: MutableList<Base>) :
    StructureMapUtilities.ITransformerServices {
    override fun log(message: String) {}

    fun getContext(): org.hl7.fhir.r4.context.SimpleWorkerContext {
      return org.hl7.fhir.r4.context.SimpleWorkerContext()
    }

    @Throws(FHIRException::class)
    override fun createType(appInfo: Any, name: String): Base {
      return when (name) {
        "Immunization_Reaction" -> Immunization.ImmunizationReactionComponent()
        else -> ResourceFactory.createResourceOrType(name)
      }
    }

    override fun createResource(appInfo: Any, res: Base, atRootofTransform: Boolean): Base {
      if (atRootofTransform) outputs.add(res)
      return res
    }

    @Throws(FHIRException::class)
    override fun translate(appInfo: Any, source: Coding, conceptMapUrl: String): Coding {
      val cme = ConceptMapEngine(getContext())
      return cme.translate(source, conceptMapUrl)
    }

    @Throws(FHIRException::class)
    override fun resolveReference(appContext: Any, url: String): Base {
      throw FHIRException("resolveReference is not supported yet")
    }

    @Throws(FHIRException::class)
    override fun performSearch(appContext: Any, url: String): List<Base> {
      throw FHIRException("performSearch is not supported yet")
    }
  }
}<|MERGE_RESOLUTION|>--- conflicted
+++ resolved
@@ -21,6 +21,7 @@
 import androidx.test.core.app.ApplicationProvider
 import ca.uhn.fhir.context.FhirContext
 import ca.uhn.fhir.context.FhirVersionEnum
+import ca.uhn.fhir.parser.IParser
 import com.google.android.fhir.datacapture.views.localDate
 import com.google.common.truth.Truth.assertThat
 import java.math.BigDecimal
@@ -491,7 +492,6 @@
   }
 
   @Test
-<<<<<<< HEAD
   fun `extract() should extract list of non primitive values`() = runBlocking {
     @Language("JSON")
     val questionnaireJson =
@@ -607,7 +607,8 @@
         .resource as Observation
     assertThat(observation.valueCodeableConcept.coding[0].code).isEqualTo("test-coding-code")
   }
-=======
+
+  @Test
   fun `extract() should perform definition-based extraction for valueCode itemExtractionContext`() =
     runBlocking {
       // https://developer.commure.com/docs/apis/sdc/examples#definition-based-extraction
@@ -723,7 +724,6 @@
       assertThat(patient.name.first().family).isEqualTo("Doe")
       assertThat(patient.gender.display).isEqualTo(AdministrativeGender.MALE.display)
     }
->>>>>>> 1c42d427
 
   @Test
   fun `extract() should extract choice value fields`() = runBlocking {
@@ -1152,6 +1152,7 @@
           ]
         }
         """.trimIndent()
+
       @Language("JSON")
       val questionnaireResponseJson =
         """
@@ -1515,8 +1516,8 @@
       assertThat((questionnaireResponse.item[0].answer[0].value as StringType).valueAsString)
         .isEqualTo("Salman")
       assertThat(
-          ((questionnaireResponse.item[1].item[0].answer[0]).value as StringType).valueAsString
-        )
+        ((questionnaireResponse.item[1].item[0].answer[0]).value as StringType).valueAsString
+      )
         .isEqualTo("Doe")
       assertThat(((questionnaireResponse.item[2].answer[0]).value as DateType).valueAsString)
         .isEqualTo("1990-05-20")
@@ -1693,8 +1694,8 @@
     assertThat((questionnaireResponse.item[0].answer[0].value as Coding).display)
       .isEqualTo(AdministrativeGender.FEMALE.display)
     assertThat(
-        (questionnaireResponse.item[0].answer[0].item[0].answer[0].value as StringType).value
-      )
+      (questionnaireResponse.item[0].answer[0].item[0].answer[0].value as StringType).value
+    )
       .isEqualTo(patientId)
   }
 
@@ -2216,6 +2217,7 @@
           ]
         }
       """.trimIndent()
+
     @Language("JSON")
     val response =
       """
