--- conflicted
+++ resolved
@@ -23,12 +23,8 @@
 import com.google.android.fhir.datacapture.utilities.NpmPackageProvider
 import com.google.common.truth.Truth.assertThat
 import java.text.SimpleDateFormat
-<<<<<<< HEAD
-import java.util.*
-=======
 import java.util.Date
 import org.hl7.fhir.r4.context.SimpleWorkerContext
->>>>>>> 225ff1da
 import org.hl7.fhir.r4.model.Address
 import org.hl7.fhir.r4.model.BooleanType
 import org.hl7.fhir.r4.model.ContactPoint
@@ -466,18 +462,10 @@
         QuestionnaireResponse
 
     val patient =
-<<<<<<< HEAD
       ResourceMapper.extract(
         uriTestQuestionnaire,
         uriTestQuestionnaireResponse
       ).entry.first().resource as Patient
-=======
-      ResourceMapper.extract(uriTestQuestionnaire, uriTestQuestionnaireResponse)
-        .entry
-        .get(0)
-        .resource as
-        Patient
->>>>>>> 225ff1da
 
     assertThat(patient.birthDate).isEqualTo("2021-01-01".toDateFromFormatYyyyMmDd())
     assertThat(patient.active).isTrue()
@@ -718,19 +706,11 @@
         QuestionnaireResponse
 
     val patient =
-<<<<<<< HEAD
       ResourceMapper.extract(
         uriTestQuestionnaire,
         uriTestQuestionnaireResponse
       ).entry.first().resource as Patient
 
-=======
-      ResourceMapper.extract(uriTestQuestionnaire, uriTestQuestionnaireResponse)
-        .entry
-        .get(0)
-        .resource as
-        Patient
->>>>>>> 225ff1da
     assertThat(patient.birthDate).isEqualTo("2016-02-11".toDateFromFormatYyyyMmDd())
     assertThat(patient.active).isFalse()
     assertThat(patient.telecom.get(0).value).isNull()
