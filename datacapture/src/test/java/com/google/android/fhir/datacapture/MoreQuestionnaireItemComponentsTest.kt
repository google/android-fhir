--- conflicted
+++ resolved
@@ -468,7 +468,31 @@
   }
 
   @Test
-<<<<<<< HEAD
+  fun mimeTypes_shouldReturnMimeTypes() {
+    val questionnaire =
+      Questionnaire.QuestionnaireItemComponent().apply {
+        addExtension(EXTENSION_MIME_TYPE, CodeType("image/jpg"))
+        addExtension(EXTENSION_MIME_TYPE, CodeType("application/pdf"))
+      }
+    assertThat(questionnaire.mimeTypes).isEqualTo(listOf("image/jpg", "application/pdf"))
+  }
+
+  @Test
+  fun mimeTypes_missingMimeType_shouldReturnEmpty() {
+    val questionnaire =
+      Questionnaire.QuestionnaireItemComponent().apply {
+        addExtension(EXTENSION_MIME_TYPE, CodeType(""))
+      }
+    assertThat(questionnaire.mimeTypes).isEmpty()
+  }
+
+  @Test
+  fun mimeTypes_missingExtension_shouldReturnNull() {
+    val questionnaire = Questionnaire.QuestionnaireItemComponent()
+    assertThat(questionnaire.mimeTypes).isEmpty()
+  }
+
+  @Test
   fun maxSize_shouldReturnBytes() {
     val questionnaire =
       Questionnaire.QuestionnaireItemComponent().apply {
@@ -511,30 +535,6 @@
   fun maxSizeInMiB_missingExtension_shouldReturnNull() {
     val questionnaire = Questionnaire.QuestionnaireItemComponent()
     assertThat(questionnaire.maxSizeInMiB).isNull()
-=======
-  fun mimeTypes_shouldReturnMimeTypes() {
-    val questionnaire =
-      Questionnaire.QuestionnaireItemComponent().apply {
-        addExtension(EXTENSION_MIME_TYPE, CodeType("image/jpg"))
-        addExtension(EXTENSION_MIME_TYPE, CodeType("application/pdf"))
-      }
-    assertThat(questionnaire.mimeTypes).isEqualTo(listOf("image/jpg", "application/pdf"))
-  }
-
-  @Test
-  fun mimeTypes_missingMimeType_shouldReturnEmpty() {
-    val questionnaire =
-      Questionnaire.QuestionnaireItemComponent().apply {
-        addExtension(EXTENSION_MIME_TYPE, CodeType(""))
-      }
-    assertThat(questionnaire.mimeTypes).isEmpty()
-  }
-
-  @Test
-  fun mimeTypes_missingExtension_shouldReturnNull() {
-    val questionnaire = Questionnaire.QuestionnaireItemComponent()
-    assertThat(questionnaire.mimeTypes).isEmpty()
->>>>>>> 1b08b55c
   }
 
   @Test
