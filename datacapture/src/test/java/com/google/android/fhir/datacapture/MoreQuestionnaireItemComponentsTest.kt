/*
 * Copyright 2022 Google LLC
 *
 * Licensed under the Apache License, Version 2.0 (the "License");
 * you may not use this file except in compliance with the License.
 * You may obtain a copy of the License at
 *
 *       http://www.apache.org/licenses/LICENSE-2.0
 *
 * Unless required by applicable law or agreed to in writing, software
 * distributed under the License is distributed on an "AS IS" BASIS,
 * WITHOUT WARRANTIES OR CONDITIONS OF ANY KIND, either express or implied.
 * See the License for the specific language governing permissions and
 * limitations under the License.
 */

package com.google.android.fhir.datacapture

import android.os.Build
import com.google.android.fhir.datacapture.mapping.ITEM_INITIAL_EXPRESSION_URL
import com.google.common.truth.Truth.assertThat
import java.math.BigDecimal
import java.util.Locale
import org.hl7.fhir.r4.model.BooleanType
import org.hl7.fhir.r4.model.CodeType
import org.hl7.fhir.r4.model.CodeableConcept
import org.hl7.fhir.r4.model.Coding
import org.hl7.fhir.r4.model.DecimalType
import org.hl7.fhir.r4.model.Enumeration
import org.hl7.fhir.r4.model.Expression
import org.hl7.fhir.r4.model.Extension
import org.hl7.fhir.r4.model.IntegerType
import org.hl7.fhir.r4.model.Patient
import org.hl7.fhir.r4.model.Quantity
import org.hl7.fhir.r4.model.Questionnaire
import org.hl7.fhir.r4.model.StringType
import org.hl7.fhir.r4.utils.ToolingExtensions
import org.junit.Assert.assertThrows
import org.junit.Test
import org.junit.runner.RunWith
import org.robolectric.RobolectricTestRunner
import org.robolectric.annotation.Config

@RunWith(RobolectricTestRunner::class)
@Config(sdk = [Build.VERSION_CODES.P])
class MoreQuestionnaireItemComponentsTest {

  @Test
  fun itemControl_shouldReturnItemControlCodeDropDown() {
    val questionnaireItem =
      Questionnaire.QuestionnaireItemComponent().apply {
        type = Questionnaire.QuestionnaireItemType.CHOICE
        addExtension(
          Extension()
            .setUrl(EXTENSION_ITEM_CONTROL_URL)
            .setValue(
              CodeableConcept()
                .addCoding(
                  Coding()
                    .setCode(ItemControlTypes.DROP_DOWN.extensionCode)
                    .setDisplay("Drop Down")
                    .setSystem(EXTENSION_ITEM_CONTROL_SYSTEM)
                )
            )
        )
      }

    assertThat(questionnaireItem.itemControl).isEqualTo(ItemControlTypes.DROP_DOWN)
  }

  @Test
  fun itemControl_shouldReturnItemControlCodeRadioButton() {
    val questionnaireItem =
      Questionnaire.QuestionnaireItemComponent().apply {
        type = Questionnaire.QuestionnaireItemType.CHOICE
        addExtension(
          Extension()
            .setUrl(EXTENSION_ITEM_CONTROL_URL)
            .setValue(
              CodeableConcept()
                .addCoding(
                  Coding()
                    .setCode(ItemControlTypes.RADIO_BUTTON.extensionCode)
                    .setDisplay("Radio Group")
                    .setSystem(EXTENSION_ITEM_CONTROL_SYSTEM)
                )
            )
        )
      }

    assertThat(questionnaireItem.itemControl).isEqualTo(ItemControlTypes.RADIO_BUTTON)
  }

  @Test
  fun itemControl_shouldReturnItemControlCodePhoneNumber() {
    val questionnaireItem =
      Questionnaire.QuestionnaireItemComponent().apply {
        type = Questionnaire.QuestionnaireItemType.STRING
        addExtension(
          Extension()
            .setUrl(EXTENSION_ITEM_CONTROL_URL_ANDROID_FHIR)
            .setValue(
              CodeableConcept()
                .addCoding(
                  Coding()
                    .setCode(ItemControlTypes.PHONE_NUMBER.extensionCode)
                    .setSystem(EXTENSION_ITEM_CONTROL_SYSTEM_ANDROID_FHIR)
                )
            )
        )
      }

    assertThat(questionnaireItem.itemControl).isEqualTo(ItemControlTypes.PHONE_NUMBER)
  }

  @Test
  fun itemControl_wrongExtensionUrl_shouldReturnNull() {
    val questionnaireItem =
      Questionnaire.QuestionnaireItemComponent().apply {
        type = Questionnaire.QuestionnaireItemType.CHOICE
        addExtension(
          Extension()
            .setUrl("null-test")
            .setValue(
              CodeableConcept()
                .addCoding(
                  Coding()
                    .setCode(ItemControlTypes.DROP_DOWN.extensionCode)
                    .setDisplay("Drop Down")
                    .setSystem(EXTENSION_ITEM_CONTROL_SYSTEM)
                )
            )
        )
      }

    assertThat(questionnaireItem.itemControl).isNull()
  }

  @Test
  fun itemControl_wrongExtensionCoding_shouldReturnNull() {
    val questionnaireItem =
      Questionnaire.QuestionnaireItemComponent().apply {
        type = Questionnaire.QuestionnaireItemType.CHOICE
        addExtension(
          Extension()
            .setUrl(EXTENSION_ITEM_CONTROL_URL)
            .setValue(
              CodeableConcept()
                .addCoding(
                  Coding()
                    .setCode("null-test")
                    .setDisplay("Drop Down")
                    .setSystem(EXTENSION_ITEM_CONTROL_SYSTEM)
                )
            )
        )
      }

    assertThat(questionnaireItem.itemControl).isNull()
  }

  @Test
  fun `displayItemControl should return flyover type`() {
    val questionnaireItem =
      Questionnaire.QuestionnaireItemComponent().apply {
        type = Questionnaire.QuestionnaireItemType.STRING
        addExtension(
          Extension()
            .setUrl(EXTENSION_ITEM_CONTROL_URL)
            .setValue(
              CodeableConcept()
                .addCoding(
                  Coding()
                    .setCode(DisplayItemControlType.FLYOVER.extensionCode)
                    .setSystem(EXTENSION_ITEM_CONTROL_SYSTEM)
                )
            )
        )
      }

    assertThat(questionnaireItem.displayItemControl).isEqualTo(DisplayItemControlType.FLYOVER)
  }

  @Test
  fun `isFlyoverCode should return true`() {
    val questionnaireItem =
      Questionnaire.QuestionnaireItemComponent().apply {
        type = Questionnaire.QuestionnaireItemType.DISPLAY
        addExtension(
          Extension()
            .setUrl(EXTENSION_ITEM_CONTROL_URL)
            .setValue(
              CodeableConcept()
                .addCoding(
                  Coding()
                    .setCode(DisplayItemControlType.FLYOVER.extensionCode)
                    .setSystem(EXTENSION_ITEM_CONTROL_SYSTEM)
                )
            )
        )
      }

    assertThat(questionnaireItem.isFlyoverCode).isTrue()
  }

  @Test
  fun `isFlyoverCode item returns false if type is not display`() {
    val questionnaireItem =
      Questionnaire.QuestionnaireItemComponent().apply {
        type = Questionnaire.QuestionnaireItemType.STRING
        addExtension(
          Extension()
            .setUrl(EXTENSION_ITEM_CONTROL_URL)
            .setValue(
              CodeableConcept()
                .addCoding(
                  Coding()
                    .setCode(DisplayItemControlType.FLYOVER.extensionCode)
                    .setSystem(EXTENSION_ITEM_CONTROL_SYSTEM)
                )
            )
        )
      }

    assertThat(questionnaireItem.isFlyoverCode).isFalse()
  }

  @Test
  fun `isFlyoverCode item returns false if code is not flyover`() {
    val questionnaireItem =
      Questionnaire.QuestionnaireItemComponent().apply {
        type = Questionnaire.QuestionnaireItemType.STRING
        addExtension(
          Extension()
            .setUrl(EXTENSION_ITEM_CONTROL_URL)
            .setValue(
              CodeableConcept()
                .addCoding(Coding().setCode("random-code").setSystem(EXTENSION_ITEM_CONTROL_SYSTEM))
            )
        )
      }

    assertThat(questionnaireItem.isFlyoverCode).isFalse()
  }

  @Test
  fun `displayItemControl should return page type`() {
    val questionnaireItem =
      Questionnaire.QuestionnaireItemComponent().apply {
        type = Questionnaire.QuestionnaireItemType.STRING
        addExtension(
          Extension()
            .setUrl(EXTENSION_ITEM_CONTROL_URL)
            .setValue(
              CodeableConcept()
                .addCoding(
                  Coding()
                    .setCode(DisplayItemControlType.PAGE.extensionCode)
                    .setSystem(EXTENSION_ITEM_CONTROL_SYSTEM)
                )
            )
        )
      }

    assertThat(questionnaireItem.displayItemControl).isEqualTo(DisplayItemControlType.PAGE)
  }

  @Test
  fun `displayItemControl should return help`() {
    val questionnaireItem =
      Questionnaire.QuestionnaireItemComponent().apply {
        type = Questionnaire.QuestionnaireItemType.STRING
        addExtension(
          Extension()
            .setUrl(EXTENSION_ITEM_CONTROL_URL)
            .setValue(
              CodeableConcept()
                .addCoding(
                  Coding()
                    .setCode(DisplayItemControlType.HELP.extensionCode)
                    .setSystem(EXTENSION_ITEM_CONTROL_SYSTEM)
                )
            )
        )
      }

    assertThat(questionnaireItem.displayItemControl).isEqualTo(DisplayItemControlType.HELP)
  }

  @Test
  fun `help button is visible if questionnaireItem has helpCode`() {
    val questionnaireItem =
      Questionnaire.QuestionnaireItemComponent().apply {
        item =
          listOf(
            Questionnaire.QuestionnaireItemComponent().apply {
              type = Questionnaire.QuestionnaireItemType.DISPLAY
              addExtension(
                Extension()
                  .setUrl(EXTENSION_ITEM_CONTROL_URL)
                  .setValue(
                    CodeableConcept()
                      .addCoding(
                        Coding()
                          .setCode(DisplayItemControlType.HELP.extensionCode)
                          .setSystem(EXTENSION_ITEM_CONTROL_SYSTEM)
                      )
                  )
              )
            }
          )
      }

    assertThat(questionnaireItem.hasHelpButton).isTrue()
  }

  @Test
  fun `help button is hidden if questionnaireItem does not have helpCode`() {
    val questionnaireItem =
      Questionnaire.QuestionnaireItemComponent().apply {
        item =
          listOf(
            Questionnaire.QuestionnaireItemComponent().apply {
              type = Questionnaire.QuestionnaireItemType.DISPLAY
              addExtension(
                Extension()
                  .setUrl(EXTENSION_ITEM_CONTROL_URL)
                  .setValue(
                    CodeableConcept()
                      .addCoding(
                        Coding()
                          .setCode(DisplayItemControlType.FLYOVER.extensionCode)
                          .setSystem(EXTENSION_ITEM_CONTROL_SYSTEM)
                      )
                  )
              )
            }
          )
      }

    assertThat(questionnaireItem.hasHelpButton).isFalse()
  }

  @Test
  fun `isHelpCode returns true if displayItemControl is help`() {
    val questionnaireItem =
      Questionnaire.QuestionnaireItemComponent().apply {
        type = Questionnaire.QuestionnaireItemType.DISPLAY
        addExtension(
          Extension()
            .setUrl(EXTENSION_ITEM_CONTROL_URL)
            .setValue(
              CodeableConcept()
                .addCoding(
                  Coding()
                    .setCode(DisplayItemControlType.HELP.extensionCode)
                    .setSystem(EXTENSION_ITEM_CONTROL_SYSTEM)
                )
            )
        )
      }

    assertThat(questionnaireItem.isHelpCode).isTrue()
  }

  @Test
  fun `isHelpCode returns false if displayItemControl is not help`() {
    val questionnaireItem =
      Questionnaire.QuestionnaireItemComponent().apply {
        type = Questionnaire.QuestionnaireItemType.DISPLAY
        addExtension(
          Extension()
            .setUrl(EXTENSION_ITEM_CONTROL_URL)
            .setValue(
              CodeableConcept()
                .addCoding(
                  Coding()
                    .setCode(DisplayItemControlType.PAGE.extensionCode)
                    .setSystem(EXTENSION_ITEM_CONTROL_SYSTEM)
                )
            )
        )
      }

    assertThat(questionnaireItem.isHelpCode).isFalse()
  }

  @Test
  fun `displayItemControl should return null if the extension url is missing`() {
    val questionnaireItem =
      Questionnaire.QuestionnaireItemComponent().apply {
        type = Questionnaire.QuestionnaireItemType.STRING
        addExtension(
          Extension()
            .setValue(
              CodeableConcept()
                .addCoding(
                  Coding()
                    .setCode(DisplayItemControlType.PAGE.extensionCode)
                    .setSystem(EXTENSION_ITEM_CONTROL_SYSTEM)
                )
            )
        )
      }

    assertThat(questionnaireItem.displayItemControl).isNull()
  }

  @Test
  fun `displayItemControl should return null if the extension system is missing`() {
    val questionnaireItem =
      Questionnaire.QuestionnaireItemComponent().apply {
        type = Questionnaire.QuestionnaireItemType.STRING
        addExtension(
          Extension()
            .setUrl(EXTENSION_ITEM_CONTROL_URL)
            .setValue(
              CodeableConcept()
                .addCoding(Coding().setCode(DisplayItemControlType.PAGE.extensionCode))
            )
        )
      }

    assertThat(questionnaireItem.displayItemControl).isNull()
  }

  @Test
  fun choiceOrientation_shouldReturnVertical() {
    val questionnaire =
      Questionnaire.QuestionnaireItemComponent().apply {
        addExtension(
          EXTENSION_CHOICE_ORIENTATION_URL,
          CodeType(ChoiceOrientationTypes.VERTICAL.extensionCode)
        )
      }
    assertThat(questionnaire.choiceOrientation).isEqualTo(ChoiceOrientationTypes.VERTICAL)
  }

  @Test
  fun choiceOrientation_shouldReturnHorizontal() {
    val questionnaire =
      Questionnaire.QuestionnaireItemComponent().apply {
        addExtension(
          EXTENSION_CHOICE_ORIENTATION_URL,
          CodeType(ChoiceOrientationTypes.HORIZONTAL.extensionCode)
        )
      }
    assertThat(questionnaire.choiceOrientation).isEqualTo(ChoiceOrientationTypes.HORIZONTAL)
  }

  @Test
  fun choiceOrientation_missingExtension_shouldReturnNull() {
    val questionnaire = Questionnaire.QuestionnaireItemComponent()
    assertThat(questionnaire.choiceOrientation).isNull()
  }

  @Test
  fun choiceOrientation_missingOrientation_shouldReturnNull() {
    val questionnaire =
      Questionnaire.QuestionnaireItemComponent().apply {
        addExtension(EXTENSION_CHOICE_ORIENTATION_URL, CodeType(""))
      }
    assertThat(questionnaire.choiceOrientation).isNull()
  }

  @Test
  fun mimeTypes_shouldReturnMimeTypes() {
    val questionnaire =
      Questionnaire.QuestionnaireItemComponent().apply {
        addExtension(EXTENSION_MIME_TYPE, CodeType("image/jpg"))
        addExtension(EXTENSION_MIME_TYPE, CodeType("application/pdf"))
      }
    assertThat(questionnaire.mimeTypes).isEqualTo(listOf("image/jpg", "application/pdf"))
  }

  @Test
  fun mimeTypes_missingMimeType_shouldReturnEmpty() {
    val questionnaire =
      Questionnaire.QuestionnaireItemComponent().apply {
        addExtension(EXTENSION_MIME_TYPE, CodeType(""))
      }
    assertThat(questionnaire.mimeTypes).isEmpty()
  }

  @Test
  fun mimeTypes_missingExtension_shouldReturnNull() {
    val questionnaire = Questionnaire.QuestionnaireItemComponent()
    assertThat(questionnaire.mimeTypes).isEmpty()
  }

  @Test
<<<<<<< HEAD
  fun mimeType_size_shouldReturnNumberOfSupportedMimeTypes() {
    assertThat(MimeType.values().size).isEqualTo(4)
  }

  @Test
  fun hasMimeType_shouldReturnTrue() {
    val questionnaire =
      Questionnaire.QuestionnaireItemComponent().apply {
        addExtension(EXTENSION_MIME_TYPE, CodeType("image/jpg"))
        addExtension(EXTENSION_MIME_TYPE, CodeType("application/pdf"))
      }
    assertThat(questionnaire.hasMimeType(MimeType.IMAGE.value)).isTrue()
  }

  @Test
  fun hasMimeType_shouldReturnFalse() {
    val questionnaire =
      Questionnaire.QuestionnaireItemComponent().apply {
        addExtension(EXTENSION_MIME_TYPE, CodeType("image/jpg"))
        addExtension(EXTENSION_MIME_TYPE, CodeType("application/pdf"))
      }
    assertThat(questionnaire.hasMimeType(MimeType.VIDEO.value)).isFalse()
  }

  @Test
  fun hasMimeTypeOnly_shouldReturnTrue() {
    val questionnaire =
      Questionnaire.QuestionnaireItemComponent().apply {
        addExtension(EXTENSION_MIME_TYPE, CodeType("image/jpg"))
        addExtension(EXTENSION_MIME_TYPE, CodeType("image/png"))
      }
    assertThat(questionnaire.hasMimeTypeOnly(MimeType.IMAGE.value)).isTrue()
  }

  @Test
  fun hasMimeTypeOnly_shouldReturnFalse() {
    val questionnaire =
      Questionnaire.QuestionnaireItemComponent().apply {
        addExtension(EXTENSION_MIME_TYPE, CodeType("image/jpg"))
        addExtension(EXTENSION_MIME_TYPE, CodeType("application/pdf"))
      }
    assertThat(questionnaire.hasMimeTypeOnly(MimeType.IMAGE.value)).isFalse()
=======
  fun maxSize_shouldReturnBytes() {
    val questionnaire =
      Questionnaire.QuestionnaireItemComponent().apply {
        addExtension(EXTENSION_MAX_SIZE, DecimalType(5242880))
      }
    assertThat(questionnaire.maxSizeInByte).isEqualTo(BigDecimal(5242880))
  }

  @Test
  fun maxSize_shouldReturnKibibytes() {
    val questionnaire =
      Questionnaire.QuestionnaireItemComponent().apply {
        addExtension(EXTENSION_MAX_SIZE, DecimalType(5242880))
      }
    assertThat(questionnaire.maxSizeInKiB).isEqualTo(BigDecimal(5120))
  }

  @Test
  fun maxSize_shouldReturnMebibytes() {
    val questionnaire =
      Questionnaire.QuestionnaireItemComponent().apply {
        addExtension(EXTENSION_MAX_SIZE, DecimalType(5242880))
      }
    assertThat(questionnaire.maxSizeInMiB).isEqualTo(BigDecimal(5))
  }

  @Test
  fun maxSizeInByte_missingExtension_shouldReturnNull() {
    val questionnaire = Questionnaire.QuestionnaireItemComponent()
    assertThat(questionnaire.maxSizeInByte).isNull()
  }

  @Test
  fun maxSizeInKiB_missingExtension_shouldReturnNull() {
    val questionnaire = Questionnaire.QuestionnaireItemComponent()
    assertThat(questionnaire.maxSizeInKiB).isNull()
  }

  @Test
  fun maxSizeInMiB_missingExtension_shouldReturnNull() {
    val questionnaire = Questionnaire.QuestionnaireItemComponent()
    assertThat(questionnaire.maxSizeInMiB).isNull()
>>>>>>> eee69441
  }

  @Test
  fun localizedTextSpanned_noText_shouldReturnNull() {
    assertThat(Questionnaire.QuestionnaireItemComponent().localizedTextSpanned).isNull()
  }

  @Test
  fun localizedTextSpanned_shouldReturnText() {
    val questionnaireItem =
      Questionnaire.QuestionnaireItemComponent().apply {
        text = "Patient Information in <strong>strong</strong>"
      }
    Locale.setDefault(Locale.US)
    assertThat(questionnaireItem.localizedTextSpanned.toString())
      .isEqualTo("Patient Information in strong")
  }

  @Test
  fun localizedTextSpanned_nonMatchingLocale_shouldReturnText() {
    val questionnaireItem =
      Questionnaire.QuestionnaireItemComponent().apply {
        text = "Patient Information"
        textElement.apply {
          addExtension(
            Extension(ToolingExtensions.EXT_TRANSLATION).apply {
              addExtension(Extension("lang", StringType("vi-VN")))
              addExtension(Extension("content", StringType("Thông tin bệnh nhân")))
            }
          )
        }
      }
    Locale.setDefault(Locale.US)

    assertThat(questionnaireItem.localizedTextSpanned.toString()).isEqualTo("Patient Information")
  }

  @Test
  fun localizedTextSpanned_matchingLocale_shouldReturnLocalizedText() {
    val questionnaireItem =
      Questionnaire.QuestionnaireItemComponent().apply {
        text = "Patient Information"
        textElement.apply {
          addExtension(
            Extension(ToolingExtensions.EXT_TRANSLATION).apply {
              addExtension(Extension("lang", StringType("vi-VN")))
              addExtension(Extension("content", StringType("Thông tin bệnh nhân")))
            }
          )
        }
      }
    Locale.setDefault(Locale.forLanguageTag("vi-VN"))

    assertThat(questionnaireItem.localizedTextSpanned.toString()).isEqualTo("Thông tin bệnh nhân")
  }

  @Test
  fun localizedTextSpanned_matchingLocaleWithoutCountryCode_shouldReturnLocalizedText() {
    val questionnaireItem =
      Questionnaire.QuestionnaireItemComponent().apply {
        text = "Patient Information"
        textElement.apply {
          addExtension(
            Extension(ToolingExtensions.EXT_TRANSLATION).apply {
              addExtension(Extension("lang", StringType("vi")))
              addExtension(Extension("content", StringType("Thông tin bệnh nhân")))
            }
          )
        }
      }
    Locale.setDefault(Locale.forLanguageTag("vi-VN"))

    assertThat(questionnaireItem.localizedTextSpanned.toString()).isEqualTo("Thông tin bệnh nhân")
  }

  @Test
  fun localizedPrefixSpanned_noPrefix_shouldReturnNull() {
    val questionnaireItem = Questionnaire.QuestionnaireItemComponent()

    assertThat(questionnaireItem.localizedPrefixSpanned).isNull()
  }

  @Test
  fun localizedPrefixSpanned_shouldReturnPrefix() {
    val questionnaireItem =
      Questionnaire.QuestionnaireItemComponent().apply { prefix = "One in <strong>strong</strong>" }
    Locale.setDefault(Locale.US)

    assertThat(questionnaireItem.localizedPrefixSpanned.toString()).isEqualTo("One in strong")
  }

  @Test
  fun localizedPrefixSpanned_nonMatchingLocale_shouldReturnText() {
    val questionnaireItem =
      Questionnaire.QuestionnaireItemComponent().apply {
        prefix = "One"
        prefixElement.apply {
          addExtension(
            Extension(ToolingExtensions.EXT_TRANSLATION).apply {
              addExtension(Extension("lang", StringType("vi-VN")))
              addExtension(Extension("content", StringType("Một")))
            }
          )
        }
      }
    Locale.setDefault(Locale.US)

    assertThat(questionnaireItem.localizedPrefixSpanned.toString()).isEqualTo("One")
  }

  @Test
  fun localizedPrefixSpanned_matchingLocale_shouldReturnLocalizedText() {
    val questionnaireItem =
      Questionnaire.QuestionnaireItemComponent().apply {
        prefix = "One"
        prefixElement.apply {
          addExtension(
            Extension(ToolingExtensions.EXT_TRANSLATION).apply {
              addExtension(Extension("lang", StringType("vi-VN")))
              addExtension(Extension("content", StringType("Một")))
            }
          )
        }
      }
    Locale.setDefault(Locale.forLanguageTag("vi-VN"))

    assertThat(questionnaireItem.localizedPrefixSpanned.toString()).isEqualTo("Một")
  }

  @Test
  fun localizedPrefixSpanned_matchingLocaleWithoutCountryCode_shouldReturnLocalizedText() {
    val questionnaireItem =
      Questionnaire.QuestionnaireItemComponent().apply {
        prefix = "One"
        prefixElement.apply {
          addExtension(
            Extension(ToolingExtensions.EXT_TRANSLATION).apply {
              addExtension(Extension("lang", StringType("vi")))
              addExtension(Extension("content", StringType("Một")))
            }
          )
        }
      }
    Locale.setDefault(Locale.forLanguageTag("vi-VN"))

    assertThat(questionnaireItem.localizedPrefixSpanned.toString()).isEqualTo("Một")
  }

  @Test
  fun `nested display item without instructions code returns null`() {
    val questionItemList =
      listOf(
        Questionnaire.QuestionnaireItemComponent().apply {
          linkId = "parent-question"
          text = "parent question text"
          type = Questionnaire.QuestionnaireItemType.BOOLEAN
          item =
            listOf(
              Questionnaire.QuestionnaireItemComponent().apply {
                linkId = "nested-display-question"
                text = "text"
              }
            )
        }
      )

    assertThat(questionItemList.first().localizedInstructionsSpanned).isNull()
  }

  @Test
  fun `localizedInstructionsSpanned returns text`() {
    val questionItemList =
      listOf(
        Questionnaire.QuestionnaireItemComponent().apply {
          linkId = "parent-question"
          text = "parent question text"
          type = Questionnaire.QuestionnaireItemType.BOOLEAN
          item =
            listOf(
              Questionnaire.QuestionnaireItemComponent().apply {
                linkId = "nested-display-question"
                text = "subtitle text"
                extension = listOf(displayCategoryExtensionWithInstructionsCode)
                type = Questionnaire.QuestionnaireItemType.DISPLAY
              }
            )
        }
      )
    Locale.setDefault(Locale.US)

    assertThat(questionItemList.first().localizedInstructionsSpanned.toString())
      .isEqualTo("subtitle text")
  }

  @Test
  fun `localizedInstructionsSpanned returns text for non matching locale`() {
    val questionItemList =
      listOf(
        Questionnaire.QuestionnaireItemComponent().apply {
          linkId = "parent-question"
          text = "parent question text"
          type = Questionnaire.QuestionnaireItemType.BOOLEAN
          item =
            listOf(
              Questionnaire.QuestionnaireItemComponent().apply {
                linkId = "nested-display-question"
                text = "subtitle text"
                textElement.apply {
                  addExtension(
                    Extension(ToolingExtensions.EXT_TRANSLATION).apply {
                      addExtension(Extension("lang", StringType("vi-VN")))
                      addExtension(Extension("content", StringType("phụ đề")))
                    }
                  )
                }
                extension = listOf(displayCategoryExtensionWithInstructionsCode)
                type = Questionnaire.QuestionnaireItemType.DISPLAY
              }
            )
        }
      )
    Locale.setDefault(Locale.US)

    assertThat(questionItemList.first().localizedInstructionsSpanned.toString())
      .isEqualTo("subtitle text")
  }

  @Test
  fun `localizedInstructionsSpanned returns localized text for matching locale`() {
    val questionItemList =
      listOf(
        Questionnaire.QuestionnaireItemComponent().apply {
          linkId = "parent-question"
          text = "parent question text"
          type = Questionnaire.QuestionnaireItemType.BOOLEAN
          item =
            listOf(
              Questionnaire.QuestionnaireItemComponent().apply {
                linkId = "nested-display-question"
                text = "subtitle text"
                textElement.apply {
                  addExtension(
                    Extension(ToolingExtensions.EXT_TRANSLATION).apply {
                      addExtension(Extension("lang", StringType("vi-VN")))
                      addExtension(Extension("content", StringType("phụ đề")))
                    }
                  )
                }
                extension = listOf(displayCategoryExtensionWithInstructionsCode)
                type = Questionnaire.QuestionnaireItemType.DISPLAY
              }
            )
        }
      )
    Locale.setDefault(Locale.forLanguageTag("vi-VN"))

    assertThat(questionItemList.first().localizedInstructionsSpanned.toString()).isEqualTo("phụ đề")
  }

  @Test
  fun `localizedInstructionsSpanned returns localized text for matching locale without country code`() {
    val questionItemList =
      listOf(
        Questionnaire.QuestionnaireItemComponent().apply {
          linkId = "parent-question"
          text = "parent question text"
          type = Questionnaire.QuestionnaireItemType.BOOLEAN
          item =
            listOf(
              Questionnaire.QuestionnaireItemComponent().apply {
                linkId = "nested-display-question"
                text = "subtitle text"
                textElement.apply {
                  addExtension(
                    Extension(ToolingExtensions.EXT_TRANSLATION).apply {
                      addExtension(Extension("lang", StringType("vi")))
                      addExtension(Extension("content", StringType("phụ đề")))
                    }
                  )
                }
                extension = listOf(displayCategoryExtensionWithInstructionsCode)
                type = Questionnaire.QuestionnaireItemType.DISPLAY
              }
            )
        }
      )
    Locale.setDefault(Locale.forLanguageTag("vi-VN"))

    assertThat(questionItemList.first().localizedInstructionsSpanned.toString()).isEqualTo("phụ đề")
  }

  @Test
  fun `isInstructionsCode returns true`() {
    val questionnaireItem =
      Questionnaire.QuestionnaireItemComponent().apply {
        linkId = "nested-display-question"
        text = "subtitle text"
        extension = listOf(displayCategoryExtensionWithInstructionsCode)
        type = Questionnaire.QuestionnaireItemType.DISPLAY
      }
    assertThat(questionnaireItem.isInstructionsCode).isTrue()
  }

  @Test
  fun `isInstructionsCode returns false if item type is not display`() {
    val questionnaireItem =
      Questionnaire.QuestionnaireItemComponent().apply {
        linkId = "nested-display-question"
        text = "subtitle text"
        extension = listOf(displayCategoryExtensionWithInstructionsCode)
        type = Questionnaire.QuestionnaireItemType.STRING
      }
    assertThat(questionnaireItem.isInstructionsCode).isFalse()
  }

  @Test
  fun `isInstructionsCode returns false if instructions code is not present`() {
    val displayCategoryExtension =
      Extension().apply {
        url = EXTENSION_DISPLAY_CATEGORY_URL
        setValue(
          CodeableConcept().apply {
            coding =
              listOf(
                Coding().apply {
                  code = "some random code"
                  system = EXTENSION_DISPLAY_CATEGORY_SYSTEM
                }
              )
          }
        )
      }
    val questionnaireItem =
      Questionnaire.QuestionnaireItemComponent().apply {
        linkId = "nested-display-question"
        text = "subtitle text"
        extension = listOf(displayCategoryExtension)
        type = Questionnaire.QuestionnaireItemType.STRING
      }
    assertThat(questionnaireItem.isInstructionsCode).isFalse()
  }

  @Test
  fun localizedFlyoverSpanned_noFlyover_shouldReturnNull() {
    val questionItemList =
      listOf(
        Questionnaire.QuestionnaireItemComponent().apply {
          linkId = "parent-question"
          text = "parent question text"
          type = Questionnaire.QuestionnaireItemType.BOOLEAN
        }
      )

    assertThat(questionItemList.first().localizedFlyoverSpanned).isNull()
  }

  @Test
  fun localizedFlyoverSpanned_shouldReturnFlyover() {
    val questionItemList =
      listOf(
        Questionnaire.QuestionnaireItemComponent().apply {
          linkId = "parent-question"
          text = "parent question text"
          type = Questionnaire.QuestionnaireItemType.BOOLEAN
          item =
            listOf(
              Questionnaire.QuestionnaireItemComponent().apply {
                linkId = "nested-display-question"
                text = "flyover text"
                type = Questionnaire.QuestionnaireItemType.DISPLAY
                addExtension(
                  EXTENSION_ITEM_CONTROL_URL,
                  CodeableConcept().apply {
                    addCoding().apply {
                      system = EXTENSION_ITEM_CONTROL_SYSTEM
                      code = "flyover"
                    }
                  }
                )
              }
            )
        }
      )

    assertThat(questionItemList.first().localizedFlyoverSpanned.toString())
      .isEqualTo("flyover text")
  }

  @Test
  fun localizedFlyoverSpanned_nonMatchingLocale_shouldReturnFlyover() {
    val questionItemList =
      listOf(
        Questionnaire.QuestionnaireItemComponent().apply {
          linkId = "parent-question"
          text = "parent question text"
          type = Questionnaire.QuestionnaireItemType.BOOLEAN
          item =
            listOf(
              Questionnaire.QuestionnaireItemComponent().apply {
                linkId = "nested-display-question"
                text = "flyover text"
                textElement.apply {
                  addExtension(
                    Extension(ToolingExtensions.EXT_TRANSLATION).apply {
                      addExtension(Extension("lang", StringType("vi-VN")))
                      addExtension(Extension("content", StringType("gợi ý")))
                    }
                  )
                }
                type = Questionnaire.QuestionnaireItemType.DISPLAY
                addExtension(
                  EXTENSION_ITEM_CONTROL_URL,
                  CodeableConcept().apply {
                    addCoding().apply {
                      system = EXTENSION_ITEM_CONTROL_SYSTEM
                      code = "flyover"
                    }
                  }
                )
              }
            )
        }
      )
    Locale.setDefault(Locale.US)

    assertThat(questionItemList.first().localizedFlyoverSpanned.toString())
      .isEqualTo("flyover text")
  }

  @Test
  fun `localizedHelpSpanned should return null if no help code`() {
    val questionItemList =
      listOf(
        Questionnaire.QuestionnaireItemComponent().apply {
          linkId = "parent-question"
          text = "parent question text"
          type = Questionnaire.QuestionnaireItemType.BOOLEAN
        }
      )

    assertThat(questionItemList.first().localizedHelpSpanned).isNull()
  }

  @Test
  fun `localizedHelpSpanned should return help`() {
    val questionItemList =
      listOf(
        Questionnaire.QuestionnaireItemComponent().apply {
          linkId = "parent-question"
          text = "parent question text"
          type = Questionnaire.QuestionnaireItemType.BOOLEAN
          item =
            listOf(
              Questionnaire.QuestionnaireItemComponent().apply {
                linkId = "nested-display-question"
                text = "help text"
                type = Questionnaire.QuestionnaireItemType.DISPLAY
                addExtension(
                  EXTENSION_ITEM_CONTROL_URL,
                  CodeableConcept().apply {
                    addCoding().apply {
                      system = EXTENSION_ITEM_CONTROL_SYSTEM
                      code = DisplayItemControlType.HELP.extensionCode
                    }
                  }
                )
              }
            )
        }
      )

    assertThat(questionItemList.first().localizedHelpSpanned.toString()).isEqualTo("help text")
  }

  @Test
  fun `localizedHelpSpanned not matching locale should return help`() {
    val questionItemList =
      listOf(
        Questionnaire.QuestionnaireItemComponent().apply {
          linkId = "parent-question"
          text = "parent question text"
          type = Questionnaire.QuestionnaireItemType.BOOLEAN
          item =
            listOf(
              Questionnaire.QuestionnaireItemComponent().apply {
                linkId = "nested-display-question"
                text = "help text"
                textElement.apply {
                  addExtension(
                    Extension(ToolingExtensions.EXT_TRANSLATION).apply {
                      addExtension(Extension("lang", StringType("vi-VN")))
                      addExtension(Extension("content", StringType("gợi ý")))
                    }
                  )
                }
                type = Questionnaire.QuestionnaireItemType.DISPLAY
                addExtension(
                  EXTENSION_ITEM_CONTROL_URL,
                  CodeableConcept().apply {
                    addCoding().apply {
                      system = EXTENSION_ITEM_CONTROL_SYSTEM
                      code = DisplayItemControlType.HELP.extensionCode
                    }
                  }
                )
              }
            )
        }
      )
    Locale.setDefault(Locale.US)

    assertThat(questionItemList.first().localizedHelpSpanned.toString()).isEqualTo("help text")
  }

  @Test
  fun `localizedHelpSpanned matching locale should return localized text`() {
    val questionItemList =
      listOf(
        Questionnaire.QuestionnaireItemComponent().apply {
          linkId = "parent-question"
          text = "parent question text"
          type = Questionnaire.QuestionnaireItemType.BOOLEAN
          item =
            listOf(
              Questionnaire.QuestionnaireItemComponent().apply {
                linkId = "nested-display-question"
                text = "help text"
                textElement.apply {
                  addExtension(
                    Extension(ToolingExtensions.EXT_TRANSLATION).apply {
                      addExtension(Extension("lang", StringType("vi-VN")))
                      addExtension(Extension("content", StringType("phụ đề")))
                    }
                  )
                }
                addExtension(
                  EXTENSION_ITEM_CONTROL_URL,
                  CodeableConcept().apply {
                    addCoding().apply {
                      system = EXTENSION_ITEM_CONTROL_SYSTEM
                      code = DisplayItemControlType.HELP.extensionCode
                    }
                  }
                )
                type = Questionnaire.QuestionnaireItemType.DISPLAY
              }
            )
        }
      )
    Locale.setDefault(Locale.forLanguageTag("vi-VN"))

    assertThat(questionItemList.first().localizedHelpSpanned.toString()).isEqualTo("phụ đề")
  }

  @Test
  fun enableWhenExpression_shouldReturnExpression() {
    val questionItem =
      Questionnaire()
        .addItem(
          Questionnaire.QuestionnaireItemComponent().apply {
            linkId = "first-name"
            type = Questionnaire.QuestionnaireItemType.TEXT
            extension =
              listOf(
                Extension(
                  EXTENSION_ENABLE_WHEN_EXPRESSION_URL,
                  Expression().apply {
                    language = "text/fhirpath"
                    expression =
                      "%resource.repeat(item).where(linkId='4.2.1').answer.value.code ='female'"
                  }
                )
              )
          }
        )

    assertThat(questionItem.itemFirstRep.enableWhenExpression!!.expression)
      .isEqualTo("%resource.repeat(item).where(linkId='4.2.1').answer.value.code ='female'")
  }

  @Test
  fun enableWhenExpression_shouldReturnNull() {
    val questionItem =
      Questionnaire()
        .addItem(
          Questionnaire.QuestionnaireItemComponent().apply {
            linkId = "first-name"
            type = Questionnaire.QuestionnaireItemType.TEXT
            extension =
              listOf(
                Extension(
                  ITEM_INITIAL_EXPRESSION_URL,
                  Expression().apply {
                    language = "text/fhirpath"
                    expression = "today()"
                  }
                )
              )
          }
        )

    assertThat(questionItem.itemFirstRep.enableWhenExpression).isNull()
  }

  @Test
  fun `calculatedExpression should return expression for valid extension url`() {
    val item =
      Questionnaire.QuestionnaireItemComponent().apply {
        addExtension(
          EXTENSION_CALCULATED_EXPRESSION_URL,
          Expression().apply {
            this.expression = "today()"
            this.language = "text/fhirpath"
          }
        )
      }
    assertThat(item.calculatedExpression).isNotNull()
    assertThat(item.calculatedExpression!!.expression).isEqualTo("today()")
  }

  @Test
  fun `calculatedExpression should return null for other extension url`() {
    val item =
      Questionnaire.QuestionnaireItemComponent().apply {
        addExtension(
          ITEM_INITIAL_EXPRESSION_URL,
          Expression().apply {
            this.expression = "today()"
            this.language = "text/fhirpath"
          }
        )
      }
    assertThat(item.calculatedExpression).isNull()
  }

  @Test
  fun `expressionBasedExtensions should return all extension of type expression`() {
    val item =
      Questionnaire.QuestionnaireItemComponent().apply {
        addExtension(EXTENSION_HIDDEN_URL, BooleanType(true))
        addExtension(
          EXTENSION_CALCULATED_EXPRESSION_URL,
          Expression().apply {
            this.expression = "today()"
            this.language = "text/fhirpath"
          }
        )
        addExtension(
          EXTENSION_ENABLE_WHEN_EXPRESSION_URL,
          Expression().apply {
            this.expression = "%resource.status == 'draft'"
            this.language = "text/fhirpath"
          }
        )
      }

    val result = item.expressionBasedExtensions

    assertThat(result.count()).isEqualTo(2)
    assertThat(result.first().url).isEqualTo(EXTENSION_CALCULATED_EXPRESSION_URL)
    assertThat(result.last().url).isEqualTo(EXTENSION_ENABLE_WHEN_EXPRESSION_URL)
  }

  @Test
  fun `isReferencedBy should return true`() {
    val item1 =
      Questionnaire.QuestionnaireItemComponent().apply {
        linkId = "A"
        addExtension(
          EXTENSION_CALCULATED_EXPRESSION_URL,
          Expression().apply {
            this.expression = "%resource.item.where(linkId='B')"
            this.language = "text/fhirpath"
          }
        )
      }
    val item2 = Questionnaire.QuestionnaireItemComponent().apply { linkId = "B" }
    assertThat(item2.isReferencedBy(item1)).isTrue()
  }

  @Test
  fun `isReferencedBy should return false`() {
    val item1 =
      Questionnaire.QuestionnaireItemComponent().apply {
        linkId = "A"
        addExtension(
          EXTENSION_CALCULATED_EXPRESSION_URL,
          Expression().apply {
            this.expression = "%resource.item.where(answer.value.empty())"
            this.language = "text/fhirpath"
          }
        )
      }
    val item2 = Questionnaire.QuestionnaireItemComponent().apply { linkId = "B" }
    assertThat(item2.isReferencedBy(item1)).isFalse()
  }

  @Test
  fun `flattened should return linear list`() {
    val items =
      listOf(
        Questionnaire.QuestionnaireItemComponent().apply { linkId = "A" },
        Questionnaire.QuestionnaireItemComponent()
          .apply { linkId = "B" }
          .addItem(
            Questionnaire.QuestionnaireItemComponent()
              .apply { linkId = "C" }
              .addItem(Questionnaire.QuestionnaireItemComponent().apply { linkId = "D" })
          )
      )
    assertThat(items.flattened().map { it.linkId }).containsExactly("A", "B", "C", "D")
  }

  @Test
  fun localizedFlyoverSpanned_matchingLocale_shouldReturnFlyover() {
    val questionItemList =
      listOf(
        Questionnaire.QuestionnaireItemComponent().apply {
          linkId = "parent-question"
          text = "parent question text"
          type = Questionnaire.QuestionnaireItemType.BOOLEAN
          item =
            listOf(
              Questionnaire.QuestionnaireItemComponent().apply {
                linkId = "nested-display-question"
                text = "flyover text"
                textElement.apply {
                  addExtension(
                    Extension(ToolingExtensions.EXT_TRANSLATION).apply {
                      addExtension(Extension("lang", StringType("vi-VN")))
                      addExtension(Extension("content", StringType("gợi ý")))
                    }
                  )
                }
                type = Questionnaire.QuestionnaireItemType.DISPLAY
                addExtension(
                  EXTENSION_ITEM_CONTROL_URL,
                  CodeableConcept().apply {
                    addCoding().apply {
                      system = EXTENSION_ITEM_CONTROL_SYSTEM
                      code = "flyover"
                    }
                  }
                )
              }
            )
        }
      )
    Locale.setDefault(Locale.forLanguageTag("vi-VN"))

    assertThat(questionItemList.first().localizedFlyoverSpanned.toString()).isEqualTo("gợi ý")
  }

  @Test
  fun localizedFlyoverSpanned_matchingLocaleWithoutCountryCode_shouldReturnFlyover() {
    val questionItemList =
      listOf(
        Questionnaire.QuestionnaireItemComponent().apply {
          linkId = "parent-question"
          text = "parent question text"
          type = Questionnaire.QuestionnaireItemType.BOOLEAN
          item =
            listOf(
              Questionnaire.QuestionnaireItemComponent().apply {
                linkId = "nested-display-question"
                text = "flyover text"
                textElement.apply {
                  addExtension(
                    Extension(ToolingExtensions.EXT_TRANSLATION).apply {
                      addExtension(Extension("lang", StringType("vi")))
                      addExtension(Extension("content", StringType("gợi ý")))
                    }
                  )
                }
                type = Questionnaire.QuestionnaireItemType.DISPLAY
                addExtension(
                  EXTENSION_ITEM_CONTROL_URL,
                  CodeableConcept().apply {
                    addCoding().apply {
                      system = EXTENSION_ITEM_CONTROL_SYSTEM
                      code = "flyover"
                    }
                  }
                )
              }
            )
        }
      )
    Locale.setDefault(Locale.forLanguageTag("vi-VN"))

    assertThat(questionItemList.first().localizedFlyoverSpanned.toString()).isEqualTo("gợi ý")
  }

  @Test
  fun createQuestionResponseWithoutGroupAndNestedQuestions() {
    val question =
      Questionnaire.QuestionnaireItemComponent(
          StringType("gender"),
          Enumeration(
            Questionnaire.QuestionnaireItemTypeEnumFactory(),
            Questionnaire.QuestionnaireItemType.STRING
          )
        )
        .apply {
          initial = listOf(Questionnaire.QuestionnaireItemInitialComponent(StringType("male")))
        }

    val questionResponse = question.createQuestionnaireResponseItem()

    assertThat((questionResponse.answer[0].value as StringType).value).isEqualTo("male")
  }

  @Test
  fun createQuestionResponseWithGroupQuestions() {
    val question =
      Questionnaire.QuestionnaireItemComponent(
          StringType("group-test"),
          Enumeration(
            Questionnaire.QuestionnaireItemTypeEnumFactory(),
            Questionnaire.QuestionnaireItemType.GROUP
          )
        )
        .apply {
          addItem(
            Questionnaire.QuestionnaireItemComponent(
                StringType("gender"),
                Enumeration(
                  Questionnaire.QuestionnaireItemTypeEnumFactory(),
                  Questionnaire.QuestionnaireItemType.STRING
                )
              )
              .apply {
                initial =
                  listOf(Questionnaire.QuestionnaireItemInitialComponent(StringType("male")))
              }
          )

          addItem(
            Questionnaire.QuestionnaireItemComponent(
                StringType("isActive"),
                Enumeration(
                  Questionnaire.QuestionnaireItemTypeEnumFactory(),
                  Questionnaire.QuestionnaireItemType.BOOLEAN
                )
              )
              .apply {
                initial = listOf(Questionnaire.QuestionnaireItemInitialComponent(BooleanType(true)))
              }
          )
        }

    val questionResponse = question.createQuestionnaireResponseItem()

    assertThat((questionResponse.item[0].answer[0].value as StringType).value).isEqualTo("male")
    assertThat((questionResponse.item[1].answer[0].value as BooleanType).booleanValue())
      .isEqualTo(true)
  }

  @Test
  fun createQuestionResponseWithNestedQuestions() {
    val question =
      Questionnaire.QuestionnaireItemComponent(
          StringType("group-test"),
          Enumeration(
            Questionnaire.QuestionnaireItemTypeEnumFactory(),
            Questionnaire.QuestionnaireItemType.GROUP
          )
        )
        .apply {
          addItem(
            Questionnaire.QuestionnaireItemComponent(
                StringType("gender"),
                Enumeration(
                  Questionnaire.QuestionnaireItemTypeEnumFactory(),
                  Questionnaire.QuestionnaireItemType.STRING
                )
              )
              .apply {
                initial =
                  listOf(Questionnaire.QuestionnaireItemInitialComponent(StringType("male")))

                addItem(
                  Questionnaire.QuestionnaireItemComponent(
                      StringType("isActive"),
                      Enumeration(
                        Questionnaire.QuestionnaireItemTypeEnumFactory(),
                        Questionnaire.QuestionnaireItemType.BOOLEAN
                      )
                    )
                    .apply {
                      initial =
                        listOf(Questionnaire.QuestionnaireItemInitialComponent(BooleanType(true)))
                    }
                )
              }
          )
        }

    val questionResponse = question.createQuestionnaireResponseItem()

    assertThat((questionResponse.item[0].answer[0].value as StringType).value).isEqualTo("male")
    assertThat(
        (questionResponse.item[0].answer[0].item[0].answer[0].value as BooleanType).booleanValue()
      )
      .isEqualTo(true)
  }

  @Test
  fun `createQuestionResponse should not set answer for quantity type with missing value`() {
    val question =
      Questionnaire.QuestionnaireItemComponent(
          StringType("age"),
          Enumeration(
            Questionnaire.QuestionnaireItemTypeEnumFactory(),
            Questionnaire.QuestionnaireItemType.QUANTITY
          )
        )
        .apply {
          initial =
            listOf(
              Questionnaire.QuestionnaireItemInitialComponent(
                Quantity().apply {
                  code = "months"
                  system = "http://unitofmeausre.org"
                }
              )
            )
        }

    val questionResponse = question.createQuestionnaireResponseItem()

    assertThat(questionResponse.answer).isEmpty()
  }

  @Test
  fun `createQuestionResponse should set answer with quantity type`() {
    val question =
      Questionnaire.QuestionnaireItemComponent(
          StringType("age"),
          Enumeration(
            Questionnaire.QuestionnaireItemTypeEnumFactory(),
            Questionnaire.QuestionnaireItemType.QUANTITY
          )
        )
        .apply {
          initial =
            listOf(
              Questionnaire.QuestionnaireItemInitialComponent(
                Quantity().apply {
                  code = "months"
                  system = "http://unitofmeausre.org"
                  value = BigDecimal("1")
                }
              )
            )
        }

    val questionResponse = question.createQuestionnaireResponseItem()
    val answer = questionResponse.answerFirstRep.value as Quantity
    assertThat(answer.value).isEqualTo(BigDecimal(1))
    assertThat(answer.code).isEqualTo("months")
  }

  @Test
  fun entryFormat_missingFormat_shouldReturnNull() {
    val questionnaireItem =
      Questionnaire.QuestionnaireItemComponent().apply {
        addExtension(EXTENSION_ENTRY_FORMAT_URL, null)
      }
    assertThat(questionnaireItem.entryFormat).isNull()
  }

  @Test
  fun entryFormat_shouldReturnDateFormat() {
    val questionnaireItem =
      Questionnaire.QuestionnaireItemComponent().apply {
        addExtension(EXTENSION_ENTRY_FORMAT_URL, StringType("yyyy-mm-dd"))
      }
    assertThat(questionnaireItem.entryFormat).isEqualTo("yyyy-mm-dd")
  }

  @Test
  fun entryFormat_formatExtensionMissing_shouldReturnNull() {
    val questionnaireItem = Questionnaire.QuestionnaireItemComponent()
    assertThat(questionnaireItem.entryFormat).isNull()
  }

  @Test
  fun `answerExpression should return expression`() {
    val questionItem =
      Questionnaire()
        .addItem(
          Questionnaire.QuestionnaireItemComponent().apply {
            linkId = "first-name"
            type = Questionnaire.QuestionnaireItemType.CHOICE
            extension =
              listOf(
                Extension(
                  EXTENSION_ANSWER_EXPRESSION_URL,
                  Expression().apply {
                    language = "text/fhirpath"
                    expression = "%resource.item.where(linkId='diseases').value"
                  }
                )
              )
          }
        )

    assertThat(questionItem.itemFirstRep.answerExpression!!.expression)
      .isEqualTo("%resource.item.where(linkId='diseases').value")
  }

  @Test
  fun `answerExpression should return null for missing extension`() {
    val questionItem =
      Questionnaire()
        .addItem(
          Questionnaire.QuestionnaireItemComponent().apply {
            linkId = "first-name"
            type = Questionnaire.QuestionnaireItemType.CHOICE
            extension =
              listOf(
                Extension(
                  ITEM_INITIAL_EXPRESSION_URL,
                  Expression().apply {
                    language = "text/fhirpath"
                    expression = "today()"
                  }
                )
              )
          }
        )

    assertThat(questionItem.itemFirstRep.answerExpression).isNull()
  }

  @Test
  fun `choiceColumn should return choice columns list`() {
    val questionItem =
      Questionnaire()
        .addItem(
          Questionnaire.QuestionnaireItemComponent().apply {
            linkId = "first-name"
            type = Questionnaire.QuestionnaireItemType.CHOICE
            extension =
              listOf(
                Extension(EXTENSION_CHOICE_COLUMN_URL).apply {
                  addExtension(Extension("path", StringType("code")))
                  addExtension(Extension("label", StringType("CODE")))
                  addExtension(Extension("forDisplay", BooleanType(false)))
                },
                Extension(EXTENSION_CHOICE_COLUMN_URL).apply {
                  addExtension(Extension("path", StringType("display")))
                  addExtension(Extension("label", StringType("DESCRIPTION")))
                  addExtension(Extension("forDisplay", BooleanType(true)))
                }
              )
          }
        )

    assertThat(questionItem.itemFirstRep.choiceColumn!!)
      .containsExactly(
        ChoiceColumn("code", "CODE", false),
        ChoiceColumn("display", "DESCRIPTION", true)
      )
  }

  @Test
  fun `choiceColumn should return null for missing extension`() {
    val questionItem =
      Questionnaire()
        .addItem(
          Questionnaire.QuestionnaireItemComponent().apply {
            linkId = "first-name"
            type = Questionnaire.QuestionnaireItemType.TEXT
            extension =
              listOf(
                Extension(
                  ITEM_INITIAL_EXPRESSION_URL,
                  Expression().apply {
                    language = "text/fhirpath"
                    expression = "today()"
                  }
                )
              )
          }
        )

    assertThat(questionItem.itemFirstRep.choiceColumn).isEmpty()
  }

  @Test
  fun `extractAnswerOptions should return answer options for coding`() {
    val questionItem =
      Questionnaire()
        .addItem(
          Questionnaire.QuestionnaireItemComponent().apply {
            linkId = "first-name"
            type = Questionnaire.QuestionnaireItemType.CHOICE
            extension =
              listOf(
                Extension(EXTENSION_CHOICE_COLUMN_URL).apply {
                  addExtension(Extension("path", StringType("code")))
                  addExtension(Extension("label", StringType("CODE")))
                  addExtension(Extension("forDisplay", BooleanType(false)))
                },
                Extension(EXTENSION_CHOICE_COLUMN_URL).apply {
                  addExtension(Extension("path", StringType("display")))
                  addExtension(Extension("label", StringType("DESCRIPTION")))
                  addExtension(Extension("forDisplay", BooleanType(true)))
                }
              )
          }
        )

    val answers =
      questionItem.itemFirstRep
        .extractAnswerOptions(listOf(Coding("a.com", "a", "A"), Coding("b.com", "b", "B")))
        .map { "${it.valueCoding.code}|${it.valueCoding.display}" }

    assertThat(answers.first()).isEqualTo("a|A")
    assertThat(answers.last()).contains("b|B")
  }

  @Test
  fun `extractAnswerOptions should return answer options for resources`() {
    val questionItem =
      Questionnaire()
        .addItem(
          Questionnaire.QuestionnaireItemComponent().apply {
            linkId = "full-name"
            type = Questionnaire.QuestionnaireItemType.REFERENCE
            extension =
              listOf(
                Extension(EXTENSION_CHOICE_COLUMN_URL).apply {
                  addExtension(Extension("path", StringType("name.given")))
                  addExtension(Extension("label", StringType("GIVEN")))
                  addExtension(Extension("forDisplay", BooleanType(true)))
                },
                Extension(EXTENSION_CHOICE_COLUMN_URL).apply {
                  addExtension(Extension("path", StringType("name.family")))
                  addExtension(Extension("label", StringType("FAMILY")))
                  addExtension(Extension("forDisplay", BooleanType(true)))
                }
              )
          }
        )

    val answers =
      questionItem.itemFirstRep
        .extractAnswerOptions(
          listOf(
            Patient().apply {
              id = "1234"
              nameFirstRep.family = "Doe"
              nameFirstRep.addGiven("John")
            },
            Patient().apply {
              id = "5678"
              nameFirstRep.family = "Doe"
              nameFirstRep.addGiven("Jane")
            }
          )
        )
        .map { it.valueReference }

    assertThat(answers.size).isEqualTo(2)
    assertThat(answers.first().display).isEqualTo("John Doe")
    assertThat(answers.first().reference).isEqualTo("Patient/1234")
    assertThat(answers.last().display).isEqualTo("Jane Doe")
    assertThat(answers.last().reference).isEqualTo("Patient/5678")
  }

  @Test
  fun `extractAnswerOptions should throw IllegalArgumentException when item type is not reference and data type is resource`() {
    val questionItem =
      Questionnaire()
        .addItem(
          Questionnaire.QuestionnaireItemComponent().apply {
            linkId = "full-name"
            type = Questionnaire.QuestionnaireItemType.CHOICE
            extension =
              listOf(
                Extension(EXTENSION_CHOICE_COLUMN_URL).apply {
                  addExtension(Extension("path", StringType("name.given")))
                  addExtension(Extension("label", StringType("GIVEN")))
                  addExtension(Extension("forDisplay", BooleanType(true)))
                }
              )
          }
        )

    assertThrows(IllegalArgumentException::class.java) {
        questionItem.itemFirstRep.extractAnswerOptions(listOf(Patient()))
      }
      .run {
        assertThat(this.message)
          .isEqualTo(
            "$EXTENSION_CHOICE_COLUMN_URL not applicable for 'choice'. Only type reference is allowed with resource."
          )
      }
  }

  @Test
  fun `sliderStepValue should return the integer value in the sliderStepValue extension`() {
    val questionnaireItem =
      Questionnaire.QuestionnaireItemComponent().apply {
        linkId = "slider-step-value"
        addExtension(EXTENSION_SLIDER_STEP_VALUE_URL, IntegerType(10))
      }

    assertThat(questionnaireItem.sliderStepValue).isEqualTo(10)
  }

  @Test
  fun `sliderStepValue should return null if sliderStepValue extension is not present`() {
    val questionnaireItem =
      Questionnaire.QuestionnaireItemComponent().apply { linkId = "slider-step-value" }

    assertThat(questionnaireItem.sliderStepValue).isNull()
  }

  private val displayCategoryExtensionWithInstructionsCode =
    Extension().apply {
      url = EXTENSION_DISPLAY_CATEGORY_URL
      setValue(
        CodeableConcept().apply {
          coding =
            listOf(
              Coding().apply {
                code = INSTRUCTIONS
                system = EXTENSION_DISPLAY_CATEGORY_SYSTEM
              }
            )
        }
      )
    }
}<|MERGE_RESOLUTION|>--- conflicted
+++ resolved
@@ -489,7 +489,6 @@
   }
 
   @Test
-<<<<<<< HEAD
   fun mimeType_size_shouldReturnNumberOfSupportedMimeTypes() {
     assertThat(MimeType.values().size).isEqualTo(4)
   }
@@ -532,7 +531,9 @@
         addExtension(EXTENSION_MIME_TYPE, CodeType("application/pdf"))
       }
     assertThat(questionnaire.hasMimeTypeOnly(MimeType.IMAGE.value)).isFalse()
-=======
+  }
+
+  @Test
   fun maxSize_shouldReturnBytes() {
     val questionnaire =
       Questionnaire.QuestionnaireItemComponent().apply {
@@ -575,7 +576,6 @@
   fun maxSizeInMiB_missingExtension_shouldReturnNull() {
     val questionnaire = Questionnaire.QuestionnaireItemComponent()
     assertThat(questionnaire.maxSizeInMiB).isNull()
->>>>>>> eee69441
   }
 
   @Test
