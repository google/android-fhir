--- conflicted
+++ resolved
@@ -254,8 +254,8 @@
 
     val errorMessage =
       assertFailsWith<IllegalStateException> {
-          createQuestionnaireViewModel(questionnaire, questionnaireResponse)
-        }
+        createQuestionnaireViewModel(questionnaire, questionnaireResponse)
+      }
         .localizedMessage
 
     assertThat(errorMessage).isEqualTo("Questionnaire item must have type")
@@ -460,8 +460,8 @@
 
     val errorMessage =
       assertFailsWith<IllegalArgumentException> {
-          createQuestionnaireViewModel(questionnaire, questionnaireResponse)
-        }
+        createQuestionnaireViewModel(questionnaire, questionnaireResponse)
+      }
         .localizedMessage
 
     assertThat(errorMessage)
@@ -500,8 +500,8 @@
 
     val errorMessage =
       assertFailsWith<IllegalArgumentException> {
-          createQuestionnaireViewModel(questionnaire, questionnaireResponse)
-        }
+        createQuestionnaireViewModel(questionnaire, questionnaireResponse)
+      }
         .localizedMessage
 
     assertThat(errorMessage)
@@ -538,8 +538,8 @@
 
     val errorMessage =
       assertFailsWith<IllegalArgumentException> {
-          createQuestionnaireViewModel(questionnaire, questionnaireResponse)
-        }
+        createQuestionnaireViewModel(questionnaire, questionnaireResponse)
+      }
         .localizedMessage
 
     assertThat(errorMessage)
@@ -622,8 +622,8 @@
 
     val errorMessage =
       assertFailsWith<IllegalArgumentException> {
-          createQuestionnaireViewModel(questionnaire, questionnaireResponse)
-        }
+        createQuestionnaireViewModel(questionnaire, questionnaireResponse)
+      }
         .localizedMessage
 
     assertThat(errorMessage)
@@ -845,8 +845,8 @@
 
     val errorMessage =
       assertFailsWith<IllegalArgumentException> {
-          createQuestionnaireViewModel(questionnaire, questionnaireResponse)
-        }
+        createQuestionnaireViewModel(questionnaire, questionnaireResponse)
+      }
         .localizedMessage
 
     assertThat(errorMessage)
@@ -1380,13 +1380,13 @@
       assertThat(questionnaireItemViewItem.items.first().asQuestion().questionnaireItem.linkId)
         .isEqualTo(questionnaireResponseWithMissingItem.item.first().linkId)
       assertThat(
-          questionnaireItemViewItem.items
-            .single()
-            .asQuestion()
-            .answers
-            .single()
-            .valueBooleanType.booleanValue()
-        )
+        questionnaireItemViewItem.items
+          .single()
+          .asQuestion()
+          .answers
+          .single()
+          .valueBooleanType.booleanValue()
+      )
         .isTrue()
     }
 
@@ -1535,8 +1535,8 @@
       question.clearAnswer()
 
       assertThat(
-          viewModel.getQuestionnaireItemViewItemList().single().asQuestion().validationResult
-        )
+        viewModel.getQuestionnaireItemViewItemList().single().asQuestion().validationResult
+      )
         .isEqualTo(Invalid(listOf("Missing answer for required field.")))
     }
   }
@@ -1568,8 +1568,8 @@
     val viewModel = createQuestionnaireViewModel(questionnaire)
 
     assertThat(
-        viewModel.getQuestionnaireItemViewItemList().single().asQuestion().questionnaireItem.linkId
-      )
+      viewModel.getQuestionnaireItemViewItemList().single().asQuestion().questionnaireItem.linkId
+    )
       .isEqualTo("question-1")
   }
 
@@ -1654,8 +1654,8 @@
     val viewModel = QuestionnaireViewModel(context, state)
 
     assertThat(
-        viewModel.getQuestionnaireItemViewItemList().single().asQuestion().questionnaireItem.linkId
-      )
+      viewModel.getQuestionnaireItemViewItemList().single().asQuestion().questionnaireItem.linkId
+    )
       .isEqualTo("a-boolean-item-1")
   }
 
@@ -1682,8 +1682,8 @@
     val viewModel = QuestionnaireViewModel(context, state)
 
     assertThat(
-        viewModel.getQuestionnaireItemViewItemList().single().asQuestion().questionnaireItem.linkId
-      )
+      viewModel.getQuestionnaireItemViewItemList().single().asQuestion().questionnaireItem.linkId
+    )
       .isEqualTo("a-boolean-item-1")
   }
 
@@ -1831,10 +1831,10 @@
       }
 
       assertThat(
-          viewModel.getQuestionnaireItemViewItemList().map {
-            it.asQuestion().questionnaireItem.linkId
-          }
-        )
+        viewModel.getQuestionnaireItemViewItemList().map {
+          it.asQuestion().questionnaireItem.linkId
+        }
+      )
         .containsExactly(
           "repeated-group-a",
           "nested-item-a",
@@ -1852,80 +1852,80 @@
       assertResourceEquals(
         actual = viewModel.getQuestionnaireResponse(),
         expected =
-          QuestionnaireResponse().apply {
-            addItem(
-              QuestionnaireResponse.QuestionnaireResponseItemComponent().apply {
-                linkId = "repeated-group-a"
-                text = "Group question A"
-                addItem(
-                  QuestionnaireResponse.QuestionnaireResponseItemComponent().apply {
-                    linkId = "nested-item-a"
-                    text = "Basic question"
-                  }
-                )
-                addItem(
-                  QuestionnaireResponse.QuestionnaireResponseItemComponent().apply {
-                    linkId = "another-nested-item-a"
-                    text = "Basic question"
-                  }
-                )
-              }
-            )
-            addItem(
-              QuestionnaireResponse.QuestionnaireResponseItemComponent().apply {
-                linkId = "repeated-group-a"
-                text = "Group question A"
-                addItem(
-                  QuestionnaireResponse.QuestionnaireResponseItemComponent().apply {
-                    linkId = "nested-item-a"
-                    text = "Basic question"
-                  }
-                )
-                addItem(
-                  QuestionnaireResponse.QuestionnaireResponseItemComponent().apply {
-                    linkId = "another-nested-item-a"
-                    text = "Basic question"
-                  }
-                )
-              }
-            )
-            addItem(
-              QuestionnaireResponse.QuestionnaireResponseItemComponent().apply {
-                linkId = "repeated-group-b"
-                text = "Group question B"
-                addItem(
-                  QuestionnaireResponse.QuestionnaireResponseItemComponent().apply {
-                    linkId = "nested-item-b"
-                    text = "Basic question"
-                  }
-                )
-                addItem(
-                  QuestionnaireResponse.QuestionnaireResponseItemComponent().apply {
-                    linkId = "another-nested-item-b"
-                    text = "Basic question"
-                  }
-                )
-              }
-            )
-            addItem(
-              QuestionnaireResponse.QuestionnaireResponseItemComponent().apply {
-                linkId = "repeated-group-b"
-                text = "Group question B"
-                addItem(
-                  QuestionnaireResponse.QuestionnaireResponseItemComponent().apply {
-                    linkId = "nested-item-b"
-                    text = "Basic question"
-                  }
-                )
-                addItem(
-                  QuestionnaireResponse.QuestionnaireResponseItemComponent().apply {
-                    linkId = "another-nested-item-b"
-                    text = "Basic question"
-                  }
-                )
-              }
-            )
-          }
+        QuestionnaireResponse().apply {
+          addItem(
+            QuestionnaireResponse.QuestionnaireResponseItemComponent().apply {
+              linkId = "repeated-group-a"
+              text = "Group question A"
+              addItem(
+                QuestionnaireResponse.QuestionnaireResponseItemComponent().apply {
+                  linkId = "nested-item-a"
+                  text = "Basic question"
+                }
+              )
+              addItem(
+                QuestionnaireResponse.QuestionnaireResponseItemComponent().apply {
+                  linkId = "another-nested-item-a"
+                  text = "Basic question"
+                }
+              )
+            }
+          )
+          addItem(
+            QuestionnaireResponse.QuestionnaireResponseItemComponent().apply {
+              linkId = "repeated-group-a"
+              text = "Group question A"
+              addItem(
+                QuestionnaireResponse.QuestionnaireResponseItemComponent().apply {
+                  linkId = "nested-item-a"
+                  text = "Basic question"
+                }
+              )
+              addItem(
+                QuestionnaireResponse.QuestionnaireResponseItemComponent().apply {
+                  linkId = "another-nested-item-a"
+                  text = "Basic question"
+                }
+              )
+            }
+          )
+          addItem(
+            QuestionnaireResponse.QuestionnaireResponseItemComponent().apply {
+              linkId = "repeated-group-b"
+              text = "Group question B"
+              addItem(
+                QuestionnaireResponse.QuestionnaireResponseItemComponent().apply {
+                  linkId = "nested-item-b"
+                  text = "Basic question"
+                }
+              )
+              addItem(
+                QuestionnaireResponse.QuestionnaireResponseItemComponent().apply {
+                  linkId = "another-nested-item-b"
+                  text = "Basic question"
+                }
+              )
+            }
+          )
+          addItem(
+            QuestionnaireResponse.QuestionnaireResponseItemComponent().apply {
+              linkId = "repeated-group-b"
+              text = "Group question B"
+              addItem(
+                QuestionnaireResponse.QuestionnaireResponseItemComponent().apply {
+                  linkId = "nested-item-b"
+                  text = "Basic question"
+                }
+              )
+              addItem(
+                QuestionnaireResponse.QuestionnaireResponseItemComponent().apply {
+                  linkId = "another-nested-item-b"
+                  text = "Basic question"
+                }
+              )
+            }
+          )
+        }
       )
     }
   }
@@ -2042,10 +2042,10 @@
           QuestionnairePagination(
             isPaginated = true,
             pages =
-              listOf(
-                QuestionnairePage(0, enabled = true, hidden = false),
-                QuestionnairePage(1, enabled = true, hidden = false)
-              ),
+            listOf(
+              QuestionnairePage(0, enabled = true, hidden = false),
+              QuestionnairePage(1, enabled = true, hidden = false)
+            ),
             currentPageIndex = 0
           )
         )
@@ -2100,16 +2100,16 @@
       viewModel.goToNextPage()
 
       assertThat(
-          (viewModel.questionnaireStateFlow.value.displayMode as DisplayMode.EditMode).pagination
-        )
+        (viewModel.questionnaireStateFlow.value.displayMode as DisplayMode.EditMode).pagination
+      )
         .isEqualTo(
           QuestionnairePagination(
             isPaginated = true,
             pages =
-              listOf(
-                QuestionnairePage(0, enabled = true, hidden = false),
-                QuestionnairePage(1, enabled = true, hidden = false)
-              ),
+            listOf(
+              QuestionnairePage(0, enabled = true, hidden = false),
+              QuestionnairePage(1, enabled = true, hidden = false)
+            ),
             currentPageIndex = 1
           )
         )
@@ -2156,16 +2156,16 @@
       viewModel.goToPreviousPage()
 
       assertThat(
-          (viewModel.questionnaireStateFlow.value.displayMode as DisplayMode.EditMode).pagination
-        )
+        (viewModel.questionnaireStateFlow.value.displayMode as DisplayMode.EditMode).pagination
+      )
         .isEqualTo(
           QuestionnairePagination(
             isPaginated = true,
             pages =
-              listOf(
-                QuestionnairePage(0, enabled = true, hidden = false),
-                QuestionnairePage(1, enabled = true, hidden = false)
-              ),
+            listOf(
+              QuestionnairePage(0, enabled = true, hidden = false),
+              QuestionnairePage(1, enabled = true, hidden = false)
+            ),
             currentPageIndex = 0
           )
         )
@@ -2229,17 +2229,17 @@
     viewModel.runViewModelBlocking {
       viewModel.goToNextPage()
       assertThat(
-          (viewModel.questionnaireStateFlow.value.displayMode as DisplayMode.EditMode).pagination
-        )
+        (viewModel.questionnaireStateFlow.value.displayMode as DisplayMode.EditMode).pagination
+      )
         .isEqualTo(
           QuestionnairePagination(
             isPaginated = true,
             pages =
-              listOf(
-                QuestionnairePage(0, enabled = true, hidden = false),
-                QuestionnairePage(1, enabled = false, hidden = false),
-                QuestionnairePage(2, enabled = true, hidden = false),
-              ),
+            listOf(
+              QuestionnairePage(0, enabled = true, hidden = false),
+              QuestionnairePage(1, enabled = false, hidden = false),
+              QuestionnairePage(2, enabled = true, hidden = false),
+            ),
             currentPageIndex = 2
           )
         )
@@ -2298,17 +2298,17 @@
     val viewModel = createQuestionnaireViewModel(questionnaire)
     viewModel.runViewModelBlocking {
       assertThat(
-          (viewModel.questionnaireStateFlow.value.displayMode as DisplayMode.EditMode).pagination
-        )
+        (viewModel.questionnaireStateFlow.value.displayMode as DisplayMode.EditMode).pagination
+      )
         .isEqualTo(
           QuestionnairePagination(
             isPaginated = true,
             pages =
-              listOf(
-                QuestionnairePage(0, enabled = true, hidden = true),
-                QuestionnairePage(1, enabled = true, hidden = false),
-                QuestionnairePage(2, enabled = true, hidden = false)
-              ),
+            listOf(
+              QuestionnairePage(0, enabled = true, hidden = true),
+              QuestionnairePage(1, enabled = true, hidden = false),
+              QuestionnairePage(2, enabled = true, hidden = false)
+            ),
             currentPageIndex = 1
           )
         )
@@ -2368,17 +2368,17 @@
     viewModel.runViewModelBlocking {
       viewModel.goToNextPage()
       assertThat(
-          (viewModel.questionnaireStateFlow.value.displayMode as DisplayMode.EditMode).pagination
-        )
+        (viewModel.questionnaireStateFlow.value.displayMode as DisplayMode.EditMode).pagination
+      )
         .isEqualTo(
           QuestionnairePagination(
             isPaginated = true,
             pages =
-              listOf(
-                QuestionnairePage(0, enabled = true, hidden = false),
-                QuestionnairePage(1, enabled = true, hidden = true),
-                QuestionnairePage(2, enabled = true, hidden = false)
-              ),
+            listOf(
+              QuestionnairePage(0, enabled = true, hidden = false),
+              QuestionnairePage(1, enabled = true, hidden = true),
+              QuestionnairePage(2, enabled = true, hidden = false)
+            ),
             currentPageIndex = 2
           )
         )
@@ -2430,8 +2430,8 @@
       viewModel.goToNextPage()
       assertThat(questionnaire.entryMode).isEqualTo(EntryMode.PRIOR_EDIT)
       assertThat(
-          (viewModel.questionnaireStateFlow.value.displayMode as DisplayMode.EditMode).pagination
-        )
+        (viewModel.questionnaireStateFlow.value.displayMode as DisplayMode.EditMode).pagination
+      )
         .isEqualTo(
           QuestionnairePagination(
             isPaginated = true,
@@ -2489,8 +2489,8 @@
 
       assertThat(questionnaire.entryMode).isEqualTo(EntryMode.PRIOR_EDIT)
       assertThat(
-          (viewModel.questionnaireStateFlow.value.displayMode as DisplayMode.EditMode).pagination
-        )
+        (viewModel.questionnaireStateFlow.value.displayMode as DisplayMode.EditMode).pagination
+      )
         .isEqualTo(
           QuestionnairePagination(
             isPaginated = true,
@@ -2544,8 +2544,8 @@
     viewModel.runViewModelBlocking {
       viewModel.goToNextPage()
       assertThat(
-          (viewModel.questionnaireStateFlow.value.displayMode as DisplayMode.EditMode).pagination
-        )
+        (viewModel.questionnaireStateFlow.value.displayMode as DisplayMode.EditMode).pagination
+      )
         .isEqualTo(
           QuestionnairePagination(
             isPaginated = true,
@@ -2780,8 +2780,8 @@
 
       assertThat(questionnaire.entryMode).isEqualTo(EntryMode.SEQUENTIAL)
       assertThat(
-          (viewModel.questionnaireStateFlow.value.displayMode as DisplayMode.EditMode).pagination
-        )
+        (viewModel.questionnaireStateFlow.value.displayMode as DisplayMode.EditMode).pagination
+      )
         .isEqualTo(
           QuestionnairePagination(
             isPaginated = true,
@@ -2835,8 +2835,8 @@
     viewModel.runViewModelBlocking {
       viewModel.goToNextPage()
       assertThat(
-          (viewModel.questionnaireStateFlow.value.displayMode as DisplayMode.EditMode).pagination
-        )
+        (viewModel.questionnaireStateFlow.value.displayMode as DisplayMode.EditMode).pagination
+      )
         .isEqualTo(
           QuestionnairePagination(
             isPaginated = true,
@@ -2893,8 +2893,8 @@
       viewModel.goToPreviousPage()
 
       assertThat(
-          (viewModel.questionnaireStateFlow.value.displayMode as DisplayMode.EditMode).pagination
-        )
+        (viewModel.questionnaireStateFlow.value.displayMode as DisplayMode.EditMode).pagination
+      )
         .isEqualTo(
           QuestionnairePagination(
             isPaginated = true,
@@ -2961,30 +2961,30 @@
       .dataCaptureConfiguration =
       DataCaptureConfig(
         valueSetResolverExternal =
-          object : ExternalAnswerValueSetResolver {
-            override suspend fun resolve(uri: String): List<Coding> {
-
-              return if (uri == CODE_SYSTEM_YES_NO)
-                listOf(
-                  Coding().apply {
-                    system = CODE_SYSTEM_YES_NO
-                    code = "Y"
-                    display = "Yes"
-                  },
-                  Coding().apply {
-                    system = CODE_SYSTEM_YES_NO
-                    code = "N"
-                    display = "No"
-                  },
-                  Coding().apply {
-                    system = CODE_SYSTEM_YES_NO
-                    code = "asked-unknown"
-                    display = "Don't Know"
-                  }
-                )
-              else emptyList()
-            }
-          }
+        object : ExternalAnswerValueSetResolver {
+          override suspend fun resolve(uri: String): List<Coding> {
+
+            return if (uri == CODE_SYSTEM_YES_NO)
+              listOf(
+                Coding().apply {
+                  system = CODE_SYSTEM_YES_NO
+                  code = "Y"
+                  display = "Yes"
+                },
+                Coding().apply {
+                  system = CODE_SYSTEM_YES_NO
+                  code = "N"
+                  display = "No"
+                },
+                Coding().apply {
+                  system = CODE_SYSTEM_YES_NO
+                  code = "asked-unknown"
+                  display = "Don't Know"
+                }
+              )
+            else emptyList()
+          }
+        }
       )
 
     val viewModel = createQuestionnaireViewModel(questionnaire)
@@ -3022,8 +3022,8 @@
     val viewModel = QuestionnaireViewModel(context, state)
 
     assertThat(
-        viewModel.getQuestionnaireItemViewItemList().last().asQuestion().questionnaireItem.linkId
-      )
+      viewModel.getQuestionnaireItemViewItemList().last().asQuestion().questionnaireItem.linkId
+    )
       .isEqualTo("nested-display-question")
   }
 
@@ -3071,8 +3071,8 @@
       val viewModel = QuestionnaireViewModel(context, state)
 
       assertThat(
-          viewModel.getQuestionnaireItemViewItemList().last().asQuestion().questionnaireItem.linkId
-        )
+        viewModel.getQuestionnaireItemViewItemList().last().asQuestion().questionnaireItem.linkId
+      )
         .isEqualTo("parent-question")
     }
 
@@ -3120,8 +3120,8 @@
       val viewModel = QuestionnaireViewModel(context, state)
 
       assertThat(
-          viewModel.getQuestionnaireItemViewItemList().last().asQuestion().questionnaireItem.linkId
-        )
+        viewModel.getQuestionnaireItemViewItemList().last().asQuestion().questionnaireItem.linkId
+      )
         .isEqualTo("parent-question")
     }
 
@@ -3169,8 +3169,8 @@
       val viewModel = QuestionnaireViewModel(context, state)
 
       assertThat(
-          viewModel.getQuestionnaireItemViewItemList().last().asQuestion().questionnaireItem.linkId
-        )
+        viewModel.getQuestionnaireItemViewItemList().last().asQuestion().questionnaireItem.linkId
+      )
         .isEqualTo("parent-question")
     }
 
@@ -3205,8 +3205,8 @@
                     }
                   ),
                   Extension(
-                      "http://hl7.org/fhir/uv/sdc/StructureDefinition/sdc-questionnaire-choiceColumn"
-                    )
+                    "http://hl7.org/fhir/uv/sdc/StructureDefinition/sdc-questionnaire-choiceColumn"
+                  )
                     .apply {
                       this.addExtension(Extension("path", StringType("id")))
                       this.addExtension(Extension("label", StringType("name")))
@@ -3244,8 +3244,8 @@
                   }
                 ),
                 Extension(
-                    "http://hl7.org/fhir/uv/sdc/StructureDefinition/sdc-questionnaire-choiceColumn"
-                  )
+                  "http://hl7.org/fhir/uv/sdc/StructureDefinition/sdc-questionnaire-choiceColumn"
+                )
                   .apply {
                     this.addExtension(Extension("path", StringType("id")))
                     this.addExtension(Extension("label", StringType("name")))
@@ -3269,905 +3269,892 @@
   // Test cases for submit button
 
   @Test
-<<<<<<< HEAD
-  fun `EXTRA_SHOW_SUBMIT_BUTTON set to false should not show submit button`() {
-    runBlocking {
-=======
-  fun `setShowSubmitButtonFlag() to false should not show submit button`() {
-    runTest {
->>>>>>> ccae099b
-      val questionnaire =
-        Questionnaire().apply {
-          id = "a-questionnaire"
-          addItem(
-            Questionnaire.QuestionnaireItemComponent().apply {
-              linkId = "a-link-id"
-              type = Questionnaire.QuestionnaireItemType.BOOLEAN
-            }
-          )
-        }
-      val viewModel = createQuestionnaireViewModel(questionnaire, showSubmitButton = false)
-      assertThat(
-          (viewModel.questionnaireStateFlow.first().displayMode as DisplayMode.EditMode)
-            .pagination.showSubmitButton
-        )
-        .isFalse()
-    }
-  }
-
-  @Test
-<<<<<<< HEAD
-  fun `EXTRA_SHOW_SUBMIT_BUTTON set to true should show submit button`() {
-    runBlocking {
-=======
-  fun `setShowSubmitButtonFlag() to true should show submit button`() {
-    runTest {
->>>>>>> ccae099b
-      val questionnaire =
-        Questionnaire().apply {
-          id = "a-questionnaire"
-          addItem(
-            Questionnaire.QuestionnaireItemComponent().apply {
-              linkId = "a-link-id"
-              type = Questionnaire.QuestionnaireItemType.BOOLEAN
-            }
-          )
-        }
-      val viewModel = createQuestionnaireViewModel(questionnaire, showSubmitButton = true)
-      assertThat(
-          (viewModel.questionnaireStateFlow.first().displayMode as DisplayMode.EditMode)
-            .pagination.showSubmitButton
-        )
-        .isTrue()
-    }
-  }
-
-  @Test
-  fun `EXTRA_SHOW_SUBMIT_BUTTON not setting should show submit button`() {
-    runBlocking {
-      val questionnaire =
-        Questionnaire().apply {
-          id = "a-questionnaire"
-          addItem(
-            Questionnaire.QuestionnaireItemComponent().apply {
-              linkId = "a-link-id"
-              type = Questionnaire.QuestionnaireItemType.BOOLEAN
-            }
-          )
-        }
-      val viewModel = createQuestionnaireViewModel(questionnaire, showSubmitButton = null)
-      assertThat(
-          (viewModel.questionnaireStateFlow.first().displayMode as DisplayMode.EditMode)
-            .pagination.showSubmitButton
-        )
-        .isTrue()
-    }
-  }
-
-  // Test cases for review mode
-
-  @Test
-  fun `state has review feature and submit button to true should move to review page`() {
-    runTest {
-      val questionnaire =
-        Questionnaire().apply {
-          id = "a-questionnaire"
-          addItem(
-            Questionnaire.QuestionnaireItemComponent().apply {
-              linkId = "a-link-id"
-              type = Questionnaire.QuestionnaireItemType.BOOLEAN
-            }
-          )
-        }
-      val viewModel =
-        createQuestionnaireViewModel(
-          questionnaire,
-          enableReviewPage = true,
-          showSubmitButton = true
-        )
-      viewModel.setReviewMode(true)
-      assertThat(viewModel.questionnaireStateFlow.first().displayMode)
-        .isInstanceOf(DisplayMode.ReviewMode::class.java)
-      assertThat(viewModel.questionnaireStateFlow.first().displayMode)
-        .isEqualTo(DisplayMode.ReviewMode(showEditButton = true, showSubmitButton = true))
-    }
-  }
-
-  @Test
-  fun `state has no review feature should not show review button`() {
-    runTest {
-      val questionnaire =
-        Questionnaire().apply {
-          id = "a-questionnaire"
-          addItem(
-            Questionnaire.QuestionnaireItemComponent().apply {
-              linkId = "a-link-id"
-              type = Questionnaire.QuestionnaireItemType.BOOLEAN
-            }
-          )
-        }
-      val viewModel = createQuestionnaireViewModel(questionnaire, enableReviewPage = false)
-      assertThat(
-          (viewModel.questionnaireStateFlow.first().displayMode as DisplayMode.EditMode)
-            .pagination.showReviewButton
-        )
-        .isFalse()
-    }
-  }
-
-  @Test
-  fun `state has review feature should show review button`() {
-    runTest {
-      val questionnaire =
-        Questionnaire().apply {
-          id = "a-questionnaire"
-          addItem(
-            Questionnaire.QuestionnaireItemComponent().apply {
-              linkId = "a-link-id"
-              type = Questionnaire.QuestionnaireItemType.BOOLEAN
-            }
-          )
-        }
-      val viewModel = createQuestionnaireViewModel(questionnaire, enableReviewPage = true)
-      assertThat(
-          (viewModel.questionnaireStateFlow.first().displayMode as DisplayMode.EditMode)
-            .pagination.showReviewButton
-        )
-        .isTrue()
-    }
-  }
-
-  @Test
-  fun `state has review feature and show review page first should be in review mode`() {
-    runTest {
-      val questionnaire =
-        Questionnaire().apply {
-          id = "a-questionnaire"
-          addItem(
-            Questionnaire.QuestionnaireItemComponent().apply {
-              linkId = "a-link-id"
-              type = Questionnaire.QuestionnaireItemType.BOOLEAN
-            }
-          )
-        }
-      val viewModel =
-        createQuestionnaireViewModel(
-          questionnaire,
-          enableReviewPage = true,
-          showReviewPageFirst = true
-        )
-
-      assertThat(
-          (viewModel.questionnaireStateFlow.first().displayMode as DisplayMode.ReviewMode)
-            .showEditButton
-        )
-        .isTrue()
-    }
-  }
-
-  @Test
-  fun `state has no review feature but show review page first should not show review button`() {
-    runTest {
-      val questionnaire =
-        Questionnaire().apply {
-          id = "a-questionnaire"
-          addItem(
-            Questionnaire.QuestionnaireItemComponent().apply {
-              linkId = "a-link-id"
-              type = Questionnaire.QuestionnaireItemType.BOOLEAN
-            }
-          )
-        }
-      val viewModel =
-        createQuestionnaireViewModel(
-          questionnaire,
-          enableReviewPage = false,
-          showReviewPageFirst = true
-        )
-      assertThat(
-          (viewModel.questionnaireStateFlow.first().displayMode as DisplayMode.EditMode)
-            .pagination.showReviewButton
-        )
-        .isFalse()
-    }
-  }
-
-  @Test
-  fun `paginated questionnaire with no review feature should not show review button when moved to next page`() =
-    runTest {
-      val questionnaire =
-        Questionnaire().apply {
-          id = "a-questionnaire"
-          addItem(
-            Questionnaire.QuestionnaireItemComponent().apply {
-              linkId = "page1"
-              type = Questionnaire.QuestionnaireItemType.GROUP
-              addExtension(paginationExtension)
+  fun `EXTRA_SHOW_SUBMIT_BUTTON set to false should not show submit button`() = runTest {
+          val questionnaire =
+            Questionnaire().apply {
+              id = "a-questionnaire"
               addItem(
                 Questionnaire.QuestionnaireItemComponent().apply {
-                  linkId = "page1-1"
+                  linkId = "a-link-id"
                   type = Questionnaire.QuestionnaireItemType.BOOLEAN
-                  text = "Question on page 1"
-                }
-              )
-            }
-          )
-          addItem(
-            Questionnaire.QuestionnaireItemComponent().apply {
-              linkId = "page2"
-              type = Questionnaire.QuestionnaireItemType.GROUP
-              addExtension(paginationExtension)
-              addItem(
-                Questionnaire.QuestionnaireItemComponent().apply {
-                  linkId = "page2-1"
-                  type = Questionnaire.QuestionnaireItemType.BOOLEAN
-                  text = "Question on page 2"
-                }
-              )
-            }
-          )
+                }
+              )
+            }
+          val viewModel = createQuestionnaireViewModel(questionnaire, showSubmitButton = false)
+          assertThat(
+            (viewModel.questionnaireStateFlow.first().displayMode as DisplayMode.EditMode)
+              .pagination.showSubmitButton
+          )
+            .isFalse()
         }
-      val viewModel = createQuestionnaireViewModel(questionnaire, enableReviewPage = false)
-      viewModel.runViewModelBlocking {
-        viewModel.goToNextPage()
-        assertThat(
-            (viewModel.questionnaireStateFlow.value.displayMode as DisplayMode.EditMode)
-              .pagination.showReviewButton
-          )
-          .isFalse()
-      }
-    }
-
-  @Test
-  fun `paginated questionnaire with no review feature should not show review button when last page is hidden`() =
-    runTest {
-      val questionnaire =
-        Questionnaire().apply {
-          id = "a-questionnaire"
-          addItem(
-            Questionnaire.QuestionnaireItemComponent().apply {
-              linkId = "page1"
-              type = Questionnaire.QuestionnaireItemType.GROUP
-              addExtension(paginationExtension)
-              addExtension(hiddenExtension)
-              addItem(
-                Questionnaire.QuestionnaireItemComponent().apply {
-                  linkId = "page1-1"
-                  type = Questionnaire.QuestionnaireItemType.BOOLEAN
-                  text = "Question on page 1"
-                }
-              )
-            }
-          )
-          addItem(
-            Questionnaire.QuestionnaireItemComponent().apply {
-              linkId = "page2"
-              type = Questionnaire.QuestionnaireItemType.GROUP
-              addExtension(paginationExtension)
-              addItem(
-                Questionnaire.QuestionnaireItemComponent().apply {
-                  linkId = "page2-1"
-                  type = Questionnaire.QuestionnaireItemType.BOOLEAN
-                  text = "Question on page 2"
-                }
-              )
-            }
-          )
-        }
-      val viewModel = createQuestionnaireViewModel(questionnaire, enableReviewPage = false)
-
-      assertThat(
-          (viewModel.questionnaireStateFlow.value.displayMode as DisplayMode.EditMode)
-            .pagination.showReviewButton
-        )
-        .isFalse()
-    }
-
-  @Test
-  fun `paginated questionnaire with review feature should show review button when moved to next page`() =
-    runTest {
-      val questionnaire =
-        Questionnaire().apply {
-          id = "a-questionnaire"
-          addItem(
-            Questionnaire.QuestionnaireItemComponent().apply {
-              linkId = "page1"
-              type = Questionnaire.QuestionnaireItemType.GROUP
-              addExtension(paginationExtension)
-              addItem(
-                Questionnaire.QuestionnaireItemComponent().apply {
-                  linkId = "page1-1"
-                  type = Questionnaire.QuestionnaireItemType.BOOLEAN
-                  text = "Question on page 1"
-                }
-              )
-            }
-          )
-          addItem(
-            Questionnaire.QuestionnaireItemComponent().apply {
-              linkId = "page2"
-              type = Questionnaire.QuestionnaireItemType.GROUP
-              addExtension(paginationExtension)
-              addItem(
-                Questionnaire.QuestionnaireItemComponent().apply {
-                  linkId = "page2-1"
-                  type = Questionnaire.QuestionnaireItemType.BOOLEAN
-                  text = "Question on page 2"
-                }
-              )
-            }
-          )
-        }
-      val viewModel = createQuestionnaireViewModel(questionnaire, enableReviewPage = true)
-      viewModel.runViewModelBlocking {
-        viewModel.goToNextPage()
-        assertThat(
-            (viewModel.questionnaireStateFlow.value.displayMode as DisplayMode.EditMode)
-              .pagination.showReviewButton
-          )
-          .isTrue()
-      }
-    }
-
-  @Test
-  fun `paginated questionnaire with review feature should show review button when last page is hidden`() =
-    runTest {
-      val questionnaire =
-        Questionnaire().apply {
-          id = "a-questionnaire"
-          addItem(
-            Questionnaire.QuestionnaireItemComponent().apply {
-              linkId = "page1"
-              type = Questionnaire.QuestionnaireItemType.GROUP
-              addExtension(paginationExtension)
-              addExtension(hiddenExtension)
-              addItem(
-                Questionnaire.QuestionnaireItemComponent().apply {
-                  linkId = "page1-1"
-                  type = Questionnaire.QuestionnaireItemType.BOOLEAN
-                  text = "Question on page 1"
-                }
-              )
-            }
-          )
-          addItem(
-            Questionnaire.QuestionnaireItemComponent().apply {
-              linkId = "page2"
-              type = Questionnaire.QuestionnaireItemType.GROUP
-              addExtension(paginationExtension)
-              addItem(
-                Questionnaire.QuestionnaireItemComponent().apply {
-                  linkId = "page2-1"
-                  type = Questionnaire.QuestionnaireItemType.BOOLEAN
-                  text = "Question on page 2"
-                }
-              )
-            }
-          )
-        }
-      val viewModel = createQuestionnaireViewModel(questionnaire, enableReviewPage = true)
-
-      assertThat(
-          (viewModel.questionnaireStateFlow.value.displayMode as DisplayMode.EditMode)
-            .pagination.showReviewButton
-        )
-        .isTrue()
-    }
-
-  @Test
-  fun `toggle review mode to false should show review button`() {
-    runTest {
-      val questionnaire =
-        Questionnaire().apply {
-          id = "a-questionnaire"
-          addItem(
-            Questionnaire.QuestionnaireItemComponent().apply {
-              linkId = "a-link-id"
-              type = Questionnaire.QuestionnaireItemType.BOOLEAN
-            }
-          )
-        }
-      val viewModel = createQuestionnaireViewModel(questionnaire, enableReviewPage = true)
-      viewModel.setReviewMode(false)
-      assertThat(
-          (viewModel.questionnaireStateFlow.first().displayMode as DisplayMode.EditMode)
-            .pagination.showReviewButton
-        )
-        .isTrue()
-    }
-  }
-
-  @Test
-  fun `toggle review mode to true should show edit button only`() {
-    runTest {
-      val questionnaire =
-        Questionnaire().apply {
-          id = "a-questionnaire"
-          addItem(
-            Questionnaire.QuestionnaireItemComponent().apply {
-              linkId = "a-link-id"
-              type = Questionnaire.QuestionnaireItemType.BOOLEAN
-            }
-          )
-        }
-      val viewModel = createQuestionnaireViewModel(questionnaire, enableReviewPage = true)
-      viewModel.setReviewMode(true)
-
-      assertThat(
-          (viewModel.questionnaireStateFlow.first().displayMode as DisplayMode.ReviewMode)
-            .showEditButton
-        )
-        .isTrue()
-    }
-  }
-
-  // Read-only mode
-
-  @Test
-  fun `read-only mode should not show edit button`() {
-    runTest {
-      val questionnaire =
-        Questionnaire().apply {
-          id = "a-questionnaire"
-          addItem(
-            Questionnaire.QuestionnaireItemComponent().apply {
-              linkId = "a-link-id"
-              type = Questionnaire.QuestionnaireItemType.BOOLEAN
-            }
-          )
-        }
-      val viewModel = createQuestionnaireViewModel(questionnaire, readOnlyMode = true)
-
-      assertThat(
-          (viewModel.questionnaireStateFlow.first().displayMode as DisplayMode.ReviewMode)
-            .showEditButton
-        )
-        .isFalse()
-    }
-  }
-
-  // Other test cases
-
-  @Test
-  fun `should calculate value on start for questionnaire item with calculated expression extension`() =
-    runTest {
-      val questionnaire =
-        Questionnaire().apply {
-          id = "a-questionnaire"
-          addItem(
-            Questionnaire.QuestionnaireItemComponent().apply {
-              linkId = "a-birthdate"
-              type = Questionnaire.QuestionnaireItemType.DATE
-              addExtension().apply {
-                url = EXTENSION_CALCULATED_EXPRESSION_URL
-                setValue(
-                  Expression().apply {
-                    this.language = "text/fhirpath"
-                    this.expression =
-                      "%resource.repeat(item).where(linkId='a-age-years' and answer.empty().not()).select(today() - answer.value)"
+
+
+      @Test
+      fun `EXTRA_SHOW_SUBMIT_BUTTON set to true should show submit button`() = runTest {
+              val questionnaire =
+                Questionnaire().apply {
+                  id = "a-questionnaire"
+                  addItem(
+                    Questionnaire.QuestionnaireItemComponent().apply {
+                      linkId = "a-link-id"
+                      type = Questionnaire.QuestionnaireItemType.BOOLEAN
+                    }
+                  )
+                }
+              val viewModel = createQuestionnaireViewModel(questionnaire, showSubmitButton = true)
+              assertThat(
+                (viewModel.questionnaireStateFlow.first().displayMode as DisplayMode.EditMode)
+                  .pagination.showSubmitButton
+              )
+                .isTrue()
+            }
+
+          @Test
+          fun `EXTRA_SHOW_SUBMIT_BUTTON not setting should show submit button`() {
+            runBlocking {
+              val questionnaire =
+                Questionnaire().apply {
+                  id = "a-questionnaire"
+                  addItem(
+                    Questionnaire.QuestionnaireItemComponent().apply {
+                      linkId = "a-link-id"
+                      type = Questionnaire.QuestionnaireItemType.BOOLEAN
+                    }
+                  )
+                }
+              val viewModel = createQuestionnaireViewModel(questionnaire, showSubmitButton = null)
+              assertThat(
+                (viewModel.questionnaireStateFlow.first().displayMode as DisplayMode.EditMode)
+                  .pagination.showSubmitButton
+              )
+                .isTrue()
+            }
+          }
+
+          // Test cases for review mode
+
+          @Test
+          fun `state has review feature and submit button to true should move to review page`() {
+            runTest {
+              val questionnaire =
+                Questionnaire().apply {
+                  id = "a-questionnaire"
+                  addItem(
+                    Questionnaire.QuestionnaireItemComponent().apply {
+                      linkId = "a-link-id"
+                      type = Questionnaire.QuestionnaireItemType.BOOLEAN
+                    }
+                  )
+                }
+              val viewModel =
+                createQuestionnaireViewModel(
+                  questionnaire,
+                  enableReviewPage = true,
+                  showSubmitButton = true
+                )
+              viewModel.setReviewMode(true)
+              assertThat(viewModel.questionnaireStateFlow.first().displayMode)
+                .isInstanceOf(DisplayMode.ReviewMode::class.java)
+              assertThat(viewModel.questionnaireStateFlow.first().displayMode)
+                .isEqualTo(DisplayMode.ReviewMode(showEditButton = true, showSubmitButton = true))
+            }
+          }
+
+          @Test
+          fun `state has no review feature should not show review button`() {
+            runTest {
+              val questionnaire =
+                Questionnaire().apply {
+                  id = "a-questionnaire"
+                  addItem(
+                    Questionnaire.QuestionnaireItemComponent().apply {
+                      linkId = "a-link-id"
+                      type = Questionnaire.QuestionnaireItemType.BOOLEAN
+                    }
+                  )
+                }
+              val viewModel = createQuestionnaireViewModel(questionnaire, enableReviewPage = false)
+              assertThat(
+                (viewModel.questionnaireStateFlow.first().displayMode as DisplayMode.EditMode)
+                  .pagination.showReviewButton
+              )
+                .isFalse()
+            }
+          }
+
+          @Test
+          fun `state has review feature should show review button`() {
+            runTest {
+              val questionnaire =
+                Questionnaire().apply {
+                  id = "a-questionnaire"
+                  addItem(
+                    Questionnaire.QuestionnaireItemComponent().apply {
+                      linkId = "a-link-id"
+                      type = Questionnaire.QuestionnaireItemType.BOOLEAN
+                    }
+                  )
+                }
+              val viewModel = createQuestionnaireViewModel(questionnaire, enableReviewPage = true)
+              assertThat(
+                (viewModel.questionnaireStateFlow.first().displayMode as DisplayMode.EditMode)
+                  .pagination.showReviewButton
+              )
+                .isTrue()
+            }
+          }
+
+          @Test
+          fun `state has review feature and show review page first should be in review mode`() {
+            runTest {
+              val questionnaire =
+                Questionnaire().apply {
+                  id = "a-questionnaire"
+                  addItem(
+                    Questionnaire.QuestionnaireItemComponent().apply {
+                      linkId = "a-link-id"
+                      type = Questionnaire.QuestionnaireItemType.BOOLEAN
+                    }
+                  )
+                }
+              val viewModel =
+                createQuestionnaireViewModel(
+                  questionnaire,
+                  enableReviewPage = true,
+                  showReviewPageFirst = true
+                )
+
+              assertThat(
+                (viewModel.questionnaireStateFlow.first().displayMode as DisplayMode.ReviewMode)
+                  .showEditButton
+              )
+                .isTrue()
+            }
+          }
+
+          @Test
+          fun `state has no review feature but show review page first should not show review button`() {
+            runTest {
+              val questionnaire =
+                Questionnaire().apply {
+                  id = "a-questionnaire"
+                  addItem(
+                    Questionnaire.QuestionnaireItemComponent().apply {
+                      linkId = "a-link-id"
+                      type = Questionnaire.QuestionnaireItemType.BOOLEAN
+                    }
+                  )
+                }
+              val viewModel =
+                createQuestionnaireViewModel(
+                  questionnaire,
+                  enableReviewPage = false,
+                  showReviewPageFirst = true
+                )
+              assertThat(
+                (viewModel.questionnaireStateFlow.first().displayMode as DisplayMode.EditMode)
+                  .pagination.showReviewButton
+              )
+                .isFalse()
+            }
+          }
+
+          @Test
+          fun `paginated questionnaire with no review feature should not show review button when moved to next page`() =
+            runTest {
+              val questionnaire =
+                Questionnaire().apply {
+                  id = "a-questionnaire"
+                  addItem(
+                    Questionnaire.QuestionnaireItemComponent().apply {
+                      linkId = "page1"
+                      type = Questionnaire.QuestionnaireItemType.GROUP
+                      addExtension(paginationExtension)
+                      addItem(
+                        Questionnaire.QuestionnaireItemComponent().apply {
+                          linkId = "page1-1"
+                          type = Questionnaire.QuestionnaireItemType.BOOLEAN
+                          text = "Question on page 1"
+                        }
+                      )
+                    }
+                  )
+                  addItem(
+                    Questionnaire.QuestionnaireItemComponent().apply {
+                      linkId = "page2"
+                      type = Questionnaire.QuestionnaireItemType.GROUP
+                      addExtension(paginationExtension)
+                      addItem(
+                        Questionnaire.QuestionnaireItemComponent().apply {
+                          linkId = "page2-1"
+                          type = Questionnaire.QuestionnaireItemType.BOOLEAN
+                          text = "Question on page 2"
+                        }
+                      )
+                    }
+                  )
+                }
+              val viewModel = createQuestionnaireViewModel(questionnaire, enableReviewPage = false)
+              viewModel.runViewModelBlocking {
+                viewModel.goToNextPage()
+                assertThat(
+                  (viewModel.questionnaireStateFlow.value.displayMode as DisplayMode.EditMode)
+                    .pagination.showReviewButton
+                )
+                  .isFalse()
+              }
+            }
+
+          @Test
+          fun `paginated questionnaire with no review feature should not show review button when last page is hidden`() =
+            runTest {
+              val questionnaire =
+                Questionnaire().apply {
+                  id = "a-questionnaire"
+                  addItem(
+                    Questionnaire.QuestionnaireItemComponent().apply {
+                      linkId = "page1"
+                      type = Questionnaire.QuestionnaireItemType.GROUP
+                      addExtension(paginationExtension)
+                      addExtension(hiddenExtension)
+                      addItem(
+                        Questionnaire.QuestionnaireItemComponent().apply {
+                          linkId = "page1-1"
+                          type = Questionnaire.QuestionnaireItemType.BOOLEAN
+                          text = "Question on page 1"
+                        }
+                      )
+                    }
+                  )
+                  addItem(
+                    Questionnaire.QuestionnaireItemComponent().apply {
+                      linkId = "page2"
+                      type = Questionnaire.QuestionnaireItemType.GROUP
+                      addExtension(paginationExtension)
+                      addItem(
+                        Questionnaire.QuestionnaireItemComponent().apply {
+                          linkId = "page2-1"
+                          type = Questionnaire.QuestionnaireItemType.BOOLEAN
+                          text = "Question on page 2"
+                        }
+                      )
+                    }
+                  )
+                }
+              val viewModel = createQuestionnaireViewModel(questionnaire, enableReviewPage = false)
+
+              assertThat(
+                (viewModel.questionnaireStateFlow.value.displayMode as DisplayMode.EditMode)
+                  .pagination.showReviewButton
+              )
+                .isFalse()
+            }
+
+          @Test
+          fun `paginated questionnaire with review feature should show review button when moved to next page`() =
+            runTest {
+              val questionnaire =
+                Questionnaire().apply {
+                  id = "a-questionnaire"
+                  addItem(
+                    Questionnaire.QuestionnaireItemComponent().apply {
+                      linkId = "page1"
+                      type = Questionnaire.QuestionnaireItemType.GROUP
+                      addExtension(paginationExtension)
+                      addItem(
+                        Questionnaire.QuestionnaireItemComponent().apply {
+                          linkId = "page1-1"
+                          type = Questionnaire.QuestionnaireItemType.BOOLEAN
+                          text = "Question on page 1"
+                        }
+                      )
+                    }
+                  )
+                  addItem(
+                    Questionnaire.QuestionnaireItemComponent().apply {
+                      linkId = "page2"
+                      type = Questionnaire.QuestionnaireItemType.GROUP
+                      addExtension(paginationExtension)
+                      addItem(
+                        Questionnaire.QuestionnaireItemComponent().apply {
+                          linkId = "page2-1"
+                          type = Questionnaire.QuestionnaireItemType.BOOLEAN
+                          text = "Question on page 2"
+                        }
+                      )
+                    }
+                  )
+                }
+              val viewModel = createQuestionnaireViewModel(questionnaire, enableReviewPage = true)
+              viewModel.runViewModelBlocking {
+                viewModel.goToNextPage()
+                assertThat(
+                  (viewModel.questionnaireStateFlow.value.displayMode as DisplayMode.EditMode)
+                    .pagination.showReviewButton
+                )
+                  .isTrue()
+              }
+            }
+
+          @Test
+          fun `paginated questionnaire with review feature should show review button when last page is hidden`() =
+            runTest {
+              val questionnaire =
+                Questionnaire().apply {
+                  id = "a-questionnaire"
+                  addItem(
+                    Questionnaire.QuestionnaireItemComponent().apply {
+                      linkId = "page1"
+                      type = Questionnaire.QuestionnaireItemType.GROUP
+                      addExtension(paginationExtension)
+                      addExtension(hiddenExtension)
+                      addItem(
+                        Questionnaire.QuestionnaireItemComponent().apply {
+                          linkId = "page1-1"
+                          type = Questionnaire.QuestionnaireItemType.BOOLEAN
+                          text = "Question on page 1"
+                        }
+                      )
+                    }
+                  )
+                  addItem(
+                    Questionnaire.QuestionnaireItemComponent().apply {
+                      linkId = "page2"
+                      type = Questionnaire.QuestionnaireItemType.GROUP
+                      addExtension(paginationExtension)
+                      addItem(
+                        Questionnaire.QuestionnaireItemComponent().apply {
+                          linkId = "page2-1"
+                          type = Questionnaire.QuestionnaireItemType.BOOLEAN
+                          text = "Question on page 2"
+                        }
+                      )
+                    }
+                  )
+                }
+              val viewModel = createQuestionnaireViewModel(questionnaire, enableReviewPage = true)
+
+              assertThat(
+                (viewModel.questionnaireStateFlow.value.displayMode as DisplayMode.EditMode)
+                  .pagination.showReviewButton
+              )
+                .isTrue()
+            }
+
+          @Test
+          fun `toggle review mode to false should show review button`() {
+            runTest {
+              val questionnaire =
+                Questionnaire().apply {
+                  id = "a-questionnaire"
+                  addItem(
+                    Questionnaire.QuestionnaireItemComponent().apply {
+                      linkId = "a-link-id"
+                      type = Questionnaire.QuestionnaireItemType.BOOLEAN
+                    }
+                  )
+                }
+              val viewModel = createQuestionnaireViewModel(questionnaire, enableReviewPage = true)
+              viewModel.setReviewMode(false)
+              assertThat(
+                (viewModel.questionnaireStateFlow.first().displayMode as DisplayMode.EditMode)
+                  .pagination.showReviewButton
+              )
+                .isTrue()
+            }
+          }
+
+          @Test
+          fun `toggle review mode to true should show edit button only`() {
+            runTest {
+              val questionnaire =
+                Questionnaire().apply {
+                  id = "a-questionnaire"
+                  addItem(
+                    Questionnaire.QuestionnaireItemComponent().apply {
+                      linkId = "a-link-id"
+                      type = Questionnaire.QuestionnaireItemType.BOOLEAN
+                    }
+                  )
+                }
+              val viewModel = createQuestionnaireViewModel(questionnaire, enableReviewPage = true)
+              viewModel.setReviewMode(true)
+
+              assertThat(
+                (viewModel.questionnaireStateFlow.first().displayMode as DisplayMode.ReviewMode)
+                  .showEditButton
+              )
+                .isTrue()
+            }
+          }
+
+          // Read-only mode
+
+          @Test
+          fun `read-only mode should not show edit button`() {
+            runTest {
+              val questionnaire =
+                Questionnaire().apply {
+                  id = "a-questionnaire"
+                  addItem(
+                    Questionnaire.QuestionnaireItemComponent().apply {
+                      linkId = "a-link-id"
+                      type = Questionnaire.QuestionnaireItemType.BOOLEAN
+                    }
+                  )
+                }
+              val viewModel = createQuestionnaireViewModel(questionnaire, readOnlyMode = true)
+
+              assertThat(
+                (viewModel.questionnaireStateFlow.first().displayMode as DisplayMode.ReviewMode)
+                  .showEditButton
+              )
+                .isFalse()
+            }
+          }
+
+          // Other test cases
+
+          @Test
+          fun `should calculate value on start for questionnaire item with calculated expression extension`() =
+            runTest {
+              val questionnaire =
+                Questionnaire().apply {
+                  id = "a-questionnaire"
+                  addItem(
+                    Questionnaire.QuestionnaireItemComponent().apply {
+                      linkId = "a-birthdate"
+                      type = Questionnaire.QuestionnaireItemType.DATE
+                      addExtension().apply {
+                        url = EXTENSION_CALCULATED_EXPRESSION_URL
+                        setValue(
+                          Expression().apply {
+                            this.language = "text/fhirpath"
+                            this.expression =
+                              "%resource.repeat(item).where(linkId='a-age-years' and answer.empty().not()).select(today() - answer.value)"
+                          }
+                        )
+                      }
+                    }
+                  )
+                  addItem(
+                    Questionnaire.QuestionnaireItemComponent().apply {
+                      linkId = "a-age-years"
+                      type = Questionnaire.QuestionnaireItemType.QUANTITY
+                      addInitial(
+                        Questionnaire.QuestionnaireItemInitialComponent(Quantity.fromUcum("1", "year"))
+                      )
+                    }
+                  )
+                }
+
+              val viewModel = createQuestionnaireViewModel(questionnaire)
+
+              assertThat(
+                viewModel
+                  .getQuestionnaireResponse()
+                  .item
+                  .single { it.linkId == "a-birthdate" }
+                  .answerFirstRep.value.asStringValue()
+              )
+                .isEqualTo(DateType(Date()).apply { add(Calendar.YEAR, -1) }.asStringValue())
+
+              assertThat(
+                viewModel
+                  .getQuestionnaireResponse()
+                  .item
+                  .single { it.linkId == "a-age-years" }
+                  .answerFirstRep.valueQuantity.value.toString()
+              )
+                .isEqualTo("1")
+            }
+
+          @Test
+          fun `should calculate value on change for questionnaire item with calculated expression extension`() =
+            runTest {
+              val questionnaire =
+                Questionnaire().apply {
+                  id = "a-questionnaire"
+                  addItem(
+                    Questionnaire.QuestionnaireItemComponent().apply {
+                      linkId = "a-birthdate"
+                      type = Questionnaire.QuestionnaireItemType.DATE
+                      addExtension().apply {
+                        url = EXTENSION_CALCULATED_EXPRESSION_URL
+                        setValue(
+                          Expression().apply {
+                            this.language = "text/fhirpath"
+                            this.expression =
+                              "%resource.repeat(item).where(linkId='a-age-years' and answer.empty().not()).select(today() - answer.value)"
+                          }
+                        )
+                      }
+                    }
+                  )
+                  addItem(
+                    Questionnaire.QuestionnaireItemComponent().apply {
+                      linkId = "a-age-years"
+                      type = Questionnaire.QuestionnaireItemType.INTEGER
+                    }
+                  )
+                }
+
+              val viewModel = createQuestionnaireViewModel(questionnaire)
+
+              val birthdateItem =
+                viewModel
+                  .getQuestionnaireItemViewItemList()
+                  .first { it.asQuestionOrNull()?.questionnaireItem?.linkId == "a-birthdate" }
+                  .asQuestion()
+
+              assertThat(birthdateItem.getQuestionnaireResponseItem().answer).isEmpty()
+
+              viewModel
+                .getQuestionnaireItemViewItemList()
+                .first { it.asQuestionOrNull()?.questionnaireItem?.linkId == "a-age-years" }
+                .asQuestion()
+                .apply {
+                  this.answersChangedCallback(
+                    this.questionnaireItem,
+                    this.getQuestionnaireResponseItem(),
+                    listOf(
+                      QuestionnaireResponse.QuestionnaireResponseItemAnswerComponent().apply {
+                        this.value = Quantity.fromUcum("2", "years")
+                      }
+                    ),
+                    null
+                  )
+                }
+
+              assertThat(
+                birthdateItem.getQuestionnaireResponseItem().answer.first().valueDateType.valueAsString
+              )
+                .isEqualTo(DateType(Date()).apply { add(Calendar.YEAR, -2) }.valueAsString)
+            }
+
+          @Test
+          fun `should not change value for modified questionnaire items with calculated expression extension`() =
+            runTest {
+              val questionnaire =
+                Questionnaire().apply {
+                  id = "a-questionnaire"
+                  addItem(
+                    Questionnaire.QuestionnaireItemComponent().apply {
+                      linkId = "a-birthdate"
+                      type = Questionnaire.QuestionnaireItemType.DATE
+                      addExtension().apply {
+                        url = EXTENSION_CALCULATED_EXPRESSION_URL
+                        setValue(
+                          Expression().apply {
+                            this.language = "text/fhirpath"
+                            this.expression =
+                              "%resource.repeat(item).where(linkId='a-age-years' and answer.empty().not()).select(today() - answer.value)"
+                          }
+                        )
+                      }
+                    }
+                  )
+                  addItem(
+                    Questionnaire.QuestionnaireItemComponent().apply {
+                      linkId = "a-age-years"
+                      type = Questionnaire.QuestionnaireItemType.INTEGER
+                    }
+                  )
+                }
+
+              val viewModel = createQuestionnaireViewModel(questionnaire)
+              val birthdateItem =
+                viewModel
+                  .getQuestionnaireItemViewItemList()
+                  .first { it.asQuestionOrNull()?.questionnaireItem?.linkId == "a-birthdate" }
+                  .asQuestion()
+              val birthdateValue = DateType(Date())
+              birthdateItem.apply {
+                this.answersChangedCallback(
+                  this.questionnaireItem,
+                  this.getQuestionnaireResponseItem(),
+                  listOf(
+                    QuestionnaireResponse.QuestionnaireResponseItemAnswerComponent().apply {
+                      this.value = birthdateValue
+                    }
+                  ),
+                  null
+                )
+              }
+
+              assertThat(
+                birthdateItem.getQuestionnaireResponseItem().answer.first().valueDateType.valueAsString
+              )
+                .isEqualTo(birthdateValue.valueAsString)
+
+              viewModel
+                .getQuestionnaireItemViewItemList()
+                .first { it.asQuestionOrNull()?.questionnaireItem?.linkId == "a-age-years" }
+                .asQuestion()
+                .apply {
+                  this.answersChangedCallback(
+                    this.questionnaireItem,
+                    this.getQuestionnaireResponseItem(),
+                    listOf(
+                      QuestionnaireResponse.QuestionnaireResponseItemAnswerComponent().apply {
+                        this.value = Quantity.fromUcum("2", "years")
+                      }
+                    ),
+                    null
+                  )
+                }
+
+              assertThat(
+                birthdateItem.getQuestionnaireResponseItem().answer.first().valueDateType.valueAsString
+              )
+                .isEqualTo(birthdateValue.valueAsString)
+            }
+
+          @Test
+          fun `should detect cyclic dependency for questionnaire item with calculated expression extension in flat list`() =
+            runTest {
+              val questionnaire =
+                Questionnaire().apply {
+                  id = "a-questionnaire"
+                  addItem(
+                    Questionnaire.QuestionnaireItemComponent().apply {
+                      linkId = "a-birthdate"
+                      type = Questionnaire.QuestionnaireItemType.DATE
+                      addInitial(
+                        Questionnaire.QuestionnaireItemInitialComponent(
+                          DateType(Date()).apply { add(Calendar.YEAR, -2) }
+                        )
+                      )
+                      addExtension().apply {
+                        url = EXTENSION_CALCULATED_EXPRESSION_URL
+                        setValue(
+                          Expression().apply {
+                            this.language = "text/fhirpath"
+                            this.expression =
+                              "%resource.repeat(item).where(linkId='a-age-years' and answer.empty().not()).select(today() - answer.value)"
+                          }
+                        )
+                      }
+                    }
+                  )
+
+                  addItem(
+                    Questionnaire.QuestionnaireItemComponent().apply {
+                      linkId = "a-age-years"
+                      type = Questionnaire.QuestionnaireItemType.INTEGER
+                      addExtension().apply {
+                        url = EXTENSION_CALCULATED_EXPRESSION_URL
+                        setValue(
+                          Expression().apply {
+                            this.language = "text/fhirpath"
+                            this.expression =
+                              "today().toString().substring(0, 4).toInteger() - %resource.repeat(item).where(linkId='a-birthdate').answer.value.toString().substring(0, 4).toInteger()"
+                          }
+                        )
+                      }
+                    }
+                  )
+                }
+
+              val exception =
+                assertThrows(null, IllegalStateException::class.java) {
+                  createQuestionnaireViewModel(questionnaire)
+                }
+              assertThat(exception.message)
+                .isEqualTo(
+                  "a-birthdate and a-age-years have cyclic dependency in expression based extension"
+                )
+            }
+
+          @Test
+          fun `should detect cyclic dependency for questionnaire item with calculated expression extension in nested list`() =
+            runTest {
+              val questionnaire =
+                Questionnaire().apply {
+                  id = "a-questionnaire"
+                  addItem(
+                    Questionnaire.QuestionnaireItemComponent().apply {
+                      linkId = "a-birthdate"
+                      type = Questionnaire.QuestionnaireItemType.DATE
+                      addInitial(
+                        Questionnaire.QuestionnaireItemInitialComponent(
+                          DateType(Date()).apply { add(Calendar.YEAR, -2) }
+                        )
+                      )
+                      addExtension().apply {
+                        url = EXTENSION_CALCULATED_EXPRESSION_URL
+                        setValue(
+                          Expression().apply {
+                            this.language = "text/fhirpath"
+                            this.expression =
+                              "%resource.repeat(item).where(linkId='a-age-years' and answer.empty().not()).select(today() - answer.value)"
+                          }
+                        )
+                      }
+                    }
+                  )
+                    .addItem()
+                    .apply {
+                      linkId = "a.1"
+                      type = Questionnaire.QuestionnaireItemType.GROUP
+                    }
+                    .addItem()
+                    .apply {
+                      linkId = "a.1.1"
+                      type = Questionnaire.QuestionnaireItemType.GROUP
+                    }
+                    .addItem(
+                      Questionnaire.QuestionnaireItemComponent().apply {
+                        linkId = "a-age-years"
+                        type = Questionnaire.QuestionnaireItemType.INTEGER
+                        addExtension().apply {
+                          url = EXTENSION_CALCULATED_EXPRESSION_URL
+                          setValue(
+                            Expression().apply {
+                              this.language = "text/fhirpath"
+                              this.expression =
+                                "today().toString().substring(0, 4).toInteger() - %resource.repeat(item).where(linkId='a-birthdate').answer.value.toString().substring(0, 4).toInteger()"
+                            }
+                          )
+                        }
+                      }
+                    )
+                }
+
+              val exception =
+                assertThrows(null, IllegalStateException::class.java) {
+                  createQuestionnaireViewModel(questionnaire)
+                }
+              assertThat(exception.message)
+                .isEqualTo(
+                  "a-birthdate and a-age-years have cyclic dependency in expression based extension"
+                )
+            }
+
+          @Test
+          fun `should throw exception on invalid cast inside runViewModelBlocking`() = runTest {
+            val questionnaire =
+              Questionnaire().apply {
+                id = "a-questionnaire"
+                addItem(
+                  Questionnaire.QuestionnaireItemComponent().apply {
+                    linkId = "page1"
+                    type = Questionnaire.QuestionnaireItemType.GROUP
+                    addExtension(paginationExtension)
+                    addItem(
+                      Questionnaire.QuestionnaireItemComponent().apply {
+                        linkId = "page1-1"
+                        type = Questionnaire.QuestionnaireItemType.BOOLEAN
+                        text = "Question on page 1"
+                      }
+                    )
                   }
                 )
-              }
-            }
-          )
-          addItem(
-            Questionnaire.QuestionnaireItemComponent().apply {
-              linkId = "a-age-years"
-              type = Questionnaire.QuestionnaireItemType.QUANTITY
-              addInitial(
-                Questionnaire.QuestionnaireItemInitialComponent(Quantity.fromUcum("1", "year"))
-              )
-            }
-          )
-        }
-
-      val viewModel = createQuestionnaireViewModel(questionnaire)
-
-      assertThat(
-          viewModel
-            .getQuestionnaireResponse()
-            .item
-            .single { it.linkId == "a-birthdate" }
-            .answerFirstRep.value.asStringValue()
-        )
-        .isEqualTo(DateType(Date()).apply { add(Calendar.YEAR, -1) }.asStringValue())
-
-      assertThat(
-          viewModel
-            .getQuestionnaireResponse()
-            .item
-            .single { it.linkId == "a-age-years" }
-            .answerFirstRep.valueQuantity.value.toString()
-        )
-        .isEqualTo("1")
-    }
-
-  @Test
-  fun `should calculate value on change for questionnaire item with calculated expression extension`() =
-    runTest {
-      val questionnaire =
-        Questionnaire().apply {
-          id = "a-questionnaire"
-          addItem(
-            Questionnaire.QuestionnaireItemComponent().apply {
-              linkId = "a-birthdate"
-              type = Questionnaire.QuestionnaireItemType.DATE
-              addExtension().apply {
-                url = EXTENSION_CALCULATED_EXPRESSION_URL
-                setValue(
-                  Expression().apply {
-                    this.language = "text/fhirpath"
-                    this.expression =
-                      "%resource.repeat(item).where(linkId='a-age-years' and answer.empty().not()).select(today() - answer.value)"
+                addItem(
+                  Questionnaire.QuestionnaireItemComponent().apply {
+                    linkId = "page2"
+                    type = Questionnaire.QuestionnaireItemType.GROUP
+                    addExtension(paginationExtension)
+                    addItem(
+                      Questionnaire.QuestionnaireItemComponent().apply {
+                        linkId = "page2-1"
+                        type = Questionnaire.QuestionnaireItemType.BOOLEAN
+                        text = "Question on page 2"
+                      }
+                    )
                   }
                 )
               }
-            }
-          )
-          addItem(
-            Questionnaire.QuestionnaireItemComponent().apply {
-              linkId = "a-age-years"
-              type = Questionnaire.QuestionnaireItemType.INTEGER
-            }
-          )
-        }
-
-      val viewModel = createQuestionnaireViewModel(questionnaire)
-
-      val birthdateItem =
-        viewModel
-          .getQuestionnaireItemViewItemList()
-          .first { it.asQuestionOrNull()?.questionnaireItem?.linkId == "a-birthdate" }
-          .asQuestion()
-
-      assertThat(birthdateItem.getQuestionnaireResponseItem().answer).isEmpty()
-
-      viewModel
-        .getQuestionnaireItemViewItemList()
-        .first { it.asQuestionOrNull()?.questionnaireItem?.linkId == "a-age-years" }
-        .asQuestion()
-        .apply {
-          this.answersChangedCallback(
-            this.questionnaireItem,
-            this.getQuestionnaireResponseItem(),
-            listOf(
-              QuestionnaireResponse.QuestionnaireResponseItemAnswerComponent().apply {
-                this.value = Quantity.fromUcum("2", "years")
-              }
-            ),
-            null
-          )
-        }
-
-      assertThat(
-          birthdateItem.getQuestionnaireResponseItem().answer.first().valueDateType.valueAsString
-        )
-        .isEqualTo(DateType(Date()).apply { add(Calendar.YEAR, -2) }.valueAsString)
-    }
-
-  @Test
-  fun `should not change value for modified questionnaire items with calculated expression extension`() =
-    runTest {
-      val questionnaire =
-        Questionnaire().apply {
-          id = "a-questionnaire"
-          addItem(
-            Questionnaire.QuestionnaireItemComponent().apply {
-              linkId = "a-birthdate"
-              type = Questionnaire.QuestionnaireItemType.DATE
-              addExtension().apply {
-                url = EXTENSION_CALCULATED_EXPRESSION_URL
+            val viewModel = createQuestionnaireViewModel(questionnaire)
+            viewModel.runViewModelBlocking {
+              viewModel.goToNextPage()
+              assertFailsWith<ClassCastException> {
+                (viewModel.questionnaireStateFlow.value as DisplayMode.EditMode).pagination
+              }
+            }
+          }
+
+          private fun createQuestionnaireViewModel(
+            questionnaire: Questionnaire,
+            questionnaireResponse: QuestionnaireResponse? = null,
+            enableReviewPage: Boolean = false,
+            showReviewPageFirst: Boolean = false,
+            readOnlyMode: Boolean = false,
+            showSubmitButton: Boolean? = null
+          ): QuestionnaireViewModel {
+            state.set(EXTRA_QUESTIONNAIRE_JSON_STRING, printer.encodeResourceToString(questionnaire))
+
+            questionnaireResponse?.let {
+              state.set(
+                EXTRA_QUESTIONNAIRE_RESPONSE_JSON_STRING,
+                printer.encodeResourceToString(questionnaireResponse)
+              )
+            }
+            enableReviewPage.let { state.set(EXTRA_ENABLE_REVIEW_PAGE, it) }
+            showReviewPageFirst.let { state.set(EXTRA_SHOW_REVIEW_PAGE_FIRST, it) }
+            readOnlyMode.let { state.set(EXTRA_READ_ONLY, it) }
+            showSubmitButton?.let { state.set(EXTRA_SHOW_SUBMIT_BUTTON, it) }
+
+            return QuestionnaireViewModel(context, state)
+          }
+
+          private fun QuestionnaireViewModel.getQuestionnaireItemViewItemList() =
+            questionnaireStateFlow.value.items
+
+          private fun QuestionnaireItemViewItem.getQuestionnaireResponseItem() =
+            ReflectionHelpers.getField<QuestionnaireResponse.QuestionnaireResponseItemComponent>(
+              this,
+              "questionnaireResponseItem"
+            )
+
+          /**
+           * Runs code that relies on the [QuestionnaireViewModel.viewModelScope]. Runs on
+           * [MainDispatcherRule.testDispatcher], so that `ShadowLooper` idle functions are not necessary.
+           */
+          private suspend inline fun QuestionnaireViewModel.runViewModelBlocking(
+            crossinline block: suspend () -> Unit,
+          ) {
+            val collectJob =
+              viewModelScope.launch(mainDispatcherRule.testDispatcher) { questionnaireStateFlow.collect() }
+            block.invoke()
+            collectJob.cancel()
+          }
+
+          private companion object {
+            const val CODE_SYSTEM_YES_NO = "http://terminology.hl7.org/CodeSystem/v2-0136"
+
+            private val paginationExtension =
+              Extension().apply {
+                url = EXTENSION_ITEM_CONTROL_URL
                 setValue(
-                  Expression().apply {
-                    this.language = "text/fhirpath"
-                    this.expression =
-                      "%resource.repeat(item).where(linkId='a-age-years' and answer.empty().not()).select(today() - answer.value)"
-                  }
-                )
-              }
-            }
-          )
-          addItem(
-            Questionnaire.QuestionnaireItemComponent().apply {
-              linkId = "a-age-years"
-              type = Questionnaire.QuestionnaireItemType.INTEGER
-            }
-          )
-        }
-
-      val viewModel = createQuestionnaireViewModel(questionnaire)
-      val birthdateItem =
-        viewModel
-          .getQuestionnaireItemViewItemList()
-          .first { it.asQuestionOrNull()?.questionnaireItem?.linkId == "a-birthdate" }
-          .asQuestion()
-      val birthdateValue = DateType(Date())
-      birthdateItem.apply {
-        this.answersChangedCallback(
-          this.questionnaireItem,
-          this.getQuestionnaireResponseItem(),
-          listOf(
-            QuestionnaireResponse.QuestionnaireResponseItemAnswerComponent().apply {
-              this.value = birthdateValue
-            }
-          ),
-          null
-        )
-      }
-
-      assertThat(
-          birthdateItem.getQuestionnaireResponseItem().answer.first().valueDateType.valueAsString
-        )
-        .isEqualTo(birthdateValue.valueAsString)
-
-      viewModel
-        .getQuestionnaireItemViewItemList()
-        .first { it.asQuestionOrNull()?.questionnaireItem?.linkId == "a-age-years" }
-        .asQuestion()
-        .apply {
-          this.answersChangedCallback(
-            this.questionnaireItem,
-            this.getQuestionnaireResponseItem(),
-            listOf(
-              QuestionnaireResponse.QuestionnaireResponseItemAnswerComponent().apply {
-                this.value = Quantity.fromUcum("2", "years")
-              }
-            ),
-            null
-          )
-        }
-
-      assertThat(
-          birthdateItem.getQuestionnaireResponseItem().answer.first().valueDateType.valueAsString
-        )
-        .isEqualTo(birthdateValue.valueAsString)
-    }
-
-  @Test
-  fun `should detect cyclic dependency for questionnaire item with calculated expression extension in flat list`() =
-    runTest {
-      val questionnaire =
-        Questionnaire().apply {
-          id = "a-questionnaire"
-          addItem(
-            Questionnaire.QuestionnaireItemComponent().apply {
-              linkId = "a-birthdate"
-              type = Questionnaire.QuestionnaireItemType.DATE
-              addInitial(
-                Questionnaire.QuestionnaireItemInitialComponent(
-                  DateType(Date()).apply { add(Calendar.YEAR, -2) }
-                )
-              )
-              addExtension().apply {
-                url = EXTENSION_CALCULATED_EXPRESSION_URL
-                setValue(
-                  Expression().apply {
-                    this.language = "text/fhirpath"
-                    this.expression =
-                      "%resource.repeat(item).where(linkId='a-age-years' and answer.empty().not()).select(today() - answer.value)"
-                  }
-                )
-              }
-            }
-          )
-
-          addItem(
-            Questionnaire.QuestionnaireItemComponent().apply {
-              linkId = "a-age-years"
-              type = Questionnaire.QuestionnaireItemType.INTEGER
-              addExtension().apply {
-                url = EXTENSION_CALCULATED_EXPRESSION_URL
-                setValue(
-                  Expression().apply {
-                    this.language = "text/fhirpath"
-                    this.expression =
-                      "today().toString().substring(0, 4).toInteger() - %resource.repeat(item).where(linkId='a-birthdate').answer.value.toString().substring(0, 4).toInteger()"
-                  }
-                )
-              }
-            }
-          )
-        }
-
-      val exception =
-        assertThrows(null, IllegalStateException::class.java) {
-          createQuestionnaireViewModel(questionnaire)
-        }
-      assertThat(exception.message)
-        .isEqualTo(
-          "a-birthdate and a-age-years have cyclic dependency in expression based extension"
-        )
-    }
-
-  @Test
-  fun `should detect cyclic dependency for questionnaire item with calculated expression extension in nested list`() =
-    runTest {
-      val questionnaire =
-        Questionnaire().apply {
-          id = "a-questionnaire"
-          addItem(
-              Questionnaire.QuestionnaireItemComponent().apply {
-                linkId = "a-birthdate"
-                type = Questionnaire.QuestionnaireItemType.DATE
-                addInitial(
-                  Questionnaire.QuestionnaireItemInitialComponent(
-                    DateType(Date()).apply { add(Calendar.YEAR, -2) }
+                  CodeableConcept(
+                    Coding().apply {
+                      code = "page"
+                      system = EXTENSION_ITEM_CONTROL_SYSTEM
+                    }
                   )
                 )
-                addExtension().apply {
-                  url = EXTENSION_CALCULATED_EXPRESSION_URL
-                  setValue(
-                    Expression().apply {
-                      this.language = "text/fhirpath"
-                      this.expression =
-                        "%resource.repeat(item).where(linkId='a-age-years' and answer.empty().not()).select(today() - answer.value)"
-                    }
-                  )
-                }
-              }
-            )
-            .addItem()
-            .apply {
-              linkId = "a.1"
-              type = Questionnaire.QuestionnaireItemType.GROUP
-            }
-            .addItem()
-            .apply {
-              linkId = "a.1.1"
-              type = Questionnaire.QuestionnaireItemType.GROUP
-            }
-            .addItem(
-              Questionnaire.QuestionnaireItemComponent().apply {
-                linkId = "a-age-years"
-                type = Questionnaire.QuestionnaireItemType.INTEGER
-                addExtension().apply {
-                  url = EXTENSION_CALCULATED_EXPRESSION_URL
-                  setValue(
-                    Expression().apply {
-                      this.language = "text/fhirpath"
-                      this.expression =
-                        "today().toString().substring(0, 4).toInteger() - %resource.repeat(item).where(linkId='a-birthdate').answer.value.toString().substring(0, 4).toInteger()"
-                    }
-                  )
-                }
-              }
-            )
+              }
+
+            private val hiddenExtension =
+              Extension().apply {
+                url = EXTENSION_HIDDEN_URL
+                setValue(BooleanType(true))
+              }
+
+            val printer: IParser = FhirContext.forR4().newJsonParser()
+
+            fun <T : IBaseResource> assertResourceEquals(actual: T, expected: T) {
+              assertThat(printer.encodeResourceToString(actual))
+                .isEqualTo(printer.encodeResourceToString(expected))
+            }
+          }
         }
 
-      val exception =
-        assertThrows(null, IllegalStateException::class.java) {
-          createQuestionnaireViewModel(questionnaire)
+        private fun QuestionnaireAdapterItem.asQuestion(): QuestionnaireItemViewItem {
+          assertThat(this).isInstanceOf(QuestionnaireAdapterItem.Question::class.java)
+          return (this as QuestionnaireAdapterItem.Question).item
         }
-      assertThat(exception.message)
-        .isEqualTo(
-          "a-birthdate and a-age-years have cyclic dependency in expression based extension"
-        )
-    }
-
-  @Test
-  fun `should throw exception on invalid cast inside runViewModelBlocking`() = runTest {
-    val questionnaire =
-      Questionnaire().apply {
-        id = "a-questionnaire"
-        addItem(
-          Questionnaire.QuestionnaireItemComponent().apply {
-            linkId = "page1"
-            type = Questionnaire.QuestionnaireItemType.GROUP
-            addExtension(paginationExtension)
-            addItem(
-              Questionnaire.QuestionnaireItemComponent().apply {
-                linkId = "page1-1"
-                type = Questionnaire.QuestionnaireItemType.BOOLEAN
-                text = "Question on page 1"
-              }
-            )
-          }
-        )
-        addItem(
-          Questionnaire.QuestionnaireItemComponent().apply {
-            linkId = "page2"
-            type = Questionnaire.QuestionnaireItemType.GROUP
-            addExtension(paginationExtension)
-            addItem(
-              Questionnaire.QuestionnaireItemComponent().apply {
-                linkId = "page2-1"
-                type = Questionnaire.QuestionnaireItemType.BOOLEAN
-                text = "Question on page 2"
-              }
-            )
-          }
-        )
-      }
-    val viewModel = createQuestionnaireViewModel(questionnaire)
-    viewModel.runViewModelBlocking {
-      viewModel.goToNextPage()
-      assertFailsWith<ClassCastException> {
-        (viewModel.questionnaireStateFlow.value as DisplayMode.EditMode).pagination
-      }
-    }
-  }
-
-  private fun createQuestionnaireViewModel(
-    questionnaire: Questionnaire,
-    questionnaireResponse: QuestionnaireResponse? = null,
-    enableReviewPage: Boolean = false,
-    showReviewPageFirst: Boolean = false,
-    readOnlyMode: Boolean = false,
-    showSubmitButton: Boolean? = null
-  ): QuestionnaireViewModel {
-    state.set(EXTRA_QUESTIONNAIRE_JSON_STRING, printer.encodeResourceToString(questionnaire))
-
-    questionnaireResponse?.let {
-      state.set(
-        EXTRA_QUESTIONNAIRE_RESPONSE_JSON_STRING,
-        printer.encodeResourceToString(questionnaireResponse)
-      )
-    }
-    enableReviewPage.let { state.set(EXTRA_ENABLE_REVIEW_PAGE, it) }
-    showReviewPageFirst.let { state.set(EXTRA_SHOW_REVIEW_PAGE_FIRST, it) }
-    readOnlyMode.let { state.set(EXTRA_READ_ONLY, it) }
-    showSubmitButton?.let { state.set(EXTRA_SHOW_SUBMIT_BUTTON, it) }
-
-    return QuestionnaireViewModel(context, state)
-  }
-
-  private fun QuestionnaireViewModel.getQuestionnaireItemViewItemList() =
-    questionnaireStateFlow.value.items
-
-  private fun QuestionnaireItemViewItem.getQuestionnaireResponseItem() =
-    ReflectionHelpers.getField<QuestionnaireResponse.QuestionnaireResponseItemComponent>(
-      this,
-      "questionnaireResponseItem"
-    )
-
-  /**
-   * Runs code that relies on the [QuestionnaireViewModel.viewModelScope]. Runs on
-   * [MainDispatcherRule.testDispatcher], so that `ShadowLooper` idle functions are not necessary.
-   */
-  private suspend inline fun QuestionnaireViewModel.runViewModelBlocking(
-    crossinline block: suspend () -> Unit,
-  ) {
-    val collectJob =
-      viewModelScope.launch(mainDispatcherRule.testDispatcher) { questionnaireStateFlow.collect() }
-    block.invoke()
-    collectJob.cancel()
-  }
-
-  private companion object {
-    const val CODE_SYSTEM_YES_NO = "http://terminology.hl7.org/CodeSystem/v2-0136"
-
-    private val paginationExtension =
-      Extension().apply {
-        url = EXTENSION_ITEM_CONTROL_URL
-        setValue(
-          CodeableConcept(
-            Coding().apply {
-              code = "page"
-              system = EXTENSION_ITEM_CONTROL_SYSTEM
-            }
-          )
-        )
-      }
-
-    private val hiddenExtension =
-      Extension().apply {
-        url = EXTENSION_HIDDEN_URL
-        setValue(BooleanType(true))
-      }
-
-    val printer: IParser = FhirContext.forR4().newJsonParser()
-
-    fun <T : IBaseResource> assertResourceEquals(actual: T, expected: T) {
-      assertThat(printer.encodeResourceToString(actual))
-        .isEqualTo(printer.encodeResourceToString(expected))
-    }
-  }
-}
-
-private fun QuestionnaireAdapterItem.asQuestion(): QuestionnaireItemViewItem {
-  assertThat(this).isInstanceOf(QuestionnaireAdapterItem.Question::class.java)
-  return (this as QuestionnaireAdapterItem.Question).item
-}
-
-private fun QuestionnaireAdapterItem.asQuestionOrNull(): QuestionnaireItemViewItem? =
-  (this as? QuestionnaireAdapterItem.Question)?.item+
+        private fun QuestionnaireAdapterItem.asQuestionOrNull(): QuestionnaireItemViewItem? =
+          (this as? QuestionnaireAdapterItem.Question)?.item