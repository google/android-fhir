--- conflicted
+++ resolved
@@ -23,12 +23,9 @@
 import androidx.test.core.app.ApplicationProvider
 import ca.uhn.fhir.context.FhirContext
 import ca.uhn.fhir.parser.IParser
-<<<<<<< HEAD
 import com.google.android.fhir.FhirEngine
 import com.google.android.fhir.FhirEngineProvider
-=======
 import com.google.android.fhir.datacapture.QuestionnaireFragment.Companion.EXTRA_ENABLE_REVIEW_PAGE
->>>>>>> b12ff3ab
 import com.google.android.fhir.datacapture.QuestionnaireFragment.Companion.EXTRA_QUESTIONNAIRE_JSON_STRING
 import com.google.android.fhir.datacapture.QuestionnaireFragment.Companion.EXTRA_QUESTIONNAIRE_JSON_URI
 import com.google.android.fhir.datacapture.QuestionnaireFragment.Companion.EXTRA_QUESTIONNAIRE_RESPONSE_JSON_STRING
@@ -2436,7 +2433,6 @@
   }
 
   @Test
-<<<<<<< HEAD
   fun `should populate questionnaire item answer options with answer expression and choice column`() =
       runBlocking {
     val practitioner =
@@ -2491,7 +2487,9 @@
           .reference
       )
       .isEqualTo("Practitioner/${practitioner.logicalId}")
-=======
+  }
+
+  @Test
   fun `setShowSubmitButtonFlag() to false should not show submit button`() {
     runBlocking {
       val questionnaire =
@@ -2775,7 +2773,6 @@
       viewModel.setReviewMode(true)
       assertThat(viewModel.questionnaireStateFlow.first().pagination.showReviewButton).isFalse()
     }
->>>>>>> b12ff3ab
   }
 
   private fun createQuestionnaireViewModel(
