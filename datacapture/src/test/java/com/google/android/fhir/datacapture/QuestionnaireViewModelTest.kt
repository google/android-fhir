--- conflicted
+++ resolved
@@ -4150,20 +4150,6 @@
                 addExtension("type", CodeType("Patient"))
               }
           )
-<<<<<<< HEAD
-        }
-      state.set(EXTRA_QUESTIONNAIRE_JSON_STRING, printer.encodeResourceToString(questionnaire))
-      state.set(
-        EXTRA_QUESTIONNAIRE_LAUNCH_CONTEXT_JSON_STRINGS,
-        listOf(printer.encodeResourceToString(patient))
-      )
-
-      val viewModel = QuestionnaireViewModel(context, state)
-      viewModel.resolveAnswerExpression(
-        questionnaire.itemFirstRep,
-        QuestionnaireResponse.QuestionnaireResponseItemComponent()
-      )
-=======
         addItem(
           Questionnaire.QuestionnaireItemComponent().apply {
             linkId = "a"
@@ -4187,7 +4173,6 @@
       EXTRA_QUESTIONNAIRE_LAUNCH_CONTEXT_JSON_STRINGS,
       listOf(printer.encodeResourceToString(patient))
     )
->>>>>>> 65ddc7f1
 
     val viewModel = QuestionnaireViewModel(context, state)
     viewModel.runViewModelBlocking {
@@ -4244,78 +4229,6 @@
       state.set(EXTRA_QUESTIONNAIRE_JSON_STRING, printer.encodeResourceToString(questionnaire))
 
       val viewModel = QuestionnaireViewModel(context, state)
-<<<<<<< HEAD
-      val answerOptions =
-        viewModel.resolveAnswerExpression(
-          questionnaire.itemFirstRep,
-          QuestionnaireResponse.QuestionnaireResponseItemComponent()
-        )
-
-      assertThat(answerOptions.first().valueReference.reference)
-        .isEqualTo("Practitioner/${practitioner.logicalId}")
-    }
-
-  @Test
-  fun `resolveAnswerExpression() should return questionnaire item answer options for answer expression with fhirpath and variable`() =
-    runTest {
-      val questionnaire =
-        Questionnaire().apply {
-          addItem(
-            Questionnaire.QuestionnaireItemComponent().apply {
-              linkId = "a"
-              text = "Question 1"
-              type = Questionnaire.QuestionnaireItemType.CHOICE
-              repeats = true
-              initial =
-                listOf(
-                  Questionnaire.QuestionnaireItemInitialComponent(Coding("test", "1", "One")),
-                  Questionnaire.QuestionnaireItemInitialComponent(Coding("test", "2", "Two"))
-                )
-            }
-          )
-          addItem(
-            Questionnaire.QuestionnaireItemComponent().apply {
-              linkId = "b"
-              text = "Question 2"
-              type = Questionnaire.QuestionnaireItemType.STRING
-              extension =
-                listOf(
-                  Extension(
-                    "http://hl7.org/fhir/uv/sdc/StructureDefinition/sdc-questionnaire-answerExpression",
-                    Expression().apply {
-                      this.expression = "%resource.item[0].answer.value.select(%VAR1 + code)"
-                      this.language = Expression.ExpressionLanguage.TEXT_FHIRPATH.toCode()
-                    }
-                  ),
-                  Extension(
-                    "http://hl7.org/fhir/StructureDefinition/variable",
-                    Expression().apply {
-                      this.name = "VAR1"
-                      this.expression = "'Class '"
-                      this.language = Expression.ExpressionLanguage.TEXT_FHIRPATH.toCode()
-                    }
-                  )
-                )
-            }
-          )
-        }
-
-      state.set(EXTRA_QUESTIONNAIRE_JSON_STRING, printer.encodeResourceToString(questionnaire))
-
-      val viewModel = QuestionnaireViewModel(context, state)
-      val answerOptions =
-        viewModel.resolveAnswerExpression(
-          questionnaire.item[1],
-          QuestionnaireResponse.QuestionnaireResponseItemComponent()
-        )
-
-      assertThat(answerOptions.map { it.valueStringType.value })
-        .containsExactly("Class 1", "Class 2")
-    }
-
-  @Test
-  fun `resolveAnswerExpression() should throw exception when XFhirQueryResolver is not provided`() {
-=======
       viewModel.runViewModelBlocking {
         val viewItem =
           viewModel
@@ -4329,7 +4242,6 @@
 
   @Test
   fun `should throw exception when XFhirQueryResolver is not provided for x-fhir-query answer expressions`() {
->>>>>>> 65ddc7f1
     val questionnaire =
       Questionnaire().apply {
         addItem(
@@ -4361,18 +4273,8 @@
     state.set(EXTRA_QUESTIONNAIRE_JSON_STRING, printer.encodeResourceToString(questionnaire))
     val viewModel = QuestionnaireViewModel(context, state)
     val exception =
-<<<<<<< HEAD
-      assertThrows(null, IllegalStateException::class.java) {
-        runTest {
-          viewModel.resolveAnswerExpression(
-            questionnaire.itemFirstRep,
-            QuestionnaireResponse.QuestionnaireResponseItemComponent()
-          )
-        }
-=======
       assertThrows(IllegalStateException::class.java) {
         runTest { viewModel.runViewModelBlocking {} }
->>>>>>> 65ddc7f1
       }
     assertThat(exception.message)
       .isEqualTo(
