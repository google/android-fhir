/*
 * Copyright 2022 Google LLC
 *
 * Licensed under the Apache License, Version 2.0 (the "License");
 * you may not use this file except in compliance with the License.
 * You may obtain a copy of the License at
 *
 *       http://www.apache.org/licenses/LICENSE-2.0
 *
 * Unless required by applicable law or agreed to in writing, software
 * distributed under the License is distributed on an "AS IS" BASIS,
 * WITHOUT WARRANTIES OR CONDITIONS OF ANY KIND, either express or implied.
 * See the License for the specific language governing permissions and
 * limitations under the License.
 */

package com.google.android.fhir.datacapture.views.factories

import android.view.View
import android.widget.FrameLayout
import android.widget.TextView
import com.google.android.fhir.datacapture.R
import com.google.android.fhir.datacapture.validation.Invalid
import com.google.android.fhir.datacapture.validation.NotValidated
import com.google.android.fhir.datacapture.views.QuestionnaireViewItem
import com.google.android.material.textfield.TextInputEditText
import com.google.android.material.textfield.TextInputLayout
import com.google.common.truth.Truth.assertThat
import java.math.BigDecimal
import org.hl7.fhir.r4.model.DecimalType
import org.hl7.fhir.r4.model.Questionnaire
import org.hl7.fhir.r4.model.QuestionnaireResponse
import org.junit.Test
import org.junit.runner.RunWith
import org.robolectric.RobolectricTestRunner
import org.robolectric.RuntimeEnvironment

@RunWith(RobolectricTestRunner::class)
class EditTextDecimalViewHolderFactoryTest {
  private val parent =
    FrameLayout(
      RuntimeEnvironment.getApplication().apply { setTheme(R.style.Theme_Material3_DayNight) }
    )
  private val viewHolder = EditTextDecimalViewHolderFactory.create(parent)

  @Test
  fun shouldSetQuestionHeader() {
    viewHolder.bind(
      QuestionnaireViewItem(
        Questionnaire.QuestionnaireItemComponent().apply { text = "Question?" },
        QuestionnaireResponse.QuestionnaireResponseItemComponent(),
        validationResult = NotValidated,
        answersChangedCallback = { _, _, _, _ -> },
      )
    )

    assertThat(viewHolder.itemView.findViewById<TextView>(R.id.question).text.toString())
      .isEqualTo("Question?")
  }

  @Test
  fun shouldSetInputText() {
    viewHolder.bind(
      QuestionnaireViewItem(
        Questionnaire.QuestionnaireItemComponent(),
        QuestionnaireResponse.QuestionnaireResponseItemComponent().apply {
          addAnswer(
            QuestionnaireResponse.QuestionnaireResponseItemAnswerComponent().apply {
              value = DecimalType("1.1")
            }
          )
        },
        validationResult = NotValidated,
        answersChangedCallback = { _, _, _, _ -> },
      )
    )

    assertThat(
        viewHolder.itemView
          .findViewById<TextInputEditText>(R.id.text_input_edit_text)
          .text.toString()
      )
      .isEqualTo("1.1")
  }

  @Test
  fun shouldSetInputTextToEmpty() {
    viewHolder.bind(
      QuestionnaireViewItem(
        Questionnaire.QuestionnaireItemComponent(),
        QuestionnaireResponse.QuestionnaireResponseItemComponent().apply {
          addAnswer(
            QuestionnaireResponse.QuestionnaireResponseItemAnswerComponent().apply {
              value = DecimalType("1.1")
            }
          )
        },
        validationResult = NotValidated,
        answersChangedCallback = { _, _, _, _ -> },
      )
    )
    viewHolder.bind(
      QuestionnaireViewItem(
        Questionnaire.QuestionnaireItemComponent(),
        QuestionnaireResponse.QuestionnaireResponseItemComponent(),
        validationResult = NotValidated,
        answersChangedCallback = { _, _, _, _ -> },
      )
    )

    assertThat(
        viewHolder.itemView
          .findViewById<TextInputEditText>(R.id.text_input_edit_text)
          .text.toString()
      )
      .isEqualTo("")
  }

  @Test
<<<<<<< HEAD
  fun shouldSetQuestionnaireResponseItemAnswer() {
=======
  fun shouldSetQuestionnaireResponseItemAnswerIfValidText() {
>>>>>>> 48ede493
    var answers: List<QuestionnaireResponse.QuestionnaireResponseItemAnswerComponent>? = null
    val questionnaireViewItem =
      QuestionnaireViewItem(
        Questionnaire.QuestionnaireItemComponent(),
        QuestionnaireResponse.QuestionnaireResponseItemComponent(),
        validationResult = NotValidated,
        answersChangedCallback = { _, _, result, _ -> answers = result },
      )
    viewHolder.bind(questionnaireViewItem)
    viewHolder.itemView.findViewById<TextInputEditText>(R.id.text_input_edit_text).apply {
      setText("1.1")
      clearFocus()
    }
    viewHolder.itemView.clearFocus()
    assertThat(answers!!.single().valueDecimalType.value).isEqualTo(BigDecimal.valueOf(1.1))
<<<<<<< HEAD
  }

  @Test
  fun shouldSetDraftAnswerForInvalidInput() {
    var draftAnswer: Any? = null
    val questionnaireViewItem =
      QuestionnaireViewItem(
        Questionnaire.QuestionnaireItemComponent(),
        QuestionnaireResponse.QuestionnaireResponseItemComponent(),
        validationResult = NotValidated,
        answersChangedCallback = { _, _, _, result -> draftAnswer = result },
      )
    viewHolder.bind(questionnaireViewItem)
    viewHolder.itemView.findViewById<TextInputEditText>(R.id.text_input_edit_text).apply {
      setText("1.1.1.1")
      clearFocus()
    }
    viewHolder.itemView.clearFocus()
    assertThat(draftAnswer as? String).isEqualTo("1.1.1.1")
=======
>>>>>>> 48ede493
  }

  @Test
  fun shouldSetQuestionnaireResponseItemAnswerToEmpty() {
    var answers: List<QuestionnaireResponse.QuestionnaireResponseItemAnswerComponent>? = null
    val questionnaireViewItem =
      QuestionnaireViewItem(
        Questionnaire.QuestionnaireItemComponent(),
        QuestionnaireResponse.QuestionnaireResponseItemComponent(),
        validationResult = NotValidated,
        answersChangedCallback = { _, _, result, _ -> answers = result },
      )
    viewHolder.bind(questionnaireViewItem)
    viewHolder.itemView.findViewById<TextInputEditText>(R.id.text_input_edit_text).setText("")
    assertThat(answers).isEmpty()
  }

  @Test
  fun displayValidationResult_shouldShowNoErrorMessage() {
    viewHolder.bind(
      QuestionnaireViewItem(
        Questionnaire.QuestionnaireItemComponent().apply {
          addExtension().apply {
            url = "http://hl7.org/fhir/StructureDefinition/minValue"
            setValue(DecimalType("2.2"))
          }
          addExtension().apply {
            url = "http://hl7.org/fhir/StructureDefinition/maxValue"
            setValue(DecimalType("4.4"))
          }
        },
        QuestionnaireResponse.QuestionnaireResponseItemComponent().apply {
          addAnswer(
            QuestionnaireResponse.QuestionnaireResponseItemAnswerComponent().apply {
              value = DecimalType("3.3")
            }
          )
        },
        validationResult = NotValidated,
        answersChangedCallback = { _, _, _, _ -> },
      )
    )

    assertThat(viewHolder.itemView.findViewById<TextInputLayout>(R.id.text_input_layout).error)
      .isNull()
  }

  @Test
  fun displayValidationResult_error_shouldShowErrorMessage() {
    viewHolder.bind(
      QuestionnaireViewItem(
        Questionnaire.QuestionnaireItemComponent().apply {
          addExtension().apply {
            url = "http://hl7.org/fhir/StructureDefinition/minValue"
            setValue(DecimalType("2.1"))
          }
          addExtension().apply {
            url = "http://hl7.org/fhir/StructureDefinition/maxValue"
            setValue(DecimalType("4.2"))
          }
        },
        QuestionnaireResponse.QuestionnaireResponseItemComponent().apply {
          addAnswer(
            QuestionnaireResponse.QuestionnaireResponseItemAnswerComponent().apply {
              value = DecimalType("1.1")
            }
          )
        },
        validationResult = Invalid(listOf("Minimum value allowed is:2.1")),
        answersChangedCallback = { _, _, _, _ -> },
      )
    )

    assertThat(viewHolder.itemView.findViewById<TextInputLayout>(R.id.text_input_layout).error)
      .isEqualTo("Minimum value allowed is:2.1")
  }

  @Test
  fun `hides error textview in the header`() {
    viewHolder.bind(
      QuestionnaireViewItem(
        Questionnaire.QuestionnaireItemComponent(),
        QuestionnaireResponse.QuestionnaireResponseItemComponent(),
        validationResult = NotValidated,
        answersChangedCallback = { _, _, _, _ -> },
      )
    )

    assertThat(viewHolder.itemView.findViewById<TextView>(R.id.error_text_at_header).visibility)
      .isEqualTo(View.GONE)
  }

  @Test
  fun bind_readOnly_shouldDisableView() {
    viewHolder.bind(
      QuestionnaireViewItem(
        Questionnaire.QuestionnaireItemComponent().apply { readOnly = true },
        QuestionnaireResponse.QuestionnaireResponseItemComponent(),
        validationResult = NotValidated,
        answersChangedCallback = { _, _, _, _ -> },
      )
    )

    assertThat(
        viewHolder.itemView.findViewById<TextInputEditText>(R.id.text_input_edit_text).isEnabled
      )
      .isFalse()
  }
}<|MERGE_RESOLUTION|>--- conflicted
+++ resolved
@@ -117,11 +117,7 @@
   }
 
   @Test
-<<<<<<< HEAD
-  fun shouldSetQuestionnaireResponseItemAnswer() {
-=======
   fun shouldSetQuestionnaireResponseItemAnswerIfValidText() {
->>>>>>> 48ede493
     var answers: List<QuestionnaireResponse.QuestionnaireResponseItemAnswerComponent>? = null
     val questionnaireViewItem =
       QuestionnaireViewItem(
@@ -137,28 +133,6 @@
     }
     viewHolder.itemView.clearFocus()
     assertThat(answers!!.single().valueDecimalType.value).isEqualTo(BigDecimal.valueOf(1.1))
-<<<<<<< HEAD
-  }
-
-  @Test
-  fun shouldSetDraftAnswerForInvalidInput() {
-    var draftAnswer: Any? = null
-    val questionnaireViewItem =
-      QuestionnaireViewItem(
-        Questionnaire.QuestionnaireItemComponent(),
-        QuestionnaireResponse.QuestionnaireResponseItemComponent(),
-        validationResult = NotValidated,
-        answersChangedCallback = { _, _, _, result -> draftAnswer = result },
-      )
-    viewHolder.bind(questionnaireViewItem)
-    viewHolder.itemView.findViewById<TextInputEditText>(R.id.text_input_edit_text).apply {
-      setText("1.1.1.1")
-      clearFocus()
-    }
-    viewHolder.itemView.clearFocus()
-    assertThat(draftAnswer as? String).isEqualTo("1.1.1.1")
-=======
->>>>>>> 48ede493
   }
 
   @Test
