--- conflicted
+++ resolved
@@ -16,10 +16,8 @@
 
 package com.google.android.fhir.datacapture.fhirpath
 
-<<<<<<< HEAD
+import com.google.android.fhir.datacapture.extensions.EXTENSION_ANSWER_EXPRESSION_URL
 import com.google.android.fhir.datacapture.XFhirQueryResolver
-=======
->>>>>>> 4c2da74e
 import com.google.android.fhir.datacapture.extensions.EXTENSION_ANSWER_EXPRESSION_URL
 import com.google.android.fhir.datacapture.extensions.EXTENSION_CALCULATED_EXPRESSION_URL
 import com.google.android.fhir.datacapture.extensions.EXTENSION_VARIABLE_URL
@@ -387,7 +385,7 @@
   }
 
   @Test
-  fun `should throw illegal argument exception with missing language for questionnaire variables`() {
+  fun `should throw illegal argument exception with missing exception language for questionnaire variables`() {
     assertThrows(IllegalArgumentException::class.java) {
       runBlocking {
         val questionnaire =
@@ -978,7 +976,6 @@
         )
       }
 
-<<<<<<< HEAD
     runBlocking {
       val variablesMap = mutableMapOf<String, Base?>()
       extractDependentVariables(
@@ -994,6 +991,10 @@
 
       val result =
         ExpressionEvaluator.createXFhirQueryFromExpression(
+          questionnaire,
+          QuestionnaireResponse(),
+          questionnaire.item[0].item[0],
+          mapOf(questionnaire.item[0].item[0] to questionnaire.item[0]),
           questionnaire.item[0].item[0].answerExpression!!,
           null,
           variablesMap
@@ -1001,18 +1002,5 @@
 
       assertThat(result).isEqualTo("Patient?address-city=1&gender=2")
     }
-=======
-    val result =
-      ExpressionEvaluator.createXFhirQueryFromExpression(
-        questionnaire,
-        QuestionnaireResponse(),
-        questionnaire.item[0].item[0],
-        mapOf(questionnaire.item[0].item[0] to questionnaire.item[0]),
-        questionnaire.item[0].item[0].answerExpression!!,
-        null
-      )
-
-    assertThat(result).isEqualTo("Patient?address-city=1&gender=2")
->>>>>>> 4c2da74e
   }
 }