--- conflicted
+++ resolved
@@ -119,7 +119,6 @@
       firebase_pids+=("$!")
   done
 
-<<<<<<< HEAD
   local lib_names_min_sdk_26=("workflow")
   for lib_name in "${lib_names_min_sdk_26[@]}"; do
    gcloud firebase test android run --type instrumentation \
@@ -136,25 +135,6 @@
       --no-use-orchestrator &
       firebase_pids+=("$!")
   done
-=======
-    local lib_names_min_sdk_26=("workflow")
-    for lib_name in "${lib_names_min_sdk_26[@]}"; do
-     gcloud firebase test android run --type instrumentation \
-        --app demo/build/outputs/apk/androidTest/debug/demo-debug-androidTest.apk \
-        --test $lib_name/build/outputs/apk/androidTest/debug/$lib_name-debug-androidTest.apk \
-        --timeout 30m \
-        --device model=Nexus6P,version=26,locale=en_US \
-        --device model=Nexus6P,version=27,locale=en_US \
-        --device model=Pixel2,version=30,locale=en_US \
-        --environment-variables coverage=true,coverageFile="/sdcard/Download/coverage.ec" \
-        --directories-to-pull /sdcard/Download  \
-        --results-bucket=$GCS_BUCKET \
-        --results-dir=$KOKORO_BUILD_ARTIFACTS_SUBDIR/firebase/$lib_name \
-        --project=android-fhir-instrumeted-tests \
-        --no-use-orchestrator &
-        firebase_pids+=("$!")
-    done
->>>>>>> c21534fd
 
   for firebase_pid in ${firebase_pids[*]}; do
     wait $firebase_pid
