import androidx.build.gradle.gcpbuildcache.GcpBuildCache
import androidx.build.gradle.gcpbuildcache.GcpBuildCacheServiceFactory

plugins {
  id("com.gradle.enterprise") version ("3.10")
  id("androidx.build.gradle.gcpbuildcache") version "1.0.0-beta01"
}

gradleEnterprise {
  buildScan {
    termsOfServiceUrl = "https://gradle.com/terms-of-service"
    termsOfServiceAgree = "yes"
    capture { isTaskInputFiles = true }
  }
}

<<<<<<< HEAD
include(":benchmark")
=======
val kokoroRun = providers.environmentVariable("KOKORO_BUILD_ID").isPresent

if (kokoroRun == true) {
  buildCache {
    registerBuildCacheService(GcpBuildCache::class, GcpBuildCacheServiceFactory::class)
    remote(GcpBuildCache::class) {
      projectId = "android-fhir-build"
      bucketName = "android-fhir-build-cache"
      isPush = true
    }
  }
}
>>>>>>> 9e43cce9

include(":catalog")

include(":common")

include(":contrib:barcode")

include(":datacapture")

include(":demo")

include(":engine")

include(":workflow")

include(":testing")<|MERGE_RESOLUTION|>--- conflicted
+++ resolved
@@ -14,9 +14,6 @@
   }
 }
 
-<<<<<<< HEAD
-include(":benchmark")
-=======
 val kokoroRun = providers.environmentVariable("KOKORO_BUILD_ID").isPresent
 
 if (kokoroRun == true) {
@@ -29,7 +26,8 @@
     }
   }
 }
->>>>>>> 9e43cce9
+
+include(":benchmark")
 
 include(":catalog")
 
