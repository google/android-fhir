/*
 * Copyright 2022 Google LLC
 *
 * Licensed under the Apache License, Version 2.0 (the "License");
 * you may not use this file except in compliance with the License.
 * You may obtain a copy of the License at
 *
 *       http://www.apache.org/licenses/LICENSE-2.0
 *
 * Unless required by applicable law or agreed to in writing, software
 * distributed under the License is distributed on an "AS IS" BASIS,
 * WITHOUT WARRANTIES OR CONDITIONS OF ANY KIND, either express or implied.
 * See the License for the specific language governing permissions and
 * limitations under the License.
 */

package com.google.android.fhir.benchmark

import androidx.benchmark.junit4.BenchmarkRule
import androidx.benchmark.junit4.measureRepeated
import androidx.test.ext.junit.runners.AndroidJUnit4
import ca.uhn.fhir.context.FhirContext
import ca.uhn.fhir.context.FhirVersionEnum
import com.google.common.truth.Truth.assertThat
import java.io.InputStream
import java.time.ZonedDateTime
import org.hl7.fhir.r4.model.Bundle
import org.hl7.fhir.r4.model.Library
import org.junit.Rule
import org.junit.Test
import org.junit.runner.RunWith

@RunWith(AndroidJUnit4::class)
class D_FhirJsonParserBenchmark {

  @get:Rule val benchmarkRule = BenchmarkRule()

  private fun open(assetName: String): InputStream? {
    return javaClass.getResourceAsStream(assetName)!!
  }

  @Test
  fun parseLightFhirBundle() {
    benchmarkRule.measureRepeated {
      val jsonParser = runWithTimingDisabled {
        var fhirContext = FhirContext.forCached(FhirVersionEnum.R4)
        fhirContext.newJsonParser()
      }

      val bundle = runWithTimingDisabled { open("/immunity-check/ImmunizationHistory.json") }

      System.out.println(ZonedDateTime.now())
      assertThat((jsonParser.parseResource(bundle) as Bundle).entryFirstRep.resource.id)
        .isEqualTo("Patient/d4d35004-24f8-40e4-8084-1ad75924514f")
      System.out.println(ZonedDateTime.now())
    }
  }

  @Test
  fun parseLightFhirLibrary() {
    benchmarkRule.measureRepeated {
      val jsonParser = runWithTimingDisabled {
        var fhirContext = FhirContext.forCached(FhirVersionEnum.R4)
        fhirContext.newJsonParser()
      }

<<<<<<< HEAD
      val library = runWithTimingDisabled { open("/immunity-check/ImmunityCheck.json") }

      val immunityCheckLibrary = jsonParser.parseResource(library) as Library
=======
      val immunityCheckJson = runWithTimingDisabled { open("/immunity-check/ImmunityCheck.json") }
      val immunityCheckLibrary = jsonParser.parseResource(immunityCheckJson) as Library
      val fhirHelpersJson = runWithTimingDisabled { open("/immunity-check/FhirHelpers.json") }
      val fhirHelpersLibrary = jsonParser.parseResource(fhirHelpersJson) as Library
>>>>>>> ab256e01

      assertThat(immunityCheckLibrary.id).isEqualTo("Library/ImmunityCheck-1.0.0")
      assertThat(immunityCheckLibrary.content[0].data.size).isEqualTo(575)
    }
  }
}<|MERGE_RESOLUTION|>--- conflicted
+++ resolved
@@ -43,7 +43,7 @@
   fun parseLightFhirBundle() {
     benchmarkRule.measureRepeated {
       val jsonParser = runWithTimingDisabled {
-        var fhirContext = FhirContext.forCached(FhirVersionEnum.R4)
+        val fhirContext = FhirContext.forCached(FhirVersionEnum.R4)
         fhirContext.newJsonParser()
       }
 
@@ -60,23 +60,20 @@
   fun parseLightFhirLibrary() {
     benchmarkRule.measureRepeated {
       val jsonParser = runWithTimingDisabled {
-        var fhirContext = FhirContext.forCached(FhirVersionEnum.R4)
+        val fhirContext = FhirContext.forCached(FhirVersionEnum.R4)
         fhirContext.newJsonParser()
       }
 
-<<<<<<< HEAD
-      val library = runWithTimingDisabled { open("/immunity-check/ImmunityCheck.json") }
 
-      val immunityCheckLibrary = jsonParser.parseResource(library) as Library
-=======
       val immunityCheckJson = runWithTimingDisabled { open("/immunity-check/ImmunityCheck.json") }
       val immunityCheckLibrary = jsonParser.parseResource(immunityCheckJson) as Library
       val fhirHelpersJson = runWithTimingDisabled { open("/immunity-check/FhirHelpers.json") }
       val fhirHelpersLibrary = jsonParser.parseResource(fhirHelpersJson) as Library
->>>>>>> ab256e01
 
       assertThat(immunityCheckLibrary.id).isEqualTo("Library/ImmunityCheck-1.0.0")
       assertThat(immunityCheckLibrary.content[0].data.size).isEqualTo(575)
+      assertThat(fhirHelpersLibrary.id).isEqualTo("Library/FHIRHelpers-4.0.1")
+      assertThat(fhirHelpersLibrary.content[0].data.size).isEqualTo(17845)
     }
   }
 }