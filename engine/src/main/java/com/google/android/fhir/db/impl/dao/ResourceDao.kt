--- conflicted
+++ resolved
@@ -67,16 +67,12 @@
    */
   suspend fun applyLocalUpdate(resource: Resource, timeOfLocalChange: Instant?) {
     getResourceEntity(resource.logicalId, resource.resourceType)?.let {
-<<<<<<< HEAD
-      updateResourceEntity(it, resource, timeOfLocalChange)
-=======
       val entity =
         it.copy(
           serializedResource = iParser.encodeResourceToString(resource),
           lastUpdatedLocal = timeOfLocalChange,
         )
       updateChanges(entity, resource)
->>>>>>> b686143d
     }
       ?: throw ResourceNotFoundException(
         resource.resourceType.name,
@@ -86,56 +82,17 @@
 
   suspend fun updateResourceWithUuid(resourceUuid: UUID, updatedResource: Resource) {
     getResourceEntity(resourceUuid)?.let {
-      updateResourceEntity(it, updatedResource, it.lastUpdatedLocal)
+      val entity =
+        it.copy(
+          resourceId = updatedResource.logicalId,
+          serializedResource = iParser.encodeResourceToString(updatedResource),
+          lastUpdatedRemote = updatedResource.meta.lastUpdated?.toInstant() ?: it.lastUpdatedRemote,
+        )
+      updateChanges(entity, updatedResource)
     }
       ?: throw ResourceNotFoundException(
         resourceUuid,
       )
-  }
-
-  private suspend fun updateResourceEntity(
-    existingResourceEntity: ResourceEntity,
-    updatedResource: Resource,
-    timeOfLocalChange: Instant?,
-  ) {
-    // In case the resource has lastUpdated meta data, use it, otherwise use the old value.
-    val lastUpdatedRemote: Date? = updatedResource.meta.lastUpdated
-    val entity =
-      existingResourceEntity.copy(
-        resourceId = updatedResource.logicalId,
-        serializedResource = iParser.encodeResourceToString(updatedResource),
-        lastUpdatedLocal = timeOfLocalChange,
-        lastUpdatedRemote = lastUpdatedRemote?.toInstant()
-            ?: existingResourceEntity.lastUpdatedRemote,
-      )
-    // The foreign key in Index entity tables is set with cascade delete constraint and
-    // insertResource has REPLACE conflict resolution. So, when we do an insert to update the
-    // resource, it deletes old resource and corresponding index entities (based on foreign key
-    // constraints) before inserting the new resource.
-    insertResource(entity)
-    val index =
-      ResourceIndices.Builder(resourceIndexer.index(updatedResource))
-        .apply {
-          timeOfLocalChange?.let {
-            addDateTimeIndex(
-              createLocalLastUpdatedIndex(
-                updatedResource.resourceType,
-                InstantType(Date.from(timeOfLocalChange)),
-              ),
-            )
-          }
-          lastUpdatedRemote?.let { date ->
-            addDateTimeIndex(
-              createLastUpdatedIndex(updatedResource.resourceType, InstantType(date)),
-            )
-          }
-        }
-        .build()
-    updateIndicesForResource(
-      index,
-      updatedResource.resourceType,
-      existingResourceEntity.resourceUuid,
-    )
   }
 
   /**
