--- conflicted
+++ resolved
@@ -16,19 +16,9 @@
 
 package com.google.android.fhir.sync.remote
 
-<<<<<<< HEAD
-import android.content.Context
-=======
->>>>>>> 6956c79f
 import com.google.android.fhir.NetworkConfiguration
 import com.google.android.fhir.sync.Authenticator
 import com.google.android.fhir.sync.DataSource
-import com.google.android.fhir.sync.remote.RemoteServiceLoggingHelper.SYNC_FOLDER
-import com.google.android.fhir.sync.remote.RemoteServiceLoggingHelper.getSyncLogsDirectory
-import java.io.File
-import java.io.FileNotFoundException
-import java.time.LocalDate
-import java.time.format.DateTimeFormatter
 import java.util.concurrent.TimeUnit
 import okhttp3.Interceptor
 import okhttp3.OkHttpClient
@@ -41,7 +31,6 @@
 import retrofit2.http.GET
 import retrofit2.http.POST
 import retrofit2.http.Url
-import timber.log.Timber
 
 /** Interface to make http requests to the FHIR server. */
 internal interface RemoteFhirService : DataSource {
@@ -51,20 +40,11 @@
   @POST(".") override suspend fun upload(@Body bundle: Bundle): Resource
 
   class Builder(
-    private val context: Context,
     private val baseUrl: String,
     private val networkConfiguration: NetworkConfiguration
   ) {
     private var authenticator: Authenticator? = null
-<<<<<<< HEAD
-    private var logFileNamePostFix: String = ""
-
-    fun setLogFilePostFix(logFileNamePostFix: String) {
-      this.logFileNamePostFix = logFileNamePostFix
-    }
-=======
     private var httpLoggingInterceptor: HttpLoggingInterceptor? = null
->>>>>>> 6956c79f
 
     fun setAuthenticator(authenticator: Authenticator?) = apply {
       this.authenticator = authenticator
@@ -75,22 +55,6 @@
     }
 
     fun build(): RemoteFhirService {
-<<<<<<< HEAD
-      val dateString = DateTimeFormatter.ISO_LOCAL_DATE.format(LocalDate.now())
-      val fullFileName = dateString + "_" + logFileNamePostFix
-      val customLogger =
-        HttpLoggingInterceptor.Logger {
-          try {
-            writeToFile(fullFileName, it)
-          } catch (exception: FileNotFoundException) {
-            Timber.i("File not found")
-          }
-        }
-      val logger = HttpLoggingInterceptor(customLogger)
-      logger.level = HttpLoggingInterceptor.Level.HEADERS
-
-=======
->>>>>>> 6956c79f
       val client =
         OkHttpClient.Builder()
           .connectTimeout(networkConfiguration.connectionTimeOut, TimeUnit.SECONDS)
@@ -122,14 +86,10 @@
         .build()
         .create(RemoteFhirService::class.java)
     }
-
-    private fun writeToFile(fileName: String, content: String) {
-      File(getSyncLogsDirectory(context, SYNC_FOLDER), fileName).appendText(content + "\n")
-    }
   }
 
   companion object {
-    fun builder(context: Context, baseUrl: String, networkConfiguration: NetworkConfiguration) =
-      Builder(context, baseUrl, networkConfiguration)
+    fun builder(baseUrl: String, networkConfiguration: NetworkConfiguration) =
+      Builder(baseUrl, networkConfiguration)
   }
 }