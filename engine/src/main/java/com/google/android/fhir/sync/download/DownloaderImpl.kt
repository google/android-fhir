--- conflicted
+++ resolved
@@ -36,9 +36,8 @@
  */
 internal class DownloaderImpl(
   private val dataSource: DataSource,
-  private val downloadWorkManager: DownloadWorkManager,
+  private val downloadWorkManager: DownloadWorkManager
 ) : Downloader {
-
   private val resourceTypeList = ResourceType.values().map { it.name }
 
   override suspend fun download(context: SyncDownloadContext): Flow<DownloadState> = flow {
@@ -70,17 +69,12 @@
         resourceTypeToDownload =
           ResourceType.fromCode(url.findAnyOf(resourceTypeList, ignoreCase = true)!!.second)
 
-<<<<<<< HEAD
-        val response = dataSource.download(url)
-        emit(DownloadState.Success(downloadWorkManager.processResponse(response).toList()))
-=======
         emit(
           downloadWorkManager.processResponse(dataSource.download(url!!)).toList().let {
             completed += it.size
             DownloadState.Success(it, total, completed)
           }
         )
->>>>>>> eea0bb34
       } catch (exception: Exception) {
         Timber.e(exception)
         emit(DownloadState.Failure(ResourceSyncException(resourceTypeToDownload, exception)))
