--- conflicted
+++ resolved
@@ -69,23 +69,15 @@
    */
   inline fun <reified W : FhirSyncWorker> oneTimeSync(
     context: Context,
-<<<<<<< HEAD
-    retryConfiguration: RetryConfiguration? = defaultRetryConfiguration
+    retryConfiguration: RetryConfiguration? = defaultRetryConfiguration,
   ): Flow<OneTimeSyncState> {
-=======
-    retryConfiguration: RetryConfiguration? = defaultRetryConfiguration,
-  ): Flow<SyncJobStatus> {
->>>>>>> a456c266
     val uniqueWorkName = "${W::class.java.name}-oneTimeSync"
+    val flow = getWorkerInfo(context, uniqueWorkName)
     WorkManager.getInstance(context)
       .enqueueUniqueWork(
         uniqueWorkName,
         ExistingWorkPolicy.KEEP,
-<<<<<<< HEAD
-        createOneTimeWorkRequest(retryConfiguration, W::class.java, uniqueWorkName)
-=======
-        createOneTimeWorkRequest(retryConfiguration, W::class.java),
->>>>>>> a456c266
+        createOneTimeWorkRequest(retryConfiguration, W::class.java, uniqueWorkName),
       )
     return combineSyncJobStatusAndWorkInfoStateForOnetimeSync(context, uniqueWorkName)
   }
@@ -97,34 +89,21 @@
    * the same [FhirSyncWorker] to retrieve the status of the job.
    *
    * @param periodicSyncConfiguration configuration to determine the sync frequency and retry
-<<<<<<< HEAD
-   * mechanism
+   *   mechanism
    * @return a [Flow] of [FhirSyncWorkStatus]
-=======
-   *   mechanism
-   * @return a [Flow] of [SyncJobStatus]
->>>>>>> a456c266
    */
   @ExperimentalCoroutinesApi
   inline fun <reified W : FhirSyncWorker> periodicSync(
     context: Context,
-<<<<<<< HEAD
-    periodicSyncConfiguration: PeriodicSyncConfiguration
+    periodicSyncConfiguration: PeriodicSyncConfiguration,
   ): Flow<PeriodicSyncState> {
-=======
-    periodicSyncConfiguration: PeriodicSyncConfiguration,
-  ): Flow<SyncJobStatus> {
->>>>>>> a456c266
     val uniqueWorkName = "${W::class.java.name}-periodicSync"
+    val flow = getWorkerInfo(context, uniqueWorkName)
     WorkManager.getInstance(context)
       .enqueueUniquePeriodicWork(
         uniqueWorkName,
         ExistingPeriodicWorkPolicy.KEEP,
-<<<<<<< HEAD
-        createPeriodicWorkRequest(periodicSyncConfiguration, W::class.java, uniqueWorkName)
-=======
-        createPeriodicWorkRequest(periodicSyncConfiguration, W::class.java),
->>>>>>> a456c266
+        createPeriodicWorkRequest(periodicSyncConfiguration, W::class.java, uniqueWorkName),
       )
     return createPeriodicSyncState(context, uniqueWorkName)
   }
@@ -200,10 +179,7 @@
   internal inline fun <W : FhirSyncWorker> createOneTimeWorkRequest(
     retryConfiguration: RetryConfiguration?,
     clazz: Class<W>,
-<<<<<<< HEAD
     uniqueWorkName: String,
-=======
->>>>>>> a456c266
   ): OneTimeWorkRequest {
     val oneTimeWorkRequestBuilder = OneTimeWorkRequest.Builder(clazz)
     retryConfiguration?.let {
@@ -213,14 +189,10 @@
         it.backoffCriteria.timeUnit,
       )
       oneTimeWorkRequestBuilder.setInputData(
-<<<<<<< HEAD
         Data.Builder()
           .putInt(MAX_RETRIES_ALLOWED, it.maxRetries)
           .putString(STRING_PREFERENCES_DATASTORE_KEY, uniqueWorkName)
-          .build()
-=======
-        Data.Builder().putInt(MAX_RETRIES_ALLOWED, it.maxRetries).build(),
->>>>>>> a456c266
+          .build(),
       )
     }
     return oneTimeWorkRequestBuilder.build()
@@ -230,10 +202,7 @@
   internal inline fun <W : FhirSyncWorker> createPeriodicWorkRequest(
     periodicSyncConfiguration: PeriodicSyncConfiguration,
     clazz: Class<W>,
-<<<<<<< HEAD
     uniqueWorkName: String,
-=======
->>>>>>> a456c266
   ): PeriodicWorkRequest {
     val periodicWorkRequestBuilder =
       PeriodicWorkRequest.Builder(
@@ -249,16 +218,10 @@
         it.backoffCriteria.backoffDelay,
         it.backoffCriteria.timeUnit,
       )
-      periodicWorkRequestBuilder.setInputData(
-<<<<<<< HEAD
-        Data.Builder()
-          .putInt(MAX_RETRIES_ALLOWED, it.maxRetries)
-          .putString(STRING_PREFERENCES_DATASTORE_KEY, uniqueWorkName)
-          .build()
-=======
-        Data.Builder().putInt(MAX_RETRIES_ALLOWED, it.maxRetries).build(),
->>>>>>> a456c266
-      )
+      Data.Builder()
+        .putInt(MAX_RETRIES_ALLOWED, it.maxRetries)
+        .putString(STRING_PREFERENCES_DATASTORE_KEY, uniqueWorkName)
+        .build()
     }
     return periodicWorkRequestBuilder.build()
   }
@@ -270,9 +233,8 @@
 
   private fun createOneTimeSyncState(
     syncJobStatus: SyncJobStatus? = null,
-    schedulingStatus: WorkInfo.State
+    schedulingStatus: WorkInfo.State,
   ): OneTimeSyncState {
-
     return when (schedulingStatus) {
       ENQUEUED -> {
         Enqueued()
@@ -302,8 +264,7 @@
       is SyncJobStatus.Finished -> {
         createOneTimeSyncState(lastSyncJobStatus, SUCCEEDED)
       }
-      is SyncJobStatus.Failed,
-      is SyncJobStatus.Glitch -> {
+      is SyncJobStatus.Failed, -> {
         createOneTimeSyncState(lastSyncJobStatus, FAILED)
       }
       else -> {
@@ -313,20 +274,19 @@
 
   private fun createCurrentJobState(
     currentSyncJobStatus: SyncJobStatus,
-    schedulingStatus: WorkInfo.State
+    schedulingStatus: WorkInfo.State,
   ) =
     when (schedulingStatus) {
       RUNNING -> {
         when (currentSyncJobStatus) {
           is SyncJobStatus.Started,
-          is SyncJobStatus.InProgress -> {
+          is SyncJobStatus.InProgress, -> {
             Running(currentSyncJobStatus)
           }
           is SyncJobStatus.Finished -> {
             Succeeded(currentSyncJobStatus)
           }
-          is SyncJobStatus.Failed,
-          is SyncJobStatus.Glitch -> {
+          is SyncJobStatus.Failed, -> {
             Failed(currentSyncJobStatus)
           }
         }
@@ -335,9 +295,4 @@
         null
       }
     }
-}
-
-data class FhirSyncWorkStatus(
-  val lastSyncJobStatus: SyncJobStatus? = null,
-  var schedulingStatus: WorkInfo.State? = null,
-)+}