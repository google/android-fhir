/*
 * Copyright 2022 Google LLC
 *
 * Licensed under the Apache License, Version 2.0 (the "License");
 * you may not use this file except in compliance with the License.
 * You may obtain a copy of the License at
 *
 *       http://www.apache.org/licenses/LICENSE-2.0
 *
 * Unless required by applicable law or agreed to in writing, software
 * distributed under the License is distributed on an "AS IS" BASIS,
 * WITHOUT WARRANTIES OR CONDITIONS OF ANY KIND, either express or implied.
 * See the License for the specific language governing permissions and
 * limitations under the License.
 */

package com.google.android.fhir.sync

import android.content.Context
import androidx.work.Data
import androidx.work.ExistingPeriodicWorkPolicy
import androidx.work.ExistingWorkPolicy
import androidx.work.OneTimeWorkRequest
import androidx.work.PeriodicWorkRequest
import androidx.work.WorkManager
import com.google.android.fhir.FhirEngine
import com.google.android.fhir.FhirEngineProvider
import org.hl7.fhir.r4.model.ResourceType

object Sync {
  fun basicSyncJob(context: Context): SyncJob {
    return SyncJobImpl(context)
  }

  /**
   * Does a one time sync based on [ResourceSearchParams]. Returns a [Result] that tells caller
   * whether process was Success or Failure. In case of failure, caller needs to take care of the
   * retry
   */
  // TODO: Check if this api is required anymore since we have SyncJob.run to do the same work.
  suspend fun oneTimeSync(
    context: Context,
    fhirEngine: FhirEngine,
    downloadManager: DownloadWorkManager,
    resolver: ConflictResolver
  ): Result {
    return FhirEngineProvider.getDataSource(context)?.let {
<<<<<<< HEAD
      FhirSynchronizer(context, fhirEngine, it, downloadManager)
        .synchronize(SyncWorkType.DOWNLOAD_UPLOAD)
=======
      FhirSynchronizer(context, fhirEngine, it, downloadManager, conflictResolver = resolver)
        .synchronize()
>>>>>>> 2f6ba878
    }
      ?: Result.Error(
        listOf(
          ResourceSyncException(
            ResourceType.Bundle,
            IllegalStateException(
              "FhirEngineConfiguration.ServerConfiguration is not set. Call FhirEngineProvider.init to initialize with appropriate configuration."
            )
          )
        )
      )
  }

  /**
   * Starts a one time sync based on [FhirSyncWorker]. In case of a failure, [RetryConfiguration]
   * will guide the retry mechanism. Caller can set [retryConfiguration] to [null] to stop retry.
   */
  inline fun <reified W : FhirSyncWorker> oneTimeSync(
    context: Context,
    retryConfiguration: RetryConfiguration? = defaultRetryConfiguration
  ) {
    WorkManager.getInstance(context)
      .enqueueUniqueWork(
        SyncWorkType.DOWNLOAD.workerName,
        ExistingWorkPolicy.KEEP,
        createOneTimeWorkRequest(retryConfiguration, W::class.java)
      )
  }
  /**
   * Starts a periodic sync based on [FhirSyncWorker]. It takes [PeriodicSyncConfiguration] to
   * determine the sync frequency and [RetryConfiguration] to guide the retry mechanism. Caller can
   * set [retryConfiguration] to [null] to stop retry.
   */
  inline fun <reified W : FhirSyncWorker> periodicSync(
    context: Context,
    periodicSyncConfiguration: PeriodicSyncConfiguration
  ) {

    WorkManager.getInstance(context)
      .enqueueUniquePeriodicWork(
        SyncWorkType.DOWNLOAD.workerName,
        ExistingPeriodicWorkPolicy.KEEP,
        createPeriodicWorkRequest(periodicSyncConfiguration, W::class.java)
      )
  }

  @PublishedApi
  internal inline fun <W : FhirSyncWorker> createOneTimeWorkRequest(
    retryConfiguration: RetryConfiguration?,
    clazz: Class<W>
  ): OneTimeWorkRequest {
    val oneTimeWorkRequestBuilder = OneTimeWorkRequest.Builder(clazz)
    retryConfiguration?.let {
      oneTimeWorkRequestBuilder.setBackoffCriteria(
        it.backoffCriteria.backoffPolicy,
        it.backoffCriteria.backoffDelay,
        it.backoffCriteria.timeUnit
      )
      oneTimeWorkRequestBuilder.setInputData(
        Data.Builder().putInt(MAX_RETRIES_ALLOWED, it.maxRetries).build()
      )
    }
    return oneTimeWorkRequestBuilder.build()
  }

  @PublishedApi
  internal inline fun <W : FhirSyncWorker> createPeriodicWorkRequest(
    periodicSyncConfiguration: PeriodicSyncConfiguration,
    clazz: Class<W>
  ): PeriodicWorkRequest {
    val periodicWorkRequestBuilder =
      PeriodicWorkRequest.Builder(
          clazz,
          periodicSyncConfiguration.repeat.interval,
          periodicSyncConfiguration.repeat.timeUnit
        )
        .setConstraints(periodicSyncConfiguration.syncConstraints)

    periodicSyncConfiguration.retryConfiguration?.let {
      periodicWorkRequestBuilder.setBackoffCriteria(
        it.backoffCriteria.backoffPolicy,
        it.backoffCriteria.backoffDelay,
        it.backoffCriteria.timeUnit
      )
      periodicWorkRequestBuilder.setInputData(
        Data.Builder().putInt(MAX_RETRIES_ALLOWED, it.maxRetries).build()
      )
    }
    return periodicWorkRequestBuilder.build()
  }
}

/** Defines different types of synchronisation workers: download and upload */
enum class SyncWorkType(val workerName: String) {
  DOWNLOAD_UPLOAD("fhir-engine-download-upload-worker"),
  DOWNLOAD("download"),
  UPLOAD("upload")
}<|MERGE_RESOLUTION|>--- conflicted
+++ resolved
@@ -45,13 +45,8 @@
     resolver: ConflictResolver
   ): Result {
     return FhirEngineProvider.getDataSource(context)?.let {
-<<<<<<< HEAD
-      FhirSynchronizer(context, fhirEngine, it, downloadManager)
+      FhirSynchronizer(context, fhirEngine, it, downloadManager, conflictResolver = resolver)
         .synchronize(SyncWorkType.DOWNLOAD_UPLOAD)
-=======
-      FhirSynchronizer(context, fhirEngine, it, downloadManager, conflictResolver = resolver)
-        .synchronize()
->>>>>>> 2f6ba878
     }
       ?: Result.Error(
         listOf(
