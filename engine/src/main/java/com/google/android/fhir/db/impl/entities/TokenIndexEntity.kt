--- conflicted
+++ resolved
@@ -28,11 +28,7 @@
 @Entity(
   indices =
     [
-<<<<<<< HEAD
-      Index(value = ["index_value", "resourceType", "index_name", "resourceUuid"]),
-=======
       Index(value = ["resourceType", "index_name", "index_value", "resourceUuid"]),
->>>>>>> 5f7ce19f
       // Keep this index for faster foreign lookup
       Index(value = ["resourceUuid"]),
     ],
