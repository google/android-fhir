/*
 * Copyright 2022 Google LLC
 *
 * Licensed under the Apache License, Version 2.0 (the "License");
 * you may not use this file except in compliance with the License.
 * You may obtain a copy of the License at
 *
 *       http://www.apache.org/licenses/LICENSE-2.0
 *
 * Unless required by applicable law or agreed to in writing, software
 * distributed under the License is distributed on an "AS IS" BASIS,
 * WITHOUT WARRANTIES OR CONDITIONS OF ANY KIND, either express or implied.
 * See the License for the specific language governing permissions and
 * limitations under the License.
 */

package com.google.android.fhir.db.impl

import android.content.Context
import androidx.annotation.VisibleForTesting
import androidx.room.Room
import androidx.room.withTransaction
import androidx.sqlite.db.SimpleSQLiteQuery
import ca.uhn.fhir.parser.IParser
import com.google.android.fhir.DatabaseErrorStrategy
<<<<<<< HEAD
import com.google.android.fhir.db.LocalChange
=======
import com.google.android.fhir.LocalChange
>>>>>>> 64593f4d
import com.google.android.fhir.db.ResourceNotFoundException
import com.google.android.fhir.db.impl.DatabaseImpl.Companion.UNENCRYPTED_DATABASE_NAME
import com.google.android.fhir.db.impl.dao.LocalChangeToken
import com.google.android.fhir.db.impl.dao.LocalChangeUtils
import com.google.android.fhir.db.impl.dao.toLocalChange
import com.google.android.fhir.db.impl.entities.LocalChangeEntity
import com.google.android.fhir.db.impl.entities.ResourceEntity
import com.google.android.fhir.db.impl.entities.SyncedResourceEntity
import com.google.android.fhir.logicalId
import com.google.android.fhir.search.SearchQuery
import java.lang.IllegalStateException
import java.time.Instant
import org.hl7.fhir.r4.model.Resource
import org.hl7.fhir.r4.model.ResourceType

/**
 * The implementation for the persistence layer using Room. See docs for
 * [com.google.android.fhir.db.Database] for the API docs.
 */
@Suppress("UNCHECKED_CAST")
internal class DatabaseImpl(
  private val context: Context,
  private val iParser: IParser,
  databaseConfig: DatabaseConfig
) : com.google.android.fhir.db.Database {

  val db: ResourceDatabase

  init {
    val enableEncryption =
      databaseConfig.enableEncryption &&
        DatabaseEncryptionKeyProvider.isDatabaseEncryptionSupported()

    // The detection of unintentional switching of database encryption across releases can't be
    // placed inside withTransaction because the database is opened within withTransaction. The
    // default handling of corruption upon open in the room database is to re-create the database,
    // which is undesirable.
    val unexpectedDatabaseName =
      if (enableEncryption) {
        UNENCRYPTED_DATABASE_NAME
      } else {
        ENCRYPTED_DATABASE_NAME
      }
    check(!context.getDatabasePath(unexpectedDatabaseName).exists()) {
      "Unexpected database, $unexpectedDatabaseName, has already existed. " +
        "Check if you have accidentally enabled / disabled database encryption across releases."
    }

    @SuppressWarnings("NewApi")
    db =
      // Initializes builder with the database file name
      when {
          databaseConfig.inMemory ->
            Room.inMemoryDatabaseBuilder(context, ResourceDatabase::class.java)
          enableEncryption ->
            Room.databaseBuilder(context, ResourceDatabase::class.java, ENCRYPTED_DATABASE_NAME)
          else ->
            Room.databaseBuilder(context, ResourceDatabase::class.java, UNENCRYPTED_DATABASE_NAME)
        }
        .apply {
          // Provide the SupportSQLiteOpenHelper which enables the encryption.
          if (enableEncryption) {
            openHelperFactory {
              SQLCipherSupportHelper(
                it,
                databaseErrorStrategy = databaseConfig.databaseErrorStrategy
              ) { DatabaseEncryptionKeyProvider.getOrCreatePassphrase(DATABASE_PASSPHRASE_NAME) }
            }
          }
        }
        .build()
  }

  private val resourceDao by lazy { db.resourceDao().also { it.iParser = iParser } }
  private val syncedResourceDao = db.syncedResourceDao()
  private val localChangeDao = db.localChangeDao().also { it.iParser = iParser }

  override suspend fun <R : Resource> insert(vararg resource: R): List<String> {
    val logicalIds = mutableListOf<String>()
    db.withTransaction {
      logicalIds.addAll(resourceDao.insertAll(resource.toList()))
      localChangeDao.addInsertAll(resource.toList())
    }
    return logicalIds
  }

  override suspend fun <R : Resource> insertRemote(vararg resource: R) {
    db.withTransaction { resourceDao.insertAll(resource.toList()) }
  }

  override suspend fun update(vararg resources: Resource) {
    db.withTransaction {
      resources.forEach {
        val oldResourceEntity = selectEntity(it.resourceType, it.logicalId)
        resourceDao.update(it)
        localChangeDao.addUpdate(oldResourceEntity, it)
      }
    }
  }

  override suspend fun updateVersionIdAndLastUpdated(
    resourceId: String,
    resourceType: ResourceType,
    versionId: String,
    lastUpdated: Instant
  ) {
    db.withTransaction {
      resourceDao.updateRemoteVersionIdAndLastUpdate(
        resourceId,
        resourceType,
        versionId,
        lastUpdated
      )
    }
  }

  override suspend fun select(type: ResourceType, id: String): Resource {
    return db.withTransaction {
      resourceDao.getResource(resourceId = id, resourceType = type)?.let {
        iParser.parseResource(it)
      }
        ?: throw ResourceNotFoundException(type.name, id)
    } as
      Resource
  }

  override suspend fun lastUpdate(resourceType: ResourceType): String? {
    return db.withTransaction { syncedResourceDao.getLastUpdate(resourceType) }
  }

  override suspend fun insertSyncedResources(
    syncedResources: List<SyncedResourceEntity>,
    resources: List<Resource>
  ) {
    db.withTransaction {
      syncedResourceDao.insertAll(syncedResources)
      insertRemote(*resources.toTypedArray())
    }
  }

  override suspend fun delete(type: ResourceType, id: String) {
    db.withTransaction {
      val remoteVersionId: String? =
        try {
          selectEntity(type, id).versionId
        } catch (e: ResourceNotFoundException) {
          null
        }
      val rowsDeleted = resourceDao.deleteResource(resourceId = id, resourceType = type)
      if (rowsDeleted > 0)
        localChangeDao.addDelete(
          resourceId = id,
          resourceType = type,
          remoteVersionId = remoteVersionId
        )
    }
  }

  override suspend fun <R : Resource> search(query: SearchQuery): List<R> {
    return db.withTransaction {
      resourceDao
        .getResources(SimpleSQLiteQuery(query.query, query.args.toTypedArray()))
        .map { iParser.parseResource(it) as R }
        .distinctBy { it.id }
    }
  }

  override suspend fun count(query: SearchQuery): Long {
    return db.withTransaction {
      resourceDao.countResources(SimpleSQLiteQuery(query.query, query.args.toTypedArray()))
    }
  }

  /**
   * @returns a list of pairs. Each pair is a token + squashed local change. Each token is a list of
   * [LocalChangeEntity.id] s of rows of the [LocalChangeEntity].
   */
  override suspend fun getAllLocalChanges(): List<LocalChange> {
    return db.withTransaction {
      localChangeDao.getAllLocalChanges().groupBy { it.resourceId to it.resourceType }.values.map {
        LocalChangeUtils.squash(it).toLocalChange().apply {
          token = LocalChangeToken(it.map { it.id })
        }
      }
    }
  }

  override suspend fun deleteUpdates(token: LocalChangeToken) {
    db.withTransaction { localChangeDao.discardLocalChanges(token) }
  }

  override suspend fun selectEntity(type: ResourceType, id: String): ResourceEntity {
    return db.withTransaction {
      resourceDao.getResourceEntity(resourceId = id, resourceType = type)
        ?: throw ResourceNotFoundException(type.name, id)
    }
  }

  override suspend fun withTransaction(block: suspend () -> Unit) {
    db.withTransaction(block)
  }

  override suspend fun deleteUpdates(resources: List<Resource>) {
    localChangeDao.discardLocalChanges(resources)
  }

  override fun close() {
    db.close()
  }

  override suspend fun clearDatabase() {
    db.clearAllTables()
  }

  override suspend fun getLocalChange(type: ResourceType, id: String): LocalChange? {
    return db.withTransaction {
      val localChangeEntityList =
        localChangeDao.getLocalChanges(resourceType = type, resourceId = id)
      if (localChangeEntityList.isEmpty()) {
        return@withTransaction null
      }
<<<<<<< HEAD
      LocalChangeUtils.squash(localChangeEntityList).toLocalChange().apply {
        token = LocalChangeToken(localChangeEntityList.map { it.id })
      }
=======
      val localChangeEntity = LocalChangeUtils.squash(localChangeEntityList)
      LocalChange(
        localChangeEntity.resourceType,
        localChangeEntity.resourceId,
        localChangeEntity.timestamp,
        localChangeEntity.type,
        localChangeEntity.payload,
        localChangeEntity.versionId
      )
>>>>>>> 64593f4d
    }
  }

  override suspend fun purge(type: ResourceType, id: String, forcePurge: Boolean) {
    db.withTransaction {
      // To check resource is present in DB else throw ResourceNotFoundException()
      selectEntity(type, id)
      val localChangeEntityList = localChangeDao.getLocalChanges(type, id)
      // If local change is not available simply delete resource
      if (localChangeEntityList.isEmpty()) {
        resourceDao.deleteResource(resourceId = id, resourceType = type)
      } else {
        // local change is available with FORCE_PURGE the delete resource and discard changes from
        // localChangeEntity table
        if (forcePurge) {
          resourceDao.deleteResource(resourceId = id, resourceType = type)
          localChangeDao.discardLocalChanges(
            token = LocalChangeToken(localChangeEntityList.map { it.id })
          )
        } else {
          // local change is available but FORCE_PURGE = false then throw exception
          throw IllegalStateException(
            "Resource with type $type and id $id has local changes, either sync with server or FORCE_PURGE required"
          )
        }
      }
    }
  }

  companion object {
    /**
     * The name for unencrypted database.
     *
     * We use a separate name for unencrypted & encrypted database in order to detect any
     * unintentional switching of database encryption across releases. When this happens, we throw
     * [IllegalStateException] so that app developers have a chance to fix the issue.
     */
    const val UNENCRYPTED_DATABASE_NAME = "resources.db"

    /**
     * The name for encrypted database.
     *
     * See [UNENCRYPTED_DATABASE_NAME] for the reason we use a separate name.
     */
    const val ENCRYPTED_DATABASE_NAME = "resources_encrypted.db"

    @VisibleForTesting const val DATABASE_PASSPHRASE_NAME = "fhirEngineDbPassphrase"
  }
}

data class DatabaseConfig(
  val inMemory: Boolean,
  val enableEncryption: Boolean,
  val databaseErrorStrategy: DatabaseErrorStrategy
)<|MERGE_RESOLUTION|>--- conflicted
+++ resolved
@@ -23,11 +23,7 @@
 import androidx.sqlite.db.SimpleSQLiteQuery
 import ca.uhn.fhir.parser.IParser
 import com.google.android.fhir.DatabaseErrorStrategy
-<<<<<<< HEAD
-import com.google.android.fhir.db.LocalChange
-=======
 import com.google.android.fhir.LocalChange
->>>>>>> 64593f4d
 import com.google.android.fhir.db.ResourceNotFoundException
 import com.google.android.fhir.db.impl.DatabaseImpl.Companion.UNENCRYPTED_DATABASE_NAME
 import com.google.android.fhir.db.impl.dao.LocalChangeToken
@@ -249,21 +245,9 @@
       if (localChangeEntityList.isEmpty()) {
         return@withTransaction null
       }
-<<<<<<< HEAD
       LocalChangeUtils.squash(localChangeEntityList).toLocalChange().apply {
         token = LocalChangeToken(localChangeEntityList.map { it.id })
       }
-=======
-      val localChangeEntity = LocalChangeUtils.squash(localChangeEntityList)
-      LocalChange(
-        localChangeEntity.resourceType,
-        localChangeEntity.resourceId,
-        localChangeEntity.timestamp,
-        localChangeEntity.type,
-        localChangeEntity.payload,
-        localChangeEntity.versionId
-      )
->>>>>>> 64593f4d
     }
   }
 
