--- conflicted
+++ resolved
@@ -44,13 +44,10 @@
 import com.google.android.fhir.updateMeta
 import java.time.Instant
 import java.util.UUID
-<<<<<<< HEAD
 import kotlinx.coroutines.async
 import kotlinx.coroutines.awaitAll
 import kotlinx.coroutines.coroutineScope
-=======
 import kotlinx.coroutines.Dispatchers
->>>>>>> 6977691a
 import org.hl7.fhir.r4.model.IdType
 import org.hl7.fhir.r4.model.Resource
 import org.hl7.fhir.r4.model.ResourceType
@@ -236,10 +233,6 @@
     query: SearchQuery,
   ): List<ResourceWithUUID<R>> {
     return db.withTransaction {
-<<<<<<< HEAD
-      resourceDao.getResources(SimpleSQLiteQuery(query.query, query.args.toTypedArray())).pmap {
-        ResourceWithUUID(it.uuid, iParser.parseResource(it.serializedResource) as R)
-=======
       resourceDao.getResources(SimpleSQLiteQuery(query.query, query.args.toTypedArray())).pmap(
         Dispatchers.Default,
       ) {
@@ -247,7 +240,6 @@
           it.uuid,
           FhirContext.forR4Cached().newJsonParser().parseResource(it.serializedResource) as R,
         )
->>>>>>> 6977691a
       }
     }
   }
@@ -258,11 +250,7 @@
     return db.withTransaction {
       resourceDao
         .getForwardReferencedResources(SimpleSQLiteQuery(query.query, query.args.toTypedArray()))
-<<<<<<< HEAD
-        .pmap {
-=======
         .pmap(Dispatchers.Default) {
->>>>>>> 6977691a
           ForwardIncludeSearchResult(
             it.matchingIndex,
             it.baseResourceUUID,
@@ -279,11 +267,7 @@
     return db.withTransaction {
       resourceDao
         .getReverseReferencedResources(SimpleSQLiteQuery(query.query, query.args.toTypedArray()))
-<<<<<<< HEAD
-        .pmap {
-=======
         .pmap(Dispatchers.Default) {
->>>>>>> 6977691a
           ReverseIncludeSearchResult(
             it.matchingIndex,
             it.baseResourceTypeAndId,
