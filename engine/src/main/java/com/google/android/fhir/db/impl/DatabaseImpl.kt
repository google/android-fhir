/*
 * Copyright 2022 Google LLC
 *
 * Licensed under the Apache License, Version 2.0 (the "License");
 * you may not use this file except in compliance with the License.
 * You may obtain a copy of the License at
 *
 *       http://www.apache.org/licenses/LICENSE-2.0
 *
 * Unless required by applicable law or agreed to in writing, software
 * distributed under the License is distributed on an "AS IS" BASIS,
 * WITHOUT WARRANTIES OR CONDITIONS OF ANY KIND, either express or implied.
 * See the License for the specific language governing permissions and
 * limitations under the License.
 */

package com.google.android.fhir.db.impl

import android.content.Context
import androidx.annotation.VisibleForTesting
import androidx.room.Room
import androidx.room.withTransaction
import androidx.sqlite.db.SimpleSQLiteQuery
import ca.uhn.fhir.parser.IParser
import com.google.android.fhir.DatabaseErrorStrategy
import com.google.android.fhir.db.ResourceNotFoundException
import com.google.android.fhir.db.impl.DatabaseImpl.Companion.UNENCRYPTED_DATABASE_NAME
import com.google.android.fhir.db.impl.dao.LocalChangeToken
import com.google.android.fhir.db.impl.dao.LocalChangeUtils
import com.google.android.fhir.db.impl.dao.SquashedLocalChange
import com.google.android.fhir.db.impl.entities.LocalChangeEntity
import com.google.android.fhir.db.impl.entities.ReferenceIndexEntity
import com.google.android.fhir.db.impl.entities.ResourceEntity
import com.google.android.fhir.index.ResourceIndexer
import com.google.android.fhir.logicalId
import com.google.android.fhir.search.SearchQuery
import java.time.Instant
import java.util.UUID
import org.hl7.fhir.r4.model.Resource
import org.hl7.fhir.r4.model.ResourceType

/**
 * The implementation for the persistence layer using Room. See docs for
 * [com.google.android.fhir.db.Database] for the API docs.
 */
@Suppress("UNCHECKED_CAST")
internal class DatabaseImpl(
  private val context: Context,
  private val iParser: IParser,
  databaseConfig: DatabaseConfig,
  private val resourceIndexer: ResourceIndexer
) : com.google.android.fhir.db.Database {

  val db: ResourceDatabase

  init {
    val enableEncryption =
      databaseConfig.enableEncryption &&
        DatabaseEncryptionKeyProvider.isDatabaseEncryptionSupported()

    // The detection of unintentional switching of database encryption across releases can't be
    // placed inside withTransaction because the database is opened within withTransaction. The
    // default handling of corruption upon open in the room database is to re-create the database,
    // which is undesirable.
    val unexpectedDatabaseName =
      if (enableEncryption) {
        UNENCRYPTED_DATABASE_NAME
      } else {
        ENCRYPTED_DATABASE_NAME
      }
    check(!context.getDatabasePath(unexpectedDatabaseName).exists()) {
      "Unexpected database, $unexpectedDatabaseName, has already existed. " +
        "Check if you have accidentally enabled / disabled database encryption across releases."
    }

    @SuppressWarnings("NewApi")
    db =
      // Initializes builder with the database file name
      when {
          databaseConfig.inMemory ->
            Room.inMemoryDatabaseBuilder(context, ResourceDatabase::class.java)
              .addMigrations(MIGRATION_2_1)
          enableEncryption ->
            Room.databaseBuilder(context, ResourceDatabase::class.java, ENCRYPTED_DATABASE_NAME)
              .addMigrations(MIGRATION_2_1)
          else ->
            Room.databaseBuilder(context, ResourceDatabase::class.java, UNENCRYPTED_DATABASE_NAME)
              .addMigrations(MIGRATION_2_1)
        }
        .apply {
          // Provide the SupportSQLiteOpenHelper which enables the encryption.
          if (enableEncryption) {
            openHelperFactory {
              SQLCipherSupportHelper(
                it,
                databaseErrorStrategy = databaseConfig.databaseErrorStrategy
              ) { DatabaseEncryptionKeyProvider.getOrCreatePassphrase(DATABASE_PASSPHRASE_NAME) }
            }
          }

          addMigrations(MIGRATION_1_2, MIGRATION_2_3)
        }
        .build()
  }

  private val resourceDao by lazy {
    db.resourceDao().also {
      it.iParser = iParser
      it.resourceIndexer = resourceIndexer
    }
  }

  private val localChangeDao = db.localChangeDao().also { it.iParser = iParser }

  override suspend fun <R : Resource> insert(vararg resource: R): List<String> {
    val logicalIds = mutableListOf<String>()
    db.withTransaction {
      logicalIds.addAll(resourceDao.insertAll(resource.toList()))
      localChangeDao.addInsertAll(resource.toList())
    }
    return logicalIds
  }

  override suspend fun <R : Resource> insertRemote(vararg resource: R) {
    db.withTransaction { resourceDao.insertAll(resource.toList()) }
  }

  override suspend fun update(vararg resources: Resource) {
    db.withTransaction {
      resources.forEach {
        val oldResourceEntity = selectEntity(it.resourceType, it.logicalId)
        resourceDao.update(it)
        localChangeDao.addUpdate(oldResourceEntity, it)
      }
    }
  }

  override suspend fun updateVersionIdAndLastUpdated(
    resourceId: String,
    resourceType: ResourceType,
    versionId: String,
    lastUpdated: Instant
  ) {
    db.withTransaction {
      resourceDao.updateRemoteVersionIdAndLastUpdate(
        resourceId,
        resourceType,
        versionId,
        lastUpdated
      )
    }
  }

  override suspend fun select(type: ResourceType, id: String): Resource {
    return db.withTransaction {
      resourceDao.getResource(resourceId = id, resourceType = type)?.let {
        iParser.parseResource(it)
      }
        ?: throw ResourceNotFoundException(type.name, id)
    } as Resource
  }

<<<<<<< HEAD
  override suspend fun lastUpdate(resourceType: ResourceType): String? {
    return db.withTransaction { syncedResourceDao.getLastUpdate(resourceType) }
  }

  override suspend fun insertSyncedResources(
    syncedResources: List<SyncedResourceEntity>,
    resources: List<Resource>,
    updateSyncedResourceTable: Boolean
  ) {
    db.withTransaction {
      syncedResourceDao.insertAll(syncedResources)
      insertRemote(*resources.toTypedArray())
    }
=======
  override suspend fun insertSyncedResources(resources: List<Resource>) {
    db.withTransaction { insertRemote(*resources.toTypedArray()) }
>>>>>>> f787d5be
  }

  override suspend fun delete(type: ResourceType, id: String) {
    db.withTransaction {
      val remoteVersionId: String? =
        try {
          selectEntity(type, id).versionId
        } catch (e: ResourceNotFoundException) {
          null
        }
      val rowsDeleted = resourceDao.deleteResource(resourceId = id, resourceType = type)
      if (rowsDeleted > 0)
        localChangeDao.addDelete(
          resourceId = id,
          resourceType = type,
          remoteVersionId = remoteVersionId
        )
    }
  }

  override suspend fun <R : Resource> search(query: SearchQuery): List<R> {
    return db.withTransaction {
      resourceDao
        .getResources(SimpleSQLiteQuery(query.query, query.args.toTypedArray()))
        .map { iParser.parseResource(it) as R }
        .distinctBy { it.id }
    }
  }

  override suspend fun count(query: SearchQuery): Long {
    return db.withTransaction {
      resourceDao.countResources(SimpleSQLiteQuery(query.query, query.args.toTypedArray()))
    }
  }

  /**
   * @returns a list of pairs. Each pair is a token + squashed local change. Each token is a list of
   * [LocalChangeEntity.id] s of rows of the [LocalChangeEntity].
   */
  override suspend fun getAllLocalChanges(): List<SquashedLocalChange> {
    return db.withTransaction {
      localChangeDao
        .getAllLocalChanges()
        .groupBy { it.resourceId to it.resourceType }
        .values.map {
          SquashedLocalChange(LocalChangeToken(it.map { it.id }), LocalChangeUtils.squash(it))
        }
    }
  }

  /** @returns a list of [ReferenceIndexEntity]. */
  override suspend fun getAllReferences(
    resourceUuid: UUID,
    resourceType: ResourceType
  ): List<ReferenceIndexEntity> {
    return db.withTransaction { localChangeDao.getAllReferences(resourceUuid, resourceType) }
  }

  override suspend fun deleteUpdates(token: LocalChangeToken) {
    db.withTransaction { localChangeDao.discardLocalChanges(token) }
  }

  override suspend fun selectEntity(type: ResourceType, id: String): ResourceEntity {
    return db.withTransaction {
      resourceDao.getResourceEntity(resourceId = id, resourceType = type)
        ?: throw ResourceNotFoundException(type.name, id)
    }
  }

  override suspend fun withTransaction(block: suspend () -> Unit) {
    db.withTransaction(block)
  }

  override suspend fun deleteUpdates(resources: List<Resource>) {
    localChangeDao.discardLocalChanges(resources)
  }

  override fun close() {
    db.close()
  }

  override suspend fun clearDatabase() {
    db.clearAllTables()
  }

  override suspend fun getLocalChange(type: ResourceType, id: String): SquashedLocalChange? {
    return db.withTransaction {
      val localChangeEntityList =
        localChangeDao.getLocalChanges(resourceType = type, resourceId = id)
      if (localChangeEntityList.isEmpty()) {
        return@withTransaction null
      }
      SquashedLocalChange(
        LocalChangeToken(localChangeEntityList.map { it.id }),
        LocalChangeUtils.squash(localChangeEntityList)
      )
    }
  }

  override suspend fun purge(type: ResourceType, id: String, forcePurge: Boolean) {
    db.withTransaction {
      // To check resource is present in DB else throw ResourceNotFoundException()
      selectEntity(type, id)
      val localChangeEntityList = localChangeDao.getLocalChanges(type, id)
      // If local change is not available simply delete resource
      if (localChangeEntityList.isEmpty()) {
        resourceDao.deleteResource(resourceId = id, resourceType = type)
      } else {
        // local change is available with FORCE_PURGE the delete resource and discard changes from
        // localChangeEntity table
        if (forcePurge) {
          resourceDao.deleteResource(resourceId = id, resourceType = type)
          localChangeDao.discardLocalChanges(
            token = LocalChangeToken(localChangeEntityList.map { it.id })
          )
        } else {
          // local change is available but FORCE_PURGE = false then throw exception
          throw IllegalStateException(
            "Resource with type $type and id $id has local changes, either sync with server or FORCE_PURGE required"
          )
        }
      }
    }
  }

  companion object {
    /**
     * The name for unencrypted database.
     *
     * We use a separate name for unencrypted & encrypted database in order to detect any
     * unintentional switching of database encryption across releases. When this happens, we throw
     * [IllegalStateException] so that app developers have a chance to fix the issue.
     */
    const val UNENCRYPTED_DATABASE_NAME = "resources.db"

    /**
     * The name for encrypted database.
     *
     * See [UNENCRYPTED_DATABASE_NAME] for the reason we use a separate name.
     */
    const val ENCRYPTED_DATABASE_NAME = "resources_encrypted.db"

    @VisibleForTesting const val DATABASE_PASSPHRASE_NAME = "fhirEngineDbPassphrase"
  }
}

data class DatabaseConfig(
  val inMemory: Boolean,
  val enableEncryption: Boolean,
  val databaseErrorStrategy: DatabaseErrorStrategy
)<|MERGE_RESOLUTION|>--- conflicted
+++ resolved
@@ -79,13 +79,10 @@
       when {
           databaseConfig.inMemory ->
             Room.inMemoryDatabaseBuilder(context, ResourceDatabase::class.java)
-              .addMigrations(MIGRATION_2_1)
           enableEncryption ->
             Room.databaseBuilder(context, ResourceDatabase::class.java, ENCRYPTED_DATABASE_NAME)
-              .addMigrations(MIGRATION_2_1)
           else ->
             Room.databaseBuilder(context, ResourceDatabase::class.java, UNENCRYPTED_DATABASE_NAME)
-              .addMigrations(MIGRATION_2_1)
         }
         .apply {
           // Provide the SupportSQLiteOpenHelper which enables the encryption.
@@ -98,7 +95,7 @@
             }
           }
 
-          addMigrations(MIGRATION_1_2, MIGRATION_2_3)
+          addMigrations(MIGRATION_2_1 ,MIGRATION_1_2, MIGRATION_2_3)
         }
         .build()
   }
@@ -160,24 +157,8 @@
     } as Resource
   }
 
-<<<<<<< HEAD
-  override suspend fun lastUpdate(resourceType: ResourceType): String? {
-    return db.withTransaction { syncedResourceDao.getLastUpdate(resourceType) }
-  }
-
-  override suspend fun insertSyncedResources(
-    syncedResources: List<SyncedResourceEntity>,
-    resources: List<Resource>,
-    updateSyncedResourceTable: Boolean
-  ) {
-    db.withTransaction {
-      syncedResourceDao.insertAll(syncedResources)
-      insertRemote(*resources.toTypedArray())
-    }
-=======
   override suspend fun insertSyncedResources(resources: List<Resource>) {
     db.withTransaction { insertRemote(*resources.toTypedArray()) }
->>>>>>> f787d5be
   }
 
   override suspend fun delete(type: ResourceType, id: String) {
