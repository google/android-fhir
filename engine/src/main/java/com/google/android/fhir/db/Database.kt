/*
 * Copyright 2023-2024 Google LLC
 *
 * Licensed under the Apache License, Version 2.0 (the "License");
 * you may not use this file except in compliance with the License.
 * You may obtain a copy of the License at
 *
 *       http://www.apache.org/licenses/LICENSE-2.0
 *
 * Unless required by applicable law or agreed to in writing, software
 * distributed under the License is distributed on an "AS IS" BASIS,
 * WITHOUT WARRANTIES OR CONDITIONS OF ANY KIND, either express or implied.
 * See the License for the specific language governing permissions and
 * limitations under the License.
 */

package com.google.android.fhir.db

import com.google.android.fhir.LocalChange
import com.google.android.fhir.LocalChangeToken
import com.google.android.fhir.db.impl.dao.ForwardIncludeSearchResult
import com.google.android.fhir.db.impl.dao.ReverseIncludeSearchResult
import com.google.android.fhir.db.impl.entities.LocalChangeEntity
import com.google.android.fhir.db.impl.entities.ResourceEntity
import com.google.android.fhir.search.SearchQuery
import java.time.Instant
import java.util.UUID
import org.hl7.fhir.r4.model.Resource
import org.hl7.fhir.r4.model.ResourceType

/** The interface for the FHIR resource database. */
internal interface Database {
  /**
   * Inserts a list of local `resources` into the FHIR resource database. If any of the resources
   * already exists, it will be overwritten.
   *
   * @param <R> The resource type
   * @return the logical IDs of the newly created resources.
   */
  suspend fun <R : Resource> insert(vararg resource: R): List<String>

  /**
   * Inserts a list of remote `resources` into the FHIR resource database. If any of the resources
   * already exists, it will be overwritten.
   *
   * @param <R> The resource type
   */
  suspend fun <R : Resource> insertRemote(vararg resource: R)

  /**
   * Updates the `resource` in the FHIR resource database. If the resource does not already exist,
   * then it will not be created.
   *
   * @param <R> The resource type
   */
  suspend fun update(vararg resources: Resource)

  /** Updates the `resource` meta in the FHIR resource database. */
  suspend fun updateVersionIdAndLastUpdated(
    resourceId: String,
    resourceType: ResourceType,
    versionId: String,
    lastUpdated: Instant,
  )

  /**
   * Selects the FHIR resource of type `clazz` with `id`.
   *
   * @param <R> The resource type
   * @throws ResourceNotFoundException if the resource is not found in the database
   */
  @Throws(ResourceNotFoundException::class)
  suspend fun select(type: ResourceType, id: String): Resource

  /**
   * Selects the saved `ResourceEntity` of type `clazz` with `id`.
   *
   * @param <R> The resource type
   * @throws ResourceNotFoundException if the resource is not found in the database
   */
  @Throws(ResourceNotFoundException::class)
  suspend fun selectEntity(type: ResourceType, id: String): ResourceEntity

  /**
   * Insert resources that were synchronised.
   *
   * @param syncedResources The synced resource
   */
  suspend fun insertSyncedResources(resources: List<Resource>)

  /**
   * Deletes the FHIR resource of type `clazz` with `id`.
   *
   * @param <R> The resource type
   */
  suspend fun delete(type: ResourceType, id: String)

  suspend fun <R : Resource> search(query: SearchQuery): List<ResourceWithUUID<R>>

  suspend fun searchForwardReferencedResources(query: SearchQuery): List<ForwardIncludeSearchResult>

  suspend fun searchReverseReferencedResources(query: SearchQuery): List<ReverseIncludeSearchResult>

  suspend fun count(query: SearchQuery): Long

  /**
   * Retrieves all [LocalChange]s for all [Resource]s, which can be used to update the remote FHIR
   * server.
   */
  suspend fun getAllLocalChanges(): List<LocalChange>

  /**
   * Retrieves all [LocalChange]s for the [Resource] which has the [LocalChange] with the oldest
   * [LocalChange.timestamp]
   */
  suspend fun getAllChangesForEarliestChangedResource(): List<LocalChange>

  /** Retrieves the count of [LocalChange]s stored in the database. */
  suspend fun getLocalChangesCount(): Int

  /** Remove the [LocalChangeEntity] s with given ids. Call this after a successful sync. */
  suspend fun deleteUpdates(token: LocalChangeToken)

  /** Remove the [LocalChangeEntity] s with matching resource ids. */
  suspend fun deleteUpdates(resources: List<Resource>)

  /**
   * Updates the [ResourceEntity.serializedResource] and [ResourceEntity.resourceId] corresponding
   * to the updatedResource. Updates all the [LocalChangeEntity] for this updated resource as well
   * as all the [LocalChangeEntity] referring to this resource in their [LocalChangeEntity.payload]
   * Updates the [ResourceEntity.serializedResource] for all the resources which refer to this
   * updated resource.
   */
  suspend fun updateResourceAndReferences(
    currentResourceId: String,
    updatedResource: Resource,
  )

  /** Runs the block as a database transaction. */
  suspend fun withTransaction(block: suspend () -> Unit)

  /** Closes the database connection. */
  fun close()

  /**
   * Clears all database tables without resetting the auto-increment value generated by
   * PrimaryKey.autoGenerate. WARNING: This will clear the database and it's not recoverable.
   */
  suspend fun clearDatabase()

  /**
   * Retrieve a list of [LocalChange] for [Resource] with given type and id, which can be used to
   * purge resource from database. If there is no local change for given [resourceType] and
   * [Resource.id], return an empty list.
   *
   * @param type The [ResourceType]
   * @param id The resource id [Resource.id]
   * @return [List]<[LocalChange]> A list of local changes for given [resourceType] and
   *   [Resource.id] . If there is no local change for given [resourceType] and [Resource.id],
   *   return empty list.
   */
  suspend fun getLocalChanges(type: ResourceType, id: String): List<LocalChange>

  /**
   * Retrieve a list of [LocalChange] for [ResourceEntity] with given UUID, which can be used to
   * purge resource from database. If there is no local change for [ResourceEntity.resourceUuid],
   * return an empty list.
   *
   * @param resourceUuid The resource UUID [ResourceEntity.resourceUuid]
   * @return [List]<[LocalChange]> A list of local changes for given [resourceType] and
   *   [Resource.id] . If there is no local change for given [resourceType] and
   *   [ResourceEntity.resourceUuid], return empty list.
   */
  suspend fun getLocalChanges(resourceUuid: UUID): List<LocalChange>

  /**
   * Purge resources from database based on resource type and id without any deletion of data from
   * the server.
   *
   * @param type The [ResourceType]
   * @param ids The resource ids [Set]<[Resource.id]>
   * @param forcePurge default value is false, here resources will not be deleted from
   *   LocalChangeEntity table but it will throw IllegalStateException("Resource has local changes
   *   either sync with server or FORCE_PURGE required") if local changes exists. If true this API
   *   will delete resource entries from LocalChangeEntity table.
   */
<<<<<<< HEAD
  suspend fun purge(type: ResourceType, ids: Set<String>, forcePurge: Boolean = false)
=======
  suspend fun purge(type: ResourceType, id: String, forcePurge: Boolean = false)

  /**
   * @return List of [LocalChangeResourceReference] associated with the [LocalChangeEntity.id]s. A
   *   single [LocalChangeEntity] may have one or more [LocalChangeResourceReference] associated
   *   with it.
   */
  suspend fun getLocalChangeResourceReferences(
    localChangeIds: List<Long>,
  ): List<LocalChangeResourceReference>
>>>>>>> 9519473f
}

data class ResourceWithUUID<R>(
  val uuid: UUID,
  val resource: R,
)

data class LocalChangeResourceReference(
  val localChangeId: Long,
  val resourceReferenceValue: String,
  val resourceReferencePath: String?,
)<|MERGE_RESOLUTION|>--- conflicted
+++ resolved
@@ -184,10 +184,7 @@
    *   either sync with server or FORCE_PURGE required") if local changes exists. If true this API
    *   will delete resource entries from LocalChangeEntity table.
    */
-<<<<<<< HEAD
   suspend fun purge(type: ResourceType, ids: Set<String>, forcePurge: Boolean = false)
-=======
-  suspend fun purge(type: ResourceType, id: String, forcePurge: Boolean = false)
 
   /**
    * @return List of [LocalChangeResourceReference] associated with the [LocalChangeEntity.id]s. A
@@ -197,7 +194,6 @@
   suspend fun getLocalChangeResourceReferences(
     localChangeIds: List<Long>,
   ): List<LocalChangeResourceReference>
->>>>>>> 9519473f
 }
 
 data class ResourceWithUUID<R>(
