/*
 * Copyright 2023 Google LLC
 *
 * Licensed under the Apache License, Version 2.0 (the "License");
 * you may not use this file except in compliance with the License.
 * You may obtain a copy of the License at
 *
 *       http://www.apache.org/licenses/LICENSE-2.0
 *
 * Unless required by applicable law or agreed to in writing, software
 * distributed under the License is distributed on an "AS IS" BASIS,
 * WITHOUT WARRANTIES OR CONDITIONS OF ANY KIND, either express or implied.
 * See the License for the specific language governing permissions and
 * limitations under the License.
 */

package com.google.android.fhir.sync.upload

import com.google.android.fhir.LocalChange
import com.google.android.fhir.LocalChange.Type
import com.google.android.fhir.db.impl.dao.LocalChangeToken
import com.google.android.fhir.sync.BundleUploadRequest
import org.hl7.fhir.r4.model.Bundle

/**
 * Generates list of [BundleUploadRequest] with Transaction [Bundle] and [LocalChangeToken]s
 * associated with the resources present in the transaction bundle.
 */
class TransactionBundleGenerator(
  private val generatedBundleSize: Int,
  private val useETagForUpload: Boolean,
  private val getBundleEntryComponentGeneratorForLocalChangeType:
    (type: Type, useETagForUpload: Boolean) -> BundleEntryComponentGenerator
) : UploadRequestGenerator {

  override fun generateUploadRequests(localChanges: List<LocalChange>): List<BundleUploadRequest> {
    return localChanges
      .chunked(generatedBundleSize)
      .filter { it.isNotEmpty() }
      .map { generateBundleRequest(it) }
  }

  private fun generateBundleRequest(localChanges: List<LocalChange>): BundleUploadRequest {
    val bundleRequest =
      Bundle().apply {
        type = Bundle.BundleType.TRANSACTION
        localChanges
          .filterNot { it.type == Type.NO_OP }
          .forEach {
            this.addEntry(
              getBundleEntryComponentGeneratorForLocalChangeType(it.type, useETagForUpload)
                .getEntry(it)
            )
          }
      }
    return BundleUploadRequest(
      resource = bundleRequest,
      localChangeToken = LocalChangeToken(localChanges.flatMap { it.token.ids })
    )
  }

  companion object Factory {

    private val createMapping =
      mapOf(
        Bundle.HTTPVerb.PUT to this::putForCreateBasedBundleComponentMapper,
      )

    private val updateMapping =
      mapOf(
        Bundle.HTTPVerb.PATCH to this::patchForUpdateBasedBundleComponentMapper,
      )

    fun getDefault(useETagForUpload: Boolean = true, bundleSize: Int = 500) =
      getGenerator(Bundle.HTTPVerb.PUT, Bundle.HTTPVerb.PATCH, bundleSize, useETagForUpload)

    /**
     * Returns a [TransactionBundleGenerator] based on the provided [Bundle.HTTPVerb]s for creating
     * and updating resources. The function may throw an [IllegalArgumentException] if the provided
     * [Bundle.HTTPVerb]s are not supported.
     */
    fun getGenerator(
      httpVerbToUseForCreate: Bundle.HTTPVerb,
      httpVerbToUseForUpdate: Bundle.HTTPVerb,
      generatedBundleSize: Int,
      useETagForUpload: Boolean
    ): TransactionBundleGenerator {

      val createFunction =
        createMapping[httpVerbToUseForCreate]
          ?: throw IllegalArgumentException(
            "Creation using $httpVerbToUseForCreate is not supported."
          )

      val updateFunction =
        updateMapping[httpVerbToUseForUpdate]
          ?: throw IllegalArgumentException(
            "Update using $httpVerbToUseForUpdate is not supported."
          )

      return TransactionBundleGenerator(generatedBundleSize, useETagForUpload) { type, useETag ->
        when (type) {
          Type.INSERT -> createFunction(useETag)
          Type.UPDATE -> updateFunction(useETag)
          Type.DELETE -> HttpDeleteEntryComponentGenerator(useETag)
        }
      }
    }

    private fun putForCreateBasedBundleComponentMapper(
      useETagForUpload: Boolean
<<<<<<< HEAD
    ): BundleEntryComponentGenerator = HttpPutForCreateEntryComponentGenerator(useETagForUpload)

    private fun patchForUpdateBasedBundleComponentMapper(
      useETagForUpload: Boolean
    ): BundleEntryComponentGenerator = HttpPatchForUpdateEntryComponentGenerator(useETagForUpload)
=======
    ): BundleEntryComponentGenerator {
      return when (type) {
        Type.INSERT -> HttpPutForCreateEntryComponentGenerator(useETagForUpload)
        Type.UPDATE -> HttpPatchForUpdateEntryComponentGenerator(useETagForUpload)
        Type.DELETE -> HttpDeleteEntryComponentGenerator(useETagForUpload)
        Type.NO_OP ->
          error("NO_OP type represents a no-operation and is not mapped to an HTTP operation.")
      }
    }
>>>>>>> 4b2ae405
  }
}<|MERGE_RESOLUTION|>--- conflicted
+++ resolved
@@ -103,28 +103,18 @@
           Type.INSERT -> createFunction(useETag)
           Type.UPDATE -> updateFunction(useETag)
           Type.DELETE -> HttpDeleteEntryComponentGenerator(useETag)
+          Type.NO_OP ->
+            error("NO_OP type represents a no-operation and is not mapped to an HTTP operation.")
         }
       }
     }
 
     private fun putForCreateBasedBundleComponentMapper(
       useETagForUpload: Boolean
-<<<<<<< HEAD
     ): BundleEntryComponentGenerator = HttpPutForCreateEntryComponentGenerator(useETagForUpload)
 
     private fun patchForUpdateBasedBundleComponentMapper(
       useETagForUpload: Boolean
     ): BundleEntryComponentGenerator = HttpPatchForUpdateEntryComponentGenerator(useETagForUpload)
-=======
-    ): BundleEntryComponentGenerator {
-      return when (type) {
-        Type.INSERT -> HttpPutForCreateEntryComponentGenerator(useETagForUpload)
-        Type.UPDATE -> HttpPatchForUpdateEntryComponentGenerator(useETagForUpload)
-        Type.DELETE -> HttpDeleteEntryComponentGenerator(useETagForUpload)
-        Type.NO_OP ->
-          error("NO_OP type represents a no-operation and is not mapped to an HTTP operation.")
-      }
-    }
->>>>>>> 4b2ae405
   }
 }