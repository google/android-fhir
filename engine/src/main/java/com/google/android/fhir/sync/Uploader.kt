--- conflicted
+++ resolved
@@ -29,11 +29,7 @@
    * transforming the [SquashedLocalChange]s to particular network operations.
    */
   suspend fun upload(
-<<<<<<< HEAD
-    listOfLocalChanges: List<SquashedLocalChange>,
-=======
     localChanges: List<LocalChange>,
->>>>>>> 2f6ba878
   ): Flow<UploadResult>
 }
 
