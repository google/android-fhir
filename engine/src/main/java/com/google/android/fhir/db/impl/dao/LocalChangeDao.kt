--- conflicted
+++ resolved
@@ -164,24 +164,8 @@
   )
   abstract suspend fun discardLocalChanges(id: Long)
 
-<<<<<<< HEAD
-  @Query(
-    """
-        SELECT *
-        FROM LocalChangeEntity
-        WHERE resourceId = :resourceId AND resourceType = :resourceType
-    """
-  )
-  abstract suspend fun getLocalChanges(
-    resourceType: ResourceType,
-    resourceId: String
-  ): List<LocalChangeEntity>
-
-  suspend fun discardLocalChanges(token: LocalChangeToken) {
-=======
   @Transaction
   open suspend fun discardLocalChanges(token: LocalChangeToken) {
->>>>>>> 7ff2bf82
     token.ids.forEach { discardLocalChanges(it) }
   }
 
@@ -197,6 +181,18 @@
   suspend fun discardLocalChanges(resources: List<Resource>) {
     resources.forEach { discardLocalChanges(it.logicalId, it.resourceType) }
   }
+  
+   @Query(
+    """
+        SELECT *
+        FROM LocalChangeEntity
+        WHERE resourceId = :resourceId AND resourceType = :resourceType
+    """
+  )
+  abstract suspend fun getLocalChanges(
+    resourceType: ResourceType,
+    resourceId: String
+  ): List<LocalChangeEntity>
 
   class InvalidLocalChangeException(message: String?) : Exception(message)
 }