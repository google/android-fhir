--- conflicted
+++ resolved
@@ -68,14 +68,10 @@
    * calls to the server to upload the data. Result of each call will be emitted by [upload] and the
    * api caller should [Flow.collect] it.
    */
-<<<<<<< HEAD
-  suspend fun syncUpload(upload: (suspend (List<SquashedLocalChange>) -> Flow<LocalChangeToken>))
-=======
   suspend fun syncUpload(
-    upload: (suspend (List<SquashedLocalChange>) -> List<Pair<LocalChangeToken, Resource>>)
+    upload: (suspend (List<SquashedLocalChange>) -> Flow<Pair<LocalChangeToken, Resource>>)
   )
 
->>>>>>> 888cb67b
   /**
    * Synchronizes the [download] result in the database. The database will be updated to reflect the
    * result of the [download] operation.
