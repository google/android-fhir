--- conflicted
+++ resolved
@@ -42,16 +42,10 @@
   }
 }
 
-fun <R : Resource> getResourceClass(resourceType: ResourceType): Class<R> =
-  getResourceClass(resourceType.name)
-
-<<<<<<< HEAD
-=======
 /** Returns the {@link Class} object for the resource type. */
 fun <R : Resource> getResourceClass(resourceType: ResourceType): Class<R> =
   getResourceClass(resourceType.name)
 
->>>>>>> 011c109d
 /** Returns the {@link Class} object for the resource type. */
 fun <R : Resource> getResourceClass(resourceType: String): Class<R> {
   // Remove any curly brackets in the resource type string. This is to work around an issue with
