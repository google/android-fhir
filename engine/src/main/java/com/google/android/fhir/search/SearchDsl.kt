/*
 * Copyright 2020 Google LLC
 *
 * Licensed under the Apache License, Version 2.0 (the "License");
 * you may not use this file except in compliance with the License.
 * You may obtain a copy of the License at
 *
 *       http://www.apache.org/licenses/LICENSE-2.0
 *
 * Unless required by applicable law or agreed to in writing, software
 * distributed under the License is distributed on an "AS IS" BASIS,
 * WITHOUT WARRANTIES OR CONDITIONS OF ANY KIND, either express or implied.
 * See the License for the specific language governing permissions and
 * limitations under the License.
 */

package com.google.android.fhir.search

import ca.uhn.fhir.rest.gclient.DateClientParam
import ca.uhn.fhir.rest.gclient.IParam
import ca.uhn.fhir.rest.gclient.NumberClientParam
import ca.uhn.fhir.rest.gclient.ReferenceClientParam
import ca.uhn.fhir.rest.gclient.StringClientParam
<<<<<<< HEAD
import ca.uhn.fhir.rest.param.ParamPrefixEnum
import org.hl7.fhir.r4.model.DateTimeType
=======
import ca.uhn.fhir.rest.gclient.TokenClientParam
import org.hl7.fhir.r4.model.CodeType
import org.hl7.fhir.r4.model.CodeableConcept
import org.hl7.fhir.r4.model.Coding
import org.hl7.fhir.r4.model.ContactPoint
import org.hl7.fhir.r4.model.Identifier
>>>>>>> f5513a4d
import org.hl7.fhir.r4.model.ResourceType
import org.hl7.fhir.r4.model.UriType

@SearchDslMarker
data class Search(val type: ResourceType, var count: Int? = null, var from: Int? = null) {
  internal val stringFilters = mutableListOf<StringFilter>()
<<<<<<< HEAD
  internal val referenceFilter = mutableListOf<ReferenceFilter>()
  internal val dateFilter = mutableListOf<DateFilter>()
=======
  internal val referenceFilters = mutableListOf<ReferenceFilter>()
  internal val tokenFilters = mutableListOf<TokenFilter>()
>>>>>>> f5513a4d
  internal var sort: IParam? = null
  internal var order: Order? = null

  fun filter(stringParameter: StringClientParam, init: StringFilter.() -> Unit) {
    val filter = StringFilter(stringParameter)
    filter.init()
    stringFilters.add(filter)
  }

  fun filter(referenceParameter: ReferenceClientParam, init: ReferenceFilter.() -> Unit) {
    val filter = ReferenceFilter(referenceParameter)
    filter.init()
    referenceFilters.add(filter)
  }

<<<<<<< HEAD
  fun filter(dateParameter: DateClientParam, init: DateFilter.() -> Unit) {
    val filter = DateFilter(dateParameter)
    filter.init()
    dateFilter.add(filter)
  }
=======
  fun filter(filter: TokenClientParam, coding: Coding) =
    tokenFilters.add(TokenFilter(parameter = filter, uri = coding.system, code = coding.code))

  fun filter(filter: TokenClientParam, codeableConcept: CodeableConcept) =
    codeableConcept.coding.forEach {
      tokenFilters.add(TokenFilter(parameter = filter, uri = it.system, code = it.code))
    }

  fun filter(filter: TokenClientParam, identifier: Identifier) =
    tokenFilters.add(
      TokenFilter(parameter = filter, uri = identifier.system, code = identifier.value)
    )

  fun filter(filter: TokenClientParam, contactPoint: ContactPoint) =
    tokenFilters.add(
      TokenFilter(parameter = filter, uri = contactPoint.use?.toCode(), code = contactPoint.value)
    )

  fun filter(filter: TokenClientParam, codeType: CodeType) =
    tokenFilters.add(TokenFilter(parameter = filter, code = codeType.value))

  fun filter(filter: TokenClientParam, boolean: Boolean) =
    tokenFilters.add(TokenFilter(parameter = filter, code = boolean.toString()))

  fun filter(filter: TokenClientParam, uriType: UriType) =
    tokenFilters.add(TokenFilter(parameter = filter, code = uriType.value))

  fun filter(filter: TokenClientParam, string: String) =
    tokenFilters.add(TokenFilter(parameter = filter, code = string))
>>>>>>> f5513a4d

  fun sort(parameter: StringClientParam, order: Order) {
    sort = parameter
    this.order = order
  }

  fun sort(parameter: NumberClientParam, order: Order) {
    sort = parameter
    this.order = order
  }
}

@SearchDslMarker
data class StringFilter(
  val parameter: StringClientParam,
  var modifier: StringFilterModifier = StringFilterModifier.STARTS_WITH,
  var value: String? = null
)

@SearchDslMarker
data class DateFilter(
  val parameter: DateClientParam,
  var prefix: ParamPrefixEnum? = null,
  var value: DateTimeType? = null
)

@SearchDslMarker
data class ReferenceFilter(val parameter: ReferenceClientParam?, var value: String? = null)

@SearchDslMarker
data class TokenFilter(val parameter: TokenClientParam?, var uri: String? = null, var code: String)

enum class Order {
  ASCENDING,
  DESCENDING
}

enum class StringFilterModifier {
  STARTS_WITH,
  MATCHES_EXACTLY,
  CONTAINS
}<|MERGE_RESOLUTION|>--- conflicted
+++ resolved
@@ -21,30 +21,23 @@
 import ca.uhn.fhir.rest.gclient.NumberClientParam
 import ca.uhn.fhir.rest.gclient.ReferenceClientParam
 import ca.uhn.fhir.rest.gclient.StringClientParam
-<<<<<<< HEAD
 import ca.uhn.fhir.rest.param.ParamPrefixEnum
 import org.hl7.fhir.r4.model.DateTimeType
-=======
 import ca.uhn.fhir.rest.gclient.TokenClientParam
 import org.hl7.fhir.r4.model.CodeType
 import org.hl7.fhir.r4.model.CodeableConcept
 import org.hl7.fhir.r4.model.Coding
 import org.hl7.fhir.r4.model.ContactPoint
 import org.hl7.fhir.r4.model.Identifier
->>>>>>> f5513a4d
 import org.hl7.fhir.r4.model.ResourceType
 import org.hl7.fhir.r4.model.UriType
 
 @SearchDslMarker
 data class Search(val type: ResourceType, var count: Int? = null, var from: Int? = null) {
   internal val stringFilters = mutableListOf<StringFilter>()
-<<<<<<< HEAD
-  internal val referenceFilter = mutableListOf<ReferenceFilter>()
   internal val dateFilter = mutableListOf<DateFilter>()
-=======
   internal val referenceFilters = mutableListOf<ReferenceFilter>()
   internal val tokenFilters = mutableListOf<TokenFilter>()
->>>>>>> f5513a4d
   internal var sort: IParam? = null
   internal var order: Order? = null
 
@@ -60,13 +53,11 @@
     referenceFilters.add(filter)
   }
 
-<<<<<<< HEAD
   fun filter(dateParameter: DateClientParam, init: DateFilter.() -> Unit) {
     val filter = DateFilter(dateParameter)
     filter.init()
     dateFilter.add(filter)
   }
-=======
   fun filter(filter: TokenClientParam, coding: Coding) =
     tokenFilters.add(TokenFilter(parameter = filter, uri = coding.system, code = coding.code))
 
@@ -96,7 +87,6 @@
 
   fun filter(filter: TokenClientParam, string: String) =
     tokenFilters.add(TokenFilter(parameter = filter, code = string))
->>>>>>> f5513a4d
 
   fun sort(parameter: StringClientParam, order: Order) {
     sort = parameter
