--- conflicted
+++ resolved
@@ -16,10 +16,7 @@
 
 package com.google.android.fhir.search
 
-<<<<<<< HEAD
-=======
 import ca.uhn.fhir.rest.gclient.IParam
->>>>>>> f546e27d
 import ca.uhn.fhir.rest.gclient.NumberClientParam
 import ca.uhn.fhir.rest.gclient.ReferenceClientParam
 import ca.uhn.fhir.rest.gclient.StringClientParam
@@ -31,12 +28,8 @@
 data class Search(val type: ResourceType, var count: Int? = null, var from: Int? = null) {
   internal val stringFilters = mutableListOf<StringFilter>()
   internal val referenceFilter = mutableListOf<ReferenceFilter>()
-<<<<<<< HEAD
   internal val numberFilter = mutableListOf<NumberFilter>()
-  internal var sort: StringClientParam? = null
-=======
   internal var sort: IParam? = null
->>>>>>> f546e27d
   internal var order: Order? = null
 
   fun filter(stringParameter: StringClientParam, init: StringFilter.() -> Unit) {
