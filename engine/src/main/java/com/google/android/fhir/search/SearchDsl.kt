/*
 * Copyright 2020 Google LLC
 *
 * Licensed under the Apache License, Version 2.0 (the "License");
 * you may not use this file except in compliance with the License.
 * You may obtain a copy of the License at
 *
 *       http://www.apache.org/licenses/LICENSE-2.0
 *
 * Unless required by applicable law or agreed to in writing, software
 * distributed under the License is distributed on an "AS IS" BASIS,
 * WITHOUT WARRANTIES OR CONDITIONS OF ANY KIND, either express or implied.
 * See the License for the specific language governing permissions and
 * limitations under the License.
 */

package com.google.android.fhir.search

import ca.uhn.fhir.rest.gclient.IParam
import ca.uhn.fhir.rest.gclient.NumberClientParam
import ca.uhn.fhir.rest.gclient.ReferenceClientParam
import ca.uhn.fhir.rest.gclient.StringClientParam
<<<<<<< HEAD
import ca.uhn.fhir.rest.param.ParamPrefixEnum
import java.math.BigDecimal
=======
import ca.uhn.fhir.rest.gclient.TokenClientParam
import org.hl7.fhir.r4.model.CodeType
import org.hl7.fhir.r4.model.CodeableConcept
import org.hl7.fhir.r4.model.Coding
import org.hl7.fhir.r4.model.ContactPoint
import org.hl7.fhir.r4.model.Identifier
>>>>>>> 94ef977d
import org.hl7.fhir.r4.model.ResourceType
import org.hl7.fhir.r4.model.UriType

@SearchDslMarker
data class Search(val type: ResourceType, var count: Int? = null, var from: Int? = null) {
  internal val stringFilters = mutableListOf<StringFilter>()
<<<<<<< HEAD
  internal val referenceFilter = mutableListOf<ReferenceFilter>()
  internal val numberFilter = mutableListOf<NumberFilter>()
=======
  internal val referenceFilters = mutableListOf<ReferenceFilter>()
  internal val tokenFilters = mutableListOf<TokenFilter>()
>>>>>>> 94ef977d
  internal var sort: IParam? = null
  internal var order: Order? = null

  fun filter(stringParameter: StringClientParam, init: StringFilter.() -> Unit) {
    val filter = StringFilter(stringParameter)
    filter.init()
    stringFilters.add(filter)
  }

  fun filter(referenceParameter: ReferenceClientParam, init: ReferenceFilter.() -> Unit) {
    val filter = ReferenceFilter(referenceParameter)
    filter.init()
    referenceFilters.add(filter)
  }

<<<<<<< HEAD
  fun filter(numberParameter: NumberClientParam, init: NumberFilter.() -> Unit) {
    val filter = NumberFilter(numberParameter)
    filter.init()
    numberFilter.add(filter)
  }
=======
  fun filter(filter: TokenClientParam, coding: Coding) =
    tokenFilters.add(TokenFilter(parameter = filter, uri = coding.system, code = coding.code))

  fun filter(filter: TokenClientParam, codeableConcept: CodeableConcept) =
    codeableConcept.coding.forEach {
      tokenFilters.add(TokenFilter(parameter = filter, uri = it.system, code = it.code))
    }

  fun filter(filter: TokenClientParam, identifier: Identifier) =
    tokenFilters.add(
      TokenFilter(parameter = filter, uri = identifier.system, code = identifier.value)
    )

  fun filter(filter: TokenClientParam, contactPoint: ContactPoint) =
    tokenFilters.add(
      TokenFilter(parameter = filter, uri = contactPoint.use?.toCode(), code = contactPoint.value)
    )

  fun filter(filter: TokenClientParam, codeType: CodeType) =
    tokenFilters.add(TokenFilter(parameter = filter, code = codeType.value))

  fun filter(filter: TokenClientParam, boolean: Boolean) =
    tokenFilters.add(TokenFilter(parameter = filter, code = boolean.toString()))

  fun filter(filter: TokenClientParam, uriType: UriType) =
    tokenFilters.add(TokenFilter(parameter = filter, code = uriType.value))

  fun filter(filter: TokenClientParam, string: String) =
    tokenFilters.add(TokenFilter(parameter = filter, code = string))
>>>>>>> 94ef977d

  fun sort(parameter: StringClientParam, order: Order) {
    sort = parameter
    this.order = order
  }

  fun sort(parameter: NumberClientParam, order: Order) {
    sort = parameter
    this.order = order
  }
}

@SearchDslMarker
data class StringFilter(
  val parameter: StringClientParam,
  var modifier: StringFilterModifier = StringFilterModifier.STARTS_WITH,
  var value: String? = null
)

@SearchDslMarker
data class ReferenceFilter(val parameter: ReferenceClientParam?, var value: String? = null)

@SearchDslMarker
<<<<<<< HEAD
data class NumberFilter(
  val parameter: NumberClientParam,
  var prefix: ParamPrefixEnum? = null,
  var value: BigDecimal? = null
)
=======
data class TokenFilter(val parameter: TokenClientParam?, var uri: String? = null, var code: String)
>>>>>>> 94ef977d

enum class Order {
  ASCENDING,
  DESCENDING
}

enum class StringFilterModifier {
  STARTS_WITH,
  MATCHES_EXACTLY,
  CONTAINS
}<|MERGE_RESOLUTION|>--- conflicted
+++ resolved
@@ -20,30 +20,24 @@
 import ca.uhn.fhir.rest.gclient.NumberClientParam
 import ca.uhn.fhir.rest.gclient.ReferenceClientParam
 import ca.uhn.fhir.rest.gclient.StringClientParam
-<<<<<<< HEAD
-import ca.uhn.fhir.rest.param.ParamPrefixEnum
-import java.math.BigDecimal
-=======
 import ca.uhn.fhir.rest.gclient.TokenClientParam
 import org.hl7.fhir.r4.model.CodeType
 import org.hl7.fhir.r4.model.CodeableConcept
 import org.hl7.fhir.r4.model.Coding
 import org.hl7.fhir.r4.model.ContactPoint
 import org.hl7.fhir.r4.model.Identifier
->>>>>>> 94ef977d
+import ca.uhn.fhir.rest.param.ParamPrefixEnum
+import java.math.BigDecimal
 import org.hl7.fhir.r4.model.ResourceType
 import org.hl7.fhir.r4.model.UriType
 
 @SearchDslMarker
 data class Search(val type: ResourceType, var count: Int? = null, var from: Int? = null) {
   internal val stringFilters = mutableListOf<StringFilter>()
-<<<<<<< HEAD
   internal val referenceFilter = mutableListOf<ReferenceFilter>()
   internal val numberFilter = mutableListOf<NumberFilter>()
-=======
   internal val referenceFilters = mutableListOf<ReferenceFilter>()
   internal val tokenFilters = mutableListOf<TokenFilter>()
->>>>>>> 94ef977d
   internal var sort: IParam? = null
   internal var order: Order? = null
 
@@ -59,13 +53,6 @@
     referenceFilters.add(filter)
   }
 
-<<<<<<< HEAD
-  fun filter(numberParameter: NumberClientParam, init: NumberFilter.() -> Unit) {
-    val filter = NumberFilter(numberParameter)
-    filter.init()
-    numberFilter.add(filter)
-  }
-=======
   fun filter(filter: TokenClientParam, coding: Coding) =
     tokenFilters.add(TokenFilter(parameter = filter, uri = coding.system, code = coding.code))
 
@@ -95,7 +82,12 @@
 
   fun filter(filter: TokenClientParam, string: String) =
     tokenFilters.add(TokenFilter(parameter = filter, code = string))
->>>>>>> 94ef977d
+
+  fun filter(numberParameter: NumberClientParam, init: NumberFilter.() -> Unit) {
+    val filter = NumberFilter(numberParameter)
+    filter.init()
+    numberFilter.add(filter)
+  }
 
   fun sort(parameter: StringClientParam, order: Order) {
     sort = parameter
@@ -119,15 +111,14 @@
 data class ReferenceFilter(val parameter: ReferenceClientParam?, var value: String? = null)
 
 @SearchDslMarker
-<<<<<<< HEAD
 data class NumberFilter(
   val parameter: NumberClientParam,
   var prefix: ParamPrefixEnum? = null,
   var value: BigDecimal? = null
 )
-=======
+
+@SearchDslMarker
 data class TokenFilter(val parameter: TokenClientParam?, var uri: String? = null, var code: String)
->>>>>>> 94ef977d
 
 enum class Order {
   ASCENDING,
