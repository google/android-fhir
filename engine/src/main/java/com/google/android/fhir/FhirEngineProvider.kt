--- conflicted
+++ resolved
@@ -129,12 +129,9 @@
  */
 data class ServerConfiguration(
   val baseUrl: String,
-<<<<<<< HEAD
+  val networkConfiguration: NetworkConfiguration = NetworkConfiguration(),
   val authenticator: Authenticator? = null,
   val logFileNamePostFix: String = ""
-=======
-  val networkConfiguration: NetworkConfiguration = NetworkConfiguration(),
-  val authenticator: Authenticator? = null
 )
 
 /** A configuration to provide the network connection parameters. */
@@ -145,5 +142,4 @@
   val readTimeOut: Long = 10,
   /** Write timeout (in seconds) for network connection. The default is 10 seconds. */
   val writeTimeOut: Long = 10
->>>>>>> f65bb001
 )