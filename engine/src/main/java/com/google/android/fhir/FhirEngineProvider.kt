--- conflicted
+++ resolved
@@ -132,10 +132,6 @@
   val baseUrl: String,
   /** A configuration to provide the network connection parameters. */
   val networkConfiguration: NetworkConfiguration = NetworkConfiguration(),
-<<<<<<< HEAD
-  val authenticator: Authenticator? = null,
-  val logFileNamePostFix: String = ""
-=======
   /**
    * An [Authenticator] for supplying any auth token that may be necessary to communicate with the
    * server
@@ -143,7 +139,6 @@
   val authenticator: Authenticator? = null,
   /** Logs the communication between the engine and the remote server. */
   val httpLogger: HttpLogger = HttpLogger.NONE
->>>>>>> 6956c79f
 )
 
 /** A configuration to provide the network connection parameters. */
