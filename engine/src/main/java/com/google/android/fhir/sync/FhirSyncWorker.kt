/*
 * Copyright 2023 Google LLC
 *
 * Licensed under the Apache License, Version 2.0 (the "License");
 * you may not use this file except in compliance with the License.
 * You may obtain a copy of the License at
 *
 *       http://www.apache.org/licenses/LICENSE-2.0
 *
 * Unless required by applicable law or agreed to in writing, software
 * distributed under the License is distributed on an "AS IS" BASIS,
 * WITHOUT WARRANTIES OR CONDITIONS OF ANY KIND, either express or implied.
 * See the License for the specific language governing permissions and
 * limitations under the License.
 */

package com.google.android.fhir.sync

import android.content.Context
import androidx.work.CoroutineWorker
import androidx.work.Data
import androidx.work.WorkerParameters
import androidx.work.workDataOf
import com.google.android.fhir.FhirEngine
import com.google.android.fhir.FhirEngineProvider
import com.google.android.fhir.OffsetDateTimeTypeAdapter
import com.google.android.fhir.sync.download.DownloaderImpl
import com.google.android.fhir.sync.upload.Uploader
import com.google.gson.ExclusionStrategy
import com.google.gson.FieldAttributes
import com.google.gson.GsonBuilder
import java.time.OffsetDateTime
import kotlinx.coroutines.CoroutineScope
import kotlinx.coroutines.Dispatchers
import kotlinx.coroutines.cancel
import kotlinx.coroutines.launch
import kotlinx.coroutines.withContext
import timber.log.Timber

/** A WorkManager Worker that handles periodic sync. */
abstract class FhirSyncWorker(appContext: Context, workerParams: WorkerParameters) :
  CoroutineWorker(appContext, workerParams) {
  abstract fun getFhirEngine(): FhirEngine

  abstract fun getDownloadWorkManager(): DownloadWorkManager

  abstract fun getConflictResolver(): ConflictResolver

  private val gson =
    GsonBuilder()
      .registerTypeAdapter(OffsetDateTime::class.java, OffsetDateTimeTypeAdapter().nullSafe())
      .setExclusionStrategies(StateExclusionStrategy())
      .create()

  /** The purpose of this api makes it easy to stub [FhirSyncWorker] for testing. */
  internal open fun getDataSource() = FhirEngineProvider.getDataSource(applicationContext)

  override suspend fun doWork(): Result {
    val dataSource =
      getDataSource()
        ?: return Result.failure(
          buildWorkData(
            IllegalStateException(
              "FhirEngineConfiguration.ServerConfiguration is not set. Call FhirEngineProvider.init to initialize with appropriate configuration.",
            ),
          ),
        )

<<<<<<< HEAD
    val flow = MutableSharedFlow<SyncJobStatus>()
    val job =
      CoroutineScope(Dispatchers.IO).launch {
        val fhirDataStore = FhirEngineProvider.getFhirDataStore()
        val uniqueWorkerName = inputData.getString(STRING_PREFERENCES_DATASTORE_KEY)!!
        flow.collect {
=======
    val synchronizer =
      FhirSynchronizer(
        applicationContext,
        getFhirEngine(),
        Uploader(dataSource),
        DownloaderImpl(dataSource, getDownloadWorkManager()),
        getConflictResolver(),
      )

    val job =
      CoroutineScope(Dispatchers.IO).launch {
        synchronizer.syncState.collect {
>>>>>>> a456c266
          // now send Progress to work manager so caller app can listen
          fhirDataStore?.updateSyncJobStatus(
            uniqueWorkerName,
            it,
          )
          if (it is SyncJobStatus.Finished || it is SyncJobStatus.Failed) {
            this@launch.cancel()
          }
        }
      }

    val result = synchronizer.synchronize()
    val output = buildWorkData(result)

    // await/join is needed to collect states completely
    kotlin.runCatching { job.join() }.onFailure(Timber::w)

    setProgress(output)

    Timber.d("Received result from worker $result and sending output $output")

    withContext(CoroutineScope(Dispatchers.IO).coroutineContext) {
      val fhirDataStore = FhirEngineProvider.getFhirDataStore()
      val uniqueWorkerName = inputData.getString(STRING_PREFERENCES_DATASTORE_KEY)!!
      fhirDataStore?.updateLastJobState(uniqueWorkerName) // previous syncJobStatus
    }

    /**
     * In case of failure, we can check if its worth retrying and do retry based on
     * [RetryConfiguration.maxRetries] set by user.
     */
    val retries = inputData.getInt(MAX_RETRIES_ALLOWED, 0)
    return when (result) {
      is SyncJobStatus.Finished -> Result.success(output)
      else -> {
        if (retries > runAttemptCount) Result.retry() else Result.failure(output)
      }
    }
  }

  private fun buildWorkData(state: SyncJobStatus): Data {
    return workDataOf(
      // send serialized state and type so that consumer can convert it back
      "StateType" to state::class.java.name,
      "State" to gson.toJson(state),
    )
  }

  private fun buildWorkData(exception: Exception): Data {
    return workDataOf("error" to exception::class.java.name, "reason" to exception.message)
  }

  /**
   * Exclusion strategy for [Gson] that handles field exclusions for [SyncJobStatus] returned by
   * FhirSynchronizer. It should skip serializing the exceptions to avoid exceeding WorkManager
   * WorkData limit
   *
   * @see <a
   *   href="https://github.com/google/android-fhir/issues/707">https://github.com/google/android-fhir/issues/707</a>
   */
  internal class StateExclusionStrategy : ExclusionStrategy {
    override fun shouldSkipField(field: FieldAttributes) = field.name.equals("exceptions")

    override fun shouldSkipClass(clazz: Class<*>?) = false
  }
}<|MERGE_RESOLUTION|>--- conflicted
+++ resolved
@@ -66,14 +66,6 @@
           ),
         )
 
-<<<<<<< HEAD
-    val flow = MutableSharedFlow<SyncJobStatus>()
-    val job =
-      CoroutineScope(Dispatchers.IO).launch {
-        val fhirDataStore = FhirEngineProvider.getFhirDataStore()
-        val uniqueWorkerName = inputData.getString(STRING_PREFERENCES_DATASTORE_KEY)!!
-        flow.collect {
-=======
     val synchronizer =
       FhirSynchronizer(
         applicationContext,
@@ -85,13 +77,16 @@
 
     val job =
       CoroutineScope(Dispatchers.IO).launch {
+        val fhirDataStore = FhirEngineProvider.getFhirDataStore()
+        val uniqueWorkerName = inputData.getString(STRING_PREFERENCES_DATASTORE_KEY)!!
         synchronizer.syncState.collect {
->>>>>>> a456c266
-          // now send Progress to work manager so caller app can listen
           fhirDataStore?.updateSyncJobStatus(
             uniqueWorkerName,
             it,
           )
+          // now send Progress to work manager so caller app can listen
+          setProgress(buildWorkData(it))
+
           if (it is SyncJobStatus.Finished || it is SyncJobStatus.Failed) {
             this@launch.cancel()
           }
