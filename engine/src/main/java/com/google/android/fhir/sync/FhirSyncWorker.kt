/*
 * Copyright 2022 Google LLC
 *
 * Licensed under the Apache License, Version 2.0 (the "License");
 * you may not use this file except in compliance with the License.
 * You may obtain a copy of the License at
 *
 *       http://www.apache.org/licenses/LICENSE-2.0
 *
 * Unless required by applicable law or agreed to in writing, software
 * distributed under the License is distributed on an "AS IS" BASIS,
 * WITHOUT WARRANTIES OR CONDITIONS OF ANY KIND, either express or implied.
 * See the License for the specific language governing permissions and
 * limitations under the License.
 */

package com.google.android.fhir.sync

import android.content.Context
import androidx.work.CoroutineWorker
import androidx.work.Data
import androidx.work.WorkerParameters
import androidx.work.workDataOf
import com.google.android.fhir.FhirEngine
import com.google.android.fhir.FhirEngineProvider
import com.google.android.fhir.OffsetDateTimeTypeAdapter
import com.google.android.fhir.sync.Result.Error
import com.google.android.fhir.sync.Result.Success
import com.google.gson.ExclusionStrategy
import com.google.gson.FieldAttributes
import com.google.gson.GsonBuilder
import java.time.OffsetDateTime
import kotlinx.coroutines.CoroutineScope
import kotlinx.coroutines.Dispatchers
import kotlinx.coroutines.cancel
import kotlinx.coroutines.flow.MutableSharedFlow
import kotlinx.coroutines.flow.collect
import kotlinx.coroutines.launch
import kotlinx.coroutines.sync.Mutex
import kotlinx.coroutines.sync.withLock
import timber.log.Timber

/** A WorkManager Worker that handles periodic sync. */
abstract class FhirSyncWorker(appContext: Context, workerParams: WorkerParameters) :
  CoroutineWorker(appContext, workerParams) {
  abstract fun getFhirEngine(): FhirEngine
  abstract fun getDownloadWorkManager(): DownloadWorkManager
<<<<<<< HEAD
  private val mutex = Mutex()
=======
  abstract fun getConflictResolver(): ConflictResolver

>>>>>>> 2f6ba878
  private val gson =
    GsonBuilder()
      .registerTypeAdapter(OffsetDateTime::class.java, OffsetDateTimeTypeAdapter().nullSafe())
      .setExclusionStrategies(StateExclusionStrategy())
      .create()

  /** The purpose of this api makes it easy to stub [FhirSyncWorker] for testing. */
  internal open fun getDataSource() = FhirEngineProvider.getDataSource(applicationContext)

  override suspend fun doWork(): Result {
    mutex.withLock {
      val dataSource =
        getDataSource()
          ?: return Result.failure(
            buildWorkData(
              IllegalStateException(
                "FhirEngineConfiguration.ServerConfiguration is not set. Call FhirEngineProvider.init to initialize with appropriate configuration."
              )
            )
          )

<<<<<<< HEAD
      val fhirSynchronizer =
        FhirSynchronizer(applicationContext, getFhirEngine(), dataSource, getDownloadWorkManager())
      val flow = MutableSharedFlow<State>()
=======
    val fhirSynchronizer =
      FhirSynchronizer(
        applicationContext,
        getFhirEngine(),
        dataSource,
        getDownloadWorkManager(),
        conflictResolver = getConflictResolver()
      )
    val flow = MutableSharedFlow<State>()
>>>>>>> 2f6ba878

      val job =
        CoroutineScope(Dispatchers.IO).launch {
          flow.collect {
            // now send Progress to work manager so caller app can listen
            setProgress(buildWorkData(it))

            if (it is State.Finished || it is State.Failed) {
              this@launch.cancel()
            }
          }
        }

      fhirSynchronizer.subscribe(flow)

      Timber.v("Subscribed to flow for progress")

      val result =
        fhirSynchronizer.synchronize(
          SyncWorkType.valueOf(
            inputData.getString(SYNC_TYPE) ?: "fhir-engine-download-upload-worker"
          )
        )
      val output = buildOutput(result)

      // await/join is needed to collect states completely
      kotlin.runCatching { job.join() }.onFailure(Timber::w)

      setProgress(output)

      Timber.d("Received result from worker $result and sending output $output")

      /**
       * In case of failure, we can check if its worth retrying and do retry based on
       * [RetryConfiguration.maxRetries] set by user.
       */
      val retries = inputData.getInt(MAX_RETRIES_ALLOWED, 0)
      return when {
        result is Success -> {
          Result.success(output)
        }
        retries > runAttemptCount -> {
          Result.retry()
        }
        else -> {
          Result.failure(output)
        }
      }
    }
  }

  private fun buildOutput(result: com.google.android.fhir.sync.Result): Data {
    return when (result) {
      is Success -> buildWorkData(State.Finished(result))
      is Error -> buildWorkData(State.Failed(result))
    }
  }

  private fun buildWorkData(state: State): Data {
    return workDataOf(
      // send serialized state and type so that consumer can convert it back
      "StateType" to state::class.java.name,
      "State" to gson.toJson(state)
    )
  }

  private fun buildWorkData(exception: Exception): Data {
    return workDataOf("error" to exception::class.java.name, "reason" to exception.message)
  }

  /**
   * Exclusion strategy for [Gson] that handles field exclusions for [State] returned by
   * FhirSynchronizer. It should skip serializing the exceptions to avoid exceeding WorkManager
   * WorkData limit
   * @see <a
   * href="https://github.com/google/android-fhir/issues/707">https://github.com/google/android-fhir/issues/707</a>
   */
  internal class StateExclusionStrategy : ExclusionStrategy {
    override fun shouldSkipField(field: FieldAttributes) = field.name.equals("exceptions")

    override fun shouldSkipClass(clazz: Class<*>?) = false
  }

  companion object {
    const val SYNC_TYPE = "sync-type"
  }
}<|MERGE_RESOLUTION|>--- conflicted
+++ resolved
@@ -45,12 +45,8 @@
   CoroutineWorker(appContext, workerParams) {
   abstract fun getFhirEngine(): FhirEngine
   abstract fun getDownloadWorkManager(): DownloadWorkManager
-<<<<<<< HEAD
   private val mutex = Mutex()
-=======
   abstract fun getConflictResolver(): ConflictResolver
-
->>>>>>> 2f6ba878
   private val gson =
     GsonBuilder()
       .registerTypeAdapter(OffsetDateTime::class.java, OffsetDateTimeTypeAdapter().nullSafe())
@@ -72,21 +68,15 @@
             )
           )
 
-<<<<<<< HEAD
       val fhirSynchronizer =
-        FhirSynchronizer(applicationContext, getFhirEngine(), dataSource, getDownloadWorkManager())
+        FhirSynchronizer(
+          applicationContext,
+          getFhirEngine(),
+          dataSource,
+          getDownloadWorkManager(),
+          conflictResolver = getConflictResolver()
+        )
       val flow = MutableSharedFlow<State>()
-=======
-    val fhirSynchronizer =
-      FhirSynchronizer(
-        applicationContext,
-        getFhirEngine(),
-        dataSource,
-        getDownloadWorkManager(),
-        conflictResolver = getConflictResolver()
-      )
-    val flow = MutableSharedFlow<State>()
->>>>>>> 2f6ba878
 
       val job =
         CoroutineScope(Dispatchers.IO).launch {
