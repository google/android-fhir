--- conflicted
+++ resolved
@@ -24,15 +24,6 @@
 import com.google.android.fhir.FhirEngine
 import com.google.android.fhir.FhirEngineProvider
 import com.google.android.fhir.OffsetDateTimeTypeAdapter
-<<<<<<< HEAD
-import com.google.android.fhir.sync.Result.Error
-import com.google.android.fhir.sync.Result.Success
-=======
-import com.google.android.fhir.sync.download.DownloaderImpl
-import com.google.android.fhir.sync.upload.BundleUploader
-import com.google.android.fhir.sync.upload.LocalChangesPaginator
-import com.google.android.fhir.sync.upload.TransactionBundleGenerator
->>>>>>> c4ba736e
 import com.google.gson.ExclusionStrategy
 import com.google.gson.FieldAttributes
 import com.google.gson.GsonBuilder
@@ -82,7 +73,7 @@
               )
             )
           )
-<<<<<<< HEAD
+      val flow = MutableSharedFlow<SyncJobStatus>()
 
       val fhirSynchronizer =
         FhirSynchronizer(
@@ -93,50 +84,29 @@
           getDownloadWorkManagerModified(),
           conflictResolver = getConflictResolver()
         )
-      val flow = MutableSharedFlow<State>()
 
       val job =
         CoroutineScope(Dispatchers.IO).launch {
           flow.collect {
             // now send Progress to work manager so caller app can listen
-            kotlin.runCatching { setProgress(buildWorkData(it)) }.onFailure(Timber::i)
-            if (it is State.Finished || it is State.Failed) {
+            setProgress(buildWorkData(it))
+
+            if (it is SyncJobStatus.Finished || it is SyncJobStatus.Failed) {
               this@launch.cancel()
             }
-=======
-        )
-
-    val flow = MutableSharedFlow<SyncJobStatus>()
-
-    val job =
-      CoroutineScope(Dispatchers.IO).launch {
-        flow.collect {
-          // now send Progress to work manager so caller app can listen
-          setProgress(buildWorkData(it))
-
-          if (it is SyncJobStatus.Finished || it is SyncJobStatus.Failed) {
-            this@launch.cancel()
->>>>>>> c4ba736e
           }
         }
 
-      fhirSynchronizer.subscribe(flow)
+      val result =
+        fhirSynchronizer
+          .apply { subscribe(flow) }
+          .synchronize(
+            SyncWorkType.valueOf(
+              inputData.getString(SYNC_TYPE) ?: "fhir-engine-download-upload-worker"
+            )
+          )
 
-      Timber.v("Subscribed to flow for progress")
-
-      val result =
-        fhirSynchronizer.synchronize(
-          SyncWorkType.valueOf(
-            inputData.getString(SYNC_TYPE) ?: "fhir-engine-download-upload-worker"
-          )
-        )
-<<<<<<< HEAD
-      val output = buildOutput(result)
-=======
-        .apply { subscribe(flow) }
-        .synchronize()
-    val output = buildWorkData(result)
->>>>>>> c4ba736e
+      val output = buildWorkData(result)
 
       // await/join is needed to collect states completely
       kotlin.runCatching { job.join() }.onFailure(Timber::w)
@@ -145,14 +115,13 @@
 
       Timber.d("Received result from worker $result and sending output $output")
 
-<<<<<<< HEAD
       /**
        * In case of failure, we can check if its worth retrying and do retry based on
        * [RetryConfiguration.maxRetries] set by user.
        */
       val retries = inputData.getInt(MAX_RETRIES_ALLOWED, 0)
       return when {
-        result is Success -> {
+        result is SyncJobStatus.Finished -> {
           Result.success(output)
         }
         retries > runAttemptCount -> {
@@ -161,22 +130,6 @@
         else -> {
           Result.failure(output)
         }
-=======
-    /**
-     * In case of failure, we can check if its worth retrying and do retry based on
-     * [RetryConfiguration.maxRetries] set by user.
-     */
-    val retries = inputData.getInt(MAX_RETRIES_ALLOWED, 0)
-    return when {
-      result is SyncJobStatus.Finished -> {
-        Result.success(output)
-      }
-      retries > runAttemptCount -> {
-        Result.retry()
-      }
-      else -> {
-        Result.failure(output)
->>>>>>> c4ba736e
       }
     }
   }
