/*
 * Copyright 2021 Google LLC
 *
 * Licensed under the Apache License, Version 2.0 (the "License");
 * you may not use this file except in compliance with the License.
 * You may obtain a copy of the License at
 *
 *       http://www.apache.org/licenses/LICENSE-2.0
 *
 * Unless required by applicable law or agreed to in writing, software
 * distributed under the License is distributed on an "AS IS" BASIS,
 * WITHOUT WARRANTIES OR CONDITIONS OF ANY KIND, either express or implied.
 * See the License for the specific language governing permissions and
 * limitations under the License.
 */

package com.google.android.fhir.sync

import android.content.Context
import androidx.work.CoroutineWorker
import androidx.work.Data
import androidx.work.WorkerParameters
import androidx.work.workDataOf
import com.google.android.fhir.FhirEngine
import com.google.android.fhir.FhirEngineProvider
import com.google.android.fhir.OffsetDateTimeTypeAdapter
import com.google.android.fhir.sync.Result.Error
import com.google.android.fhir.sync.Result.Success
import com.google.gson.ExclusionStrategy
import com.google.gson.FieldAttributes
import com.google.gson.GsonBuilder
import java.time.OffsetDateTime
import kotlinx.coroutines.CoroutineScope
import kotlinx.coroutines.Dispatchers
import kotlinx.coroutines.cancel
import kotlinx.coroutines.flow.MutableSharedFlow
import kotlinx.coroutines.flow.collect
import kotlinx.coroutines.launch
import timber.log.Timber

/** A WorkManager Worker that handles periodic sync. */
abstract class FhirSyncWorker(appContext: Context, workerParams: WorkerParameters) :
  CoroutineWorker(appContext, workerParams) {
  abstract fun getFhirEngine(): FhirEngine
<<<<<<< HEAD

  abstract fun getSyncData(): ResourceSyncParams
=======
  abstract fun getDataSource(): DataSource
  abstract fun getDownloadManager(): DownloadManager
>>>>>>> 6dae038a

  private val gson =
    GsonBuilder()
      .registerTypeAdapter(OffsetDateTime::class.java, OffsetDateTimeTypeAdapter().nullSafe())
      .setExclusionStrategies(StateExclusionStrategy())
      .create()
<<<<<<< HEAD

  /** The purpose of this api makes it easy to stub [FhirSyncWorker] for testing. */
  internal open fun getDataSource() = FhirEngineProvider.getDataSource(applicationContext)
=======
  private var fhirSynchronizer: FhirSynchronizer =
    FhirSynchronizer(appContext, getFhirEngine(), getDataSource(), getDownloadManager())
>>>>>>> 6dae038a

  override suspend fun doWork(): Result {
    val dataSource =
      getDataSource()
        ?: return Result.failure(
          buildWorkData(
            IllegalStateException(
              "FhirEngineConfiguration.ServerConfiguration is not set. Call FhirEngineProvider.init to initialize with appropriate configuration."
            )
          )
        )

    val fhirSynchronizer =
      FhirSynchronizer(applicationContext, getFhirEngine(), getSyncData(), dataSource)
    val flow = MutableSharedFlow<State>()

    val job =
      CoroutineScope(Dispatchers.IO).launch {
        flow.collect {
          // now send Progress to work manager so caller app can listen
          setProgress(buildWorkData(it))

          if (it is State.Finished || it is State.Failed) {
            this@launch.cancel()
          }
        }
      }

    fhirSynchronizer.subscribe(flow)

    Timber.v("Subscribed to flow for progress")

    val result = fhirSynchronizer.synchronize()
    val output = buildOutput(result)

    // await/join is needed to collect states completely
    kotlin.runCatching { job.join() }.onFailure(Timber::w)

    setProgress(output)

    Timber.d("Received result from worker $result and sending output $output")

    /**
     * In case of failure, we can check if its worth retrying and do retry based on
     * [RetryConfiguration.maxRetries] set by user.
     */
    val retries = inputData.getInt(MAX_RETRIES_ALLOWED, 0)
    return when {
      result is Success -> {
        Result.success(output)
      }
      retries > runAttemptCount -> {
        Result.retry()
      }
      else -> {
        Result.failure(output)
      }
    }
  }

  private fun buildOutput(result: com.google.android.fhir.sync.Result): Data {
    return when (result) {
      is Success -> buildWorkData(State.Finished(result))
      is Error -> buildWorkData(State.Failed(result))
    }
  }

  private fun buildWorkData(state: State): Data {
    return workDataOf(
      // send serialized state and type so that consumer can convert it back
      "StateType" to state::class.java.name,
      "State" to gson.toJson(state)
    )
  }

  private fun buildWorkData(exception: Exception): Data {
    return workDataOf("error" to exception::class.java.name, "reason" to exception.message)
  }

  /**
   * Exclusion strategy for [Gson] that handles field exclusions for [State] returned by
   * FhirSynchronizer. It should skip serializing the exceptions to avoid exceeding WorkManager
   * WorkData limit
   * @see <a
   * href="https://github.com/google/android-fhir/issues/707">https://github.com/google/android-fhir/issues/707</a>
   */
  internal class StateExclusionStrategy : ExclusionStrategy {
    override fun shouldSkipField(field: FieldAttributes) = field.name.equals("exceptions")

    override fun shouldSkipClass(clazz: Class<*>?) = false
  }
}<|MERGE_RESOLUTION|>--- conflicted
+++ resolved
@@ -42,27 +42,16 @@
 abstract class FhirSyncWorker(appContext: Context, workerParams: WorkerParameters) :
   CoroutineWorker(appContext, workerParams) {
   abstract fun getFhirEngine(): FhirEngine
-<<<<<<< HEAD
-
-  abstract fun getSyncData(): ResourceSyncParams
-=======
-  abstract fun getDataSource(): DataSource
   abstract fun getDownloadManager(): DownloadManager
->>>>>>> 6dae038a
 
   private val gson =
     GsonBuilder()
       .registerTypeAdapter(OffsetDateTime::class.java, OffsetDateTimeTypeAdapter().nullSafe())
       .setExclusionStrategies(StateExclusionStrategy())
       .create()
-<<<<<<< HEAD
 
   /** The purpose of this api makes it easy to stub [FhirSyncWorker] for testing. */
   internal open fun getDataSource() = FhirEngineProvider.getDataSource(applicationContext)
-=======
-  private var fhirSynchronizer: FhirSynchronizer =
-    FhirSynchronizer(appContext, getFhirEngine(), getDataSource(), getDownloadManager())
->>>>>>> 6dae038a
 
   override suspend fun doWork(): Result {
     val dataSource =
@@ -76,7 +65,7 @@
         )
 
     val fhirSynchronizer =
-      FhirSynchronizer(applicationContext, getFhirEngine(), getSyncData(), dataSource)
+      FhirSynchronizer(applicationContext, getFhirEngine(), dataSource, getDownloadManager())
     val flow = MutableSharedFlow<State>()
 
     val job =
