/*
 * Copyright 2023-2024 Google LLC
 *
 * Licensed under the Apache License, Version 2.0 (the "License");
 * you may not use this file except in compliance with the License.
 * You may obtain a copy of the License at
 *
 *       http://www.apache.org/licenses/LICENSE-2.0
 *
 * Unless required by applicable law or agreed to in writing, software
 * distributed under the License is distributed on an "AS IS" BASIS,
 * WITHOUT WARRANTIES OR CONDITIONS OF ANY KIND, either express or implied.
 * See the License for the specific language governing permissions and
 * limitations under the License.
 */

package com.google.android.fhir.search

import android.annotation.SuppressLint
import androidx.annotation.VisibleForTesting
import androidx.room.util.convertUUIDToByte
import ca.uhn.fhir.rest.gclient.DateClientParam
import ca.uhn.fhir.rest.gclient.IParam
import ca.uhn.fhir.rest.gclient.NumberClientParam
import ca.uhn.fhir.rest.gclient.StringClientParam
import ca.uhn.fhir.rest.param.ParamPrefixEnum
import com.google.android.fhir.ConverterException
import com.google.android.fhir.DateProvider
import com.google.android.fhir.SearchResult
import com.google.android.fhir.UcumValue
import com.google.android.fhir.UnitConverter
import com.google.android.fhir.db.Database
import com.google.android.fhir.epochDay
import com.google.android.fhir.logicalId
import com.google.android.fhir.ucumUrl
import java.math.BigDecimal
import java.util.Date
import java.util.UUID
import kotlin.math.absoluteValue
import kotlin.math.roundToLong
import org.hl7.fhir.r4.model.DateTimeType
import org.hl7.fhir.r4.model.DateType
import org.hl7.fhir.r4.model.Resource
import timber.log.Timber

/**
 * The multiplier used to determine the range for the `ap` search prefix. See
 * https://www.hl7.org/fhir/search.html#prefix for more details.
 */
private const val APPROXIMATION_COEFFICIENT = 0.1

/**
 * SQLite supports signed and unsigned integers with a maximum length of 8 bytes. The signed
 * integers can range from `-9223372036854775808` to `+9223372036854775807`. See
 * [Storage Classes and Datatypes](https://www.sqlite.org/datatype3.html)
 */
private const val MIN_VALUE = "-9223372036854775808"
private const val MAX_VALUE = "9223372036854775808"

internal suspend fun <R : Resource> Search.execute(database: Database): List<SearchResult<R>> {
  val baseResources = database.search<R>(getQuery())
  val includedResources =
    if (forwardIncludes.isEmpty() || baseResources.isEmpty()) {
      null
    } else {
      database.searchForwardReferencedResources(
        getIncludeQuery(includeIds = baseResources.map { it.uuid }),
      )
    }
  val revIncludedResources =
    if (revIncludes.isEmpty() || baseResources.isEmpty()) {
      null
    } else {
      database.searchReverseReferencedResources(
        getRevIncludeQuery(
          includeIds = baseResources.map { "${it.resource.resourceType}/${it.resource.logicalId}" },
        ),
      )
    }

  return baseResources.map { (uuid, baseResource) ->
    SearchResult(
      baseResource,
      included =
        includedResources
          ?.asSequence()
          ?.filter { it.baseResourceUUID == uuid }
          ?.groupBy({ it.searchIndex }, { it.resource }),
      revIncluded =
        revIncludedResources
          ?.asSequence()
          ?.filter {
            it.baseResourceTypeWithId == "${baseResource.fhirType()}/${baseResource.logicalId}"
          }
          ?.groupBy({ it.resource.resourceType to it.searchIndex }, { it.resource }),
    )
  }
}

internal suspend fun Search.count(database: Database): Long {
  return database.count(getQuery(true))
}

fun Search.getQuery(isCount: Boolean = false): SearchQuery {
  return getQuery(isCount, null)
}

@VisibleForTesting
internal fun Search.getRevIncludeQuery(includeIds: List<String>): SearchQuery {
  val args = mutableListOf<Any>()
  val uuidsString = CharArray(includeIds.size) { '?' }.joinToString()

  fun generateFilterQuery(nestedSearch: NestedSearch): String {
    val (param, search) = nestedSearch
    val resourceToInclude = search.type
    args.add(resourceToInclude.name)
    args.add(param.paramName)
    args.addAll(includeIds)

    var filterQuery = ""
    val filters = search.getFilterQueries()
    val iterator = filters.listIterator()
    while (iterator.hasNext()) {
      iterator.next().let {
        filterQuery += it.query
        args.addAll(it.args)
      }

      if (iterator.hasNext()) {
        filterQuery +=
          if (search.operation == Operation.OR) {
            "\n UNION \n"
          } else {
            "\n INTERSECT \n"
          }
      }
    }
    if (filters.isEmpty()) args.add(resourceToInclude.name)
    return filterQuery
  }

  return revIncludes
    .map {
      val (join, order) =
        it.search.getSortOrder(otherTable = "re", groupByColumn = "rie.index_value")
      args.addAll(join.args)
      val filterQuery = generateFilterQuery(it)
      """
      SELECT rie.index_name, rie.index_value, re.serializedResource
      FROM ResourceEntity re
      JOIN ReferenceIndexEntity rie
      ON re.resourceUuid = rie.resourceUuid
      ${join.query}
      WHERE rie.resourceType = ?  AND rie.index_name = ?  AND rie.index_value IN ($uuidsString)
      ${if (filterQuery.isNotBlank()) "AND re.resourceUuid IN ($filterQuery)" else "AND re.resourceType = ?"}
      $order
            """
        .trimIndent()
    }
    .joinToString("\nUNION ALL\n") {
      StringBuilder("SELECT * FROM (\n").append(it.trim()).append("\n)")
    }
    .split("\n")
    .filter { it.isNotBlank() }
    .joinToString("\n") { it.trim() }
    .let { SearchQuery(it, args) }
}

@SuppressLint("RestrictedApi")
@VisibleForTesting
internal fun Search.getIncludeQuery(includeIds: List<UUID>): SearchQuery {
  val args = mutableListOf<Any>()
  val baseResourceType = type
  val uuidsString = CharArray(includeIds.size) { '?' }.joinToString()

  fun generateFilterQuery(nestedSearch: NestedSearch): String {
    val (param, search) = nestedSearch
    val resourceToInclude = search.type
    args.add(baseResourceType.name)
    args.add(param.paramName)
    args.addAll(includeIds.map { convertUUIDToByte(it) })

    var filterQuery = ""
    val filters = search.getFilterQueries()
    val iterator = filters.listIterator()
    while (iterator.hasNext()) {
      iterator.next().let {
        filterQuery += it.query
        args.addAll(it.args)
      }

      if (iterator.hasNext()) {
        filterQuery +=
          if (search.operation == Operation.OR) {
            "\nUNION\n"
          } else {
            "\nINTERSECT\n"
          }
      }
    }
    if (filters.isEmpty()) args.add(resourceToInclude.name)
    return filterQuery
  }

  return forwardIncludes
    .map {
      val (join, order) =
        it.search.getSortOrder(otherTable = "re", groupByColumn = "rie.resourceuuid")
      args.addAll(join.args)
      val filterQuery = generateFilterQuery(it)
      """
      SELECT rie.index_name, rie.resourceUuid, re.serializedResource
      FROM ResourceEntity re
      JOIN ReferenceIndexEntity rie
      ON re.resourceType||"/"||re.resourceId = rie.index_value
      ${join.query}
      WHERE rie.resourceType = ?  AND rie.index_name = ?  AND rie.resourceUuid IN ($uuidsString)
      ${if (filterQuery.isNotBlank()) "AND re.resourceUuid IN ($filterQuery)" else "AND re.resourceType = ?"}
      $order
      """
        .trimIndent()
    }
    .joinToString("\nUNION ALL\n") {
      StringBuilder("SELECT * FROM (\n").append(it.trim()).append("\n)")
    }
    .split("\n")
    .filter { it.isNotBlank() }
    .joinToString("\n") { it.trim() }
    .let { SearchQuery(it, args) }
}

private fun Search.getSortOrder(
  otherTable: String,
  isReferencedSearch: Boolean = false,
  groupByColumn: String = "",
): Pair<SearchQuery, String> {
  var sortJoinStatement = ""
  var sortOrderStatement = ""
  val args = mutableListOf<Any>()
  if (isReferencedSearch && count != null) {
    Timber.e("count not supported for [rev]include search.")
  }
  sort?.let { sort ->
    val sortTableNames =
      when (sort) {
        is StringClientParam -> listOf(SortTableInfo.STRING_SORT_TABLE_INFO)
        is NumberClientParam -> listOf(SortTableInfo.NUMBER_SORT_TABLE_INFO)
        // The DateClientParam maps to two index tables (Date without timezone info and DateTime
        // with timezone info). Any data field in any resource will only have index records in one
        // of the two tables. So we simply sort by both in the SQL query.
        is DateClientParam ->
          listOf(SortTableInfo.DATE_SORT_TABLE_INFO, SortTableInfo.DATE_TIME_SORT_TABLE_INFO)
        else -> throw NotImplementedError("Unhandled sort parameter of type ${sort::class}: $sort")
      }

    sortJoinStatement =
      sortTableNames
        .mapIndexed { index, sortTableName ->
          val tableAlias = 'b' + index
          //  spotless:off
      """
      LEFT JOIN ${sortTableName.tableName} $tableAlias
      ON $otherTable.resourceUuid = $tableAlias.resourceUuid AND $tableAlias.index_name = ?
      """
        //  spotless:on
        }
        .joinToString(separator = "\n")
    sortTableNames.forEach { _ -> args.add(sort.paramName) }

    sortOrderStatement +=
      generateGroupAndOrderQuery(sort, order!!, otherTable, groupByColumn, sortTableNames)
  }
  return Pair(SearchQuery(sortJoinStatement, args), sortOrderStatement)
}

/**
 * Sorting by a field that has multiple indexed values may result in duplicated resources. So, we
 * use `GROUP BY` + `HAVING` clause to find distinct values in specified order.
 *
 * To make the sorting order a bit predictable, we use MIN and MAX functions with `HAVING` to use
 * the corresponding values for GROUPING to find the distinct results.
 *
 * e.g. If there are Two Patients resources with multiple first names P1 ( first names =`3`, `1`)
 * and P2 (first names = `2`, `4`), when sorting them in
 *
 * *ASCENDING order*: MIN function is used so that the smallest names of both the patients are
 * considered for Grouping `[P1(`1`), P2(`2`)]`.
 *
 * *DESCENDING order*: MAX function is used so that the largest names of both the patients are
 * considered for Grouping `[P2(`4`), P1(`3`)]`.
 *
 * For the special case where the index value is NULL, we use the default 0 value and to complete
 * the expression, we check that the value is greater than [MIN_VALUE], the minimum value an INTEGER
 * type can store in SQLITE. The reason to check against [MIN_VALUE] rather that 0, since string is
 * always greater than integer (StringIndexEntity) and Date/DateTimeIndexEntity will always have
 * positive integer values, is because the NumberIndexEntity table may contain negative values in
 * it.
 *
 * Without the `>= MIN_VALUE` check, NULL values are not included in the results if the default
 * is 0.
 *
 * The default values provided in GROUP BY stage are not carried forward during the ORDER BY, so we
 * provide [MAX_VALUE] and [MIN_VALUE] as default in ORDER BY respectively for ASCENDING and
 * DESCENDING to make sure that results with null index values are always at the bottom.
 */
private fun generateGroupAndOrderQuery(
  sort: IParam,
  order: Order,
  otherTable: String,
  groupByColumn: String,
  sortTableNames: List<SortTableInfo>,
): String {
  var sortOrderStatement = ""
  val havingColumn =
    when (sort) {
      is StringClientParam,
      is NumberClientParam, -> "IFNULL(b.index_value,0)"
      /*  The DateClientParam is used for both Date and DateTime values and the value is present exclusively in either one of the DateIndexEntity or DateTimeIndexEntity tables.
      To find the MIN or MAX values, we add the values from both the tables. It results in the exact value as the other table would have null and hence default 0 would be added to actual date/datetime value.*/
      is DateClientParam -> "IFNULL(b.index_from,0) + IFNULL(c.index_from,0)"
      else -> throw NotImplementedError("Unhandled sort parameter of type ${sort::class}: $sort")
    }

  sortOrderStatement +=
    """
      GROUP BY $otherTable.resourceUuid ${if (groupByColumn.isNotEmpty()) ", $groupByColumn" else ""}
      HAVING ${if (order == Order.ASCENDING) "MIN($havingColumn) >= $MIN_VALUE" else "MAX($havingColumn) >= $MIN_VALUE"}
      
            """
      .trimIndent()
  val defaultValue = if (order == Order.ASCENDING) MAX_VALUE else MIN_VALUE
  sortTableNames.forEachIndexed { index, sortTableName ->
    val tableAlias = 'b' + index
    sortOrderStatement +=
      if (index == 0) {
        """
            ORDER BY IFNULL($tableAlias.${sortTableName.columnName}, $defaultValue) ${order.sqlString}
          """
          .trimIndent()
      } else {
        ", IFNULL($tableAlias.${SortTableInfo.DATE_TIME_SORT_TABLE_INFO.columnName}, $defaultValue) ${order.sqlString}"
      }
  }
  return sortOrderStatement
}

private fun Search.getFilterQueries() =
  (stringFilterCriteria +
      quantityFilterCriteria +
      numberFilterCriteria +
      referenceFilterCriteria +
      dateTimeFilterCriteria +
      tokenFilterCriteria +
      uriFilterCriteria)
    .map { it.query(type) }

internal fun Search.getQuery(
  isCount: Boolean = false,
  nestedContext: NestedContext? = null,
): SearchQuery {
  val (join, order) = getSortOrder(otherTable = "a")
  val sortJoinStatement = join.query
  val sortOrderStatement = order
  val sortArgs = join.args

<<<<<<< HEAD
  var filterStatement = ""
  val filterArgs = mutableListOf<Any>()
  val nestedSearchQuery = nestedSearches.nestedQuery(type, operation)
  val filterQuery = getFilterQueries() + (nestedSearchQuery?.let { listOf(it) } ?: emptyList())

  val filterJoinOperator =
    when (operation) {
      Operation.OR -> "\nUNION\n"
      Operation.AND -> "\nINTERSECT\n"
    }
  filterQuery
    .takeIf { it.isNotEmpty() }
    ?.let {
      filterStatement +=
        it.joinToString(
          separator = filterJoinOperator,
          prefix = "AND a.resourceUuid IN (",
          postfix = ")\n",
        ) { fq ->
          fq.query
        }
      filterArgs.addAll(it.flatMap { fq -> fq.args })
    }
=======
  val filterQuery = getFilterQueries()
  val filterQueryStatement =
    filterQuery.joinToString(separator = "${operation.logicalOperator} ") {
      //  spotless:off
    """
      a.resourceUuid IN (
      ${it.query}
      )
      
      """.trimIndent()
    //  spotless:on
    }
  val filterQueryArgs = filterQuery.flatMap { it.args }
>>>>>>> 736578fb

  var limitStatement = ""
  val limitArgs = mutableListOf<Any>()
  if (count != null) {
    limitStatement = "LIMIT ?"
    limitArgs += count!!
    if (from != null) {
      limitStatement += " OFFSET ?"
      limitArgs += from!!
    }
  }

<<<<<<< HEAD
=======
  val nestedFilterQuery = nestedSearches.nestedQuery(type, operation)
  val nestedQueryFilterStatement = nestedFilterQuery?.query ?: ""
  val nestedQueryFilterArgs = nestedFilterQuery?.args ?: emptyList()

  // Combines filter statements derived from filter queries and nested queries, that use the
  // resourceUuid field,
  // and defaults to filter statement with the resourceType field when blank
  val filterStatement =
    listOf(filterQueryStatement, nestedQueryFilterStatement)
      .filter { it.isNotBlank() }
      .joinToString(separator = " AND ")
      .ifBlank { "a.resourceType = ?" }
  val filterArgs = (filterQueryArgs + nestedQueryFilterArgs).ifEmpty { listOf(type.name) }

>>>>>>> 736578fb
  val whereArgs = mutableListOf<Any>()
  val nestedArgs = mutableListOf<Any>()
  val query =
    when {
        isCount -> {
          //  spotless:off
        """ 
        SELECT COUNT(*)
        FROM ResourceEntity a
        $sortJoinStatement
        WHERE $filterStatement
        $sortOrderStatement
        $limitStatement
        """
          //  spotless:on
        }
        nestedContext != null -> {
          whereArgs.add(nestedContext.param.paramName)
          val start = "${nestedContext.parentType.name}/".length + 1
          nestedArgs.add(nestedContext.parentType.name)
          //  spotless:off
        """
        SELECT resourceUuid
        FROM ResourceEntity a
        WHERE a.resourceType = ? AND a.resourceId IN (
        SELECT substr(a.index_value, $start)
        FROM ReferenceIndexEntity a
        $sortJoinStatement
        WHERE a.index_name = ? AND $filterStatement
        $sortOrderStatement
        $limitStatement)
        """
          //  spotless:on
        }
        else ->
          //  spotless:off
        """ 
        SELECT a.resourceUuid, a.serializedResource
        FROM ResourceEntity a
        $sortJoinStatement
        WHERE $filterStatement
        $sortOrderStatement
        $limitStatement
        """
      //  spotless:on
      }
      .split("\n")
      .filter { it.isNotBlank() }
      .joinToString("\n") { it.trim() }

  return SearchQuery(
    query,
    nestedArgs + sortArgs + whereArgs + filterArgs + limitArgs,
  )
}

private val Order?.sqlString: String
  get() =
    when (this) {
      Order.ASCENDING -> "ASC"
      Order.DESCENDING -> "DESC"
      null -> ""
    }

internal fun getConditionParamPair(prefix: ParamPrefixEnum, value: DateType): ConditionParam<Long> {
  val start = value.rangeEpochDays.first
  val end = value.rangeEpochDays.last
  return when (prefix) {
    // see https://www.hl7.org/fhir/search.html#prefix
    ParamPrefixEnum.APPROXIMATE -> {
      val currentDateType = DateType(Date.from(DateProvider().instant()), value.precision)
      val (diffStart, diffEnd) =
        getApproximateDateRange(value.rangeEpochDays, currentDateType.rangeEpochDays)

      ConditionParam(
        "index_from BETWEEN ? AND ? AND index_to BETWEEN ? AND ?",
        diffStart,
        diffEnd,
        diffStart,
        diffEnd,
      )
    }
    ParamPrefixEnum.STARTS_AFTER -> ConditionParam("index_from > ?", end)
    ParamPrefixEnum.ENDS_BEFORE -> ConditionParam("index_to < ?", start)
    ParamPrefixEnum.NOT_EQUAL ->
      ConditionParam(
        "index_from NOT BETWEEN ? AND ? OR index_to NOT BETWEEN ? AND ?",
        start,
        end,
        start,
        end,
      )
    ParamPrefixEnum.EQUAL ->
      ConditionParam(
        "index_from BETWEEN ? AND ? AND index_to BETWEEN ? AND ?",
        start,
        end,
        start,
        end,
      )
    ParamPrefixEnum.GREATERTHAN -> ConditionParam("index_to > ?", end)
    ParamPrefixEnum.GREATERTHAN_OR_EQUALS -> ConditionParam("index_to >= ?", start)
    ParamPrefixEnum.LESSTHAN -> ConditionParam("index_from < ?", start)
    ParamPrefixEnum.LESSTHAN_OR_EQUALS -> ConditionParam("index_from <= ?", end)
  }
}

internal fun getConditionParamPair(
  prefix: ParamPrefixEnum,
  value: DateTimeType,
): ConditionParam<Long> {
  val start = value.rangeEpochMillis.first
  val end = value.rangeEpochMillis.last
  return when (prefix) {
    // see https://www.hl7.org/fhir/search.html#prefix
    ParamPrefixEnum.APPROXIMATE -> {
      val currentDateTime = DateTimeType(Date.from(DateProvider().instant()), value.precision)
      val (diffStart, diffEnd) =
        getApproximateDateRange(value.rangeEpochMillis, currentDateTime.rangeEpochMillis)

      ConditionParam(
        "index_from BETWEEN ? AND ? AND index_to BETWEEN ? AND ?",
        diffStart,
        diffEnd,
        diffStart,
        diffEnd,
      )
    }
    ParamPrefixEnum.STARTS_AFTER -> ConditionParam("index_from > ?", end)
    ParamPrefixEnum.ENDS_BEFORE -> ConditionParam("index_to < ?", start)
    ParamPrefixEnum.NOT_EQUAL ->
      ConditionParam(
        "index_from NOT BETWEEN ? AND ? OR index_to NOT BETWEEN ? AND ?",
        start,
        end,
        start,
        end,
      )
    ParamPrefixEnum.EQUAL ->
      ConditionParam(
        "index_from BETWEEN ? AND ? AND index_to BETWEEN ? AND ?",
        start,
        end,
        start,
        end,
      )
    ParamPrefixEnum.GREATERTHAN -> ConditionParam("index_to > ?", end)
    ParamPrefixEnum.GREATERTHAN_OR_EQUALS -> ConditionParam("index_to >= ?", start)
    ParamPrefixEnum.LESSTHAN -> ConditionParam("index_from < ?", start)
    ParamPrefixEnum.LESSTHAN_OR_EQUALS -> ConditionParam("index_from <= ?", end)
  }
}

/**
 * Returns the condition and list of params required in NumberFilter.query see
 * https://www.hl7.org/fhir/search.html#number.
 */
internal fun getConditionParamPair(
  prefix: ParamPrefixEnum?,
  value: BigDecimal,
): ConditionParam<Double> {
  // Ends_Before and Starts_After are not used with integer values. see
  // https://www.hl7.org/fhir/search.html#prefix
  require(
    value.scale() > 0 ||
      (prefix != ParamPrefixEnum.STARTS_AFTER && prefix != ParamPrefixEnum.ENDS_BEFORE),
  ) {
    "Prefix $prefix not allowed for Integer type"
  }
  return when (prefix) {
    ParamPrefixEnum.EQUAL,
    null, -> {
      val precision = value.getRange()
      ConditionParam(
        "index_value >= ? AND index_value < ?",
        (value - precision).toDouble(),
        (value + precision).toDouble(),
      )
    }
    ParamPrefixEnum.GREATERTHAN -> ConditionParam("index_value > ?", value.toDouble())
    ParamPrefixEnum.GREATERTHAN_OR_EQUALS -> ConditionParam("index_value >= ?", value.toDouble())
    ParamPrefixEnum.LESSTHAN -> ConditionParam("index_value < ?", value.toDouble())
    ParamPrefixEnum.LESSTHAN_OR_EQUALS -> ConditionParam("index_value <= ?", value.toDouble())
    ParamPrefixEnum.NOT_EQUAL -> {
      val precision = value.getRange()
      ConditionParam(
        "index_value < ? OR index_value >= ?",
        (value - precision).toDouble(),
        (value + precision).toDouble(),
      )
    }
    ParamPrefixEnum.ENDS_BEFORE -> {
      ConditionParam("index_value < ?", value.toDouble())
    }
    ParamPrefixEnum.STARTS_AFTER -> {
      ConditionParam("index_value > ?", value.toDouble())
    }
    ParamPrefixEnum.APPROXIMATE -> {
      val range = value.multiply(BigDecimal(APPROXIMATION_COEFFICIENT))
      ConditionParam(
        "index_value >= ? AND index_value <= ?",
        (value - range).toDouble(),
        (value + range).toDouble(),
      )
    }
  }
}

/**
 * Returns the condition and list of params required in Quantity.query see
 * https://www.hl7.org/fhir/search.html#quantity.
 */
internal fun getConditionParamPair(
  prefix: ParamPrefixEnum?,
  value: BigDecimal,
  system: String?,
  unit: String?,
): ConditionParam<Any> {
  var canonicalizedUnit = unit
  var canonicalizedValue = value

  // Canonicalize the unit if possible. For example, 1 kg will be canonicalized to 1000 g
  if (system == ucumUrl && unit != null) {
    try {
      val ucumValue = UnitConverter.getCanonicalFormOrOriginal(UcumValue(unit, value))
      canonicalizedUnit = ucumValue.code
      canonicalizedValue = ucumValue.value
    } catch (exception: ConverterException) {
      exception.printStackTrace()
    }
  }

  val queryBuilder = StringBuilder()
  val argList = mutableListOf<Any>()

  // system condition will be preceded by a value condition so if exists append an AND here
  if (system != null) {
    queryBuilder.append("index_system = ? AND ")
    argList.add(system)
  }

  // if the unit condition will be preceded by a value condition so if exists append an AND here
  if (canonicalizedUnit != null) {
    queryBuilder.append("index_code = ? AND ")
    argList.add(canonicalizedUnit)
  }

  // add value condition
  // value cannot be null -> the value condition will always be present
  val valueConditionParam = getConditionParamPair(prefix, canonicalizedValue)
  queryBuilder.append(valueConditionParam.condition)
  argList.addAll(valueConditionParam.params)

  return ConditionParam(queryBuilder.toString(), argList)
}

/**
 * Returns the range in which the value should lie for it to be considered a match (@see
 * NumberFilter.query). The value is directly related to the scale of the BigDecimal.
 *
 * For example, a search with a value 100.00 (has a scale of 2) would match any value in [99.995,
 * 100.005) and the function returns 0.005.
 *
 * For Big integers which have a negative scale the function returns 5 For example A search with a
 * value 1000 would match any value in [995, 1005) and the function returns 5.
 */
private fun BigDecimal.getRange(): BigDecimal {
  return if (scale() >= 0) {
    BigDecimal(0.5).divide(BigDecimal(10).pow(scale()))
  } else {
    BigDecimal(5)
  }
}

internal val DateType.rangeEpochDays: LongRange
  get() {
    return LongRange(value.epochDay, precision.add(value, 1).epochDay - 1)
  }

/**
 * The range of the range of the Date's epoch Timestamp. The value is related to the precision of
 * the DateTimeType
 *
 * For example 2001-01-01 includes all values on the given day and thus this functions will return
 * 978307200 (epoch timestamp of 2001-01-01) and 978393599 ( which is one second less than the epoch
 * of 2001-01-02)
 */
internal val DateTimeType.rangeEpochMillis
  get() = LongRange(value.time, precision.add(value, 1).time - 1)

data class ConditionParam<T>(val condition: String, val params: List<T>) {
  constructor(condition: String, vararg params: T) : this(condition, params.asList())

  val queryString = if (params.size > 1) "($condition)" else condition
}

private enum class SortTableInfo(val tableName: String, val columnName: String) {
  STRING_SORT_TABLE_INFO("StringIndexEntity", "index_value"),
  NUMBER_SORT_TABLE_INFO("NumberIndexEntity", "index_value"),
  DATE_SORT_TABLE_INFO("DateIndexEntity", "index_from"),
  DATE_TIME_SORT_TABLE_INFO("DateTimeIndexEntity", "index_from"),
}

private fun getApproximateDateRange(
  valueRange: LongRange,
  currentRange: LongRange,
  approximationCoefficient: Double = APPROXIMATION_COEFFICIENT,
): ApproximateDateRange {
  return ApproximateDateRange(
    (valueRange.first -
        approximationCoefficient * (valueRange.first - currentRange.first).absoluteValue)
      .roundToLong(),
    (valueRange.last +
        approximationCoefficient * (valueRange.last - currentRange.last).absoluteValue)
      .roundToLong(),
  )
}

private data class ApproximateDateRange(val start: Long, val end: Long)<|MERGE_RESOLUTION|>--- conflicted
+++ resolved
@@ -363,31 +363,6 @@
   val sortOrderStatement = order
   val sortArgs = join.args
 
-<<<<<<< HEAD
-  var filterStatement = ""
-  val filterArgs = mutableListOf<Any>()
-  val nestedSearchQuery = nestedSearches.nestedQuery(type, operation)
-  val filterQuery = getFilterQueries() + (nestedSearchQuery?.let { listOf(it) } ?: emptyList())
-
-  val filterJoinOperator =
-    when (operation) {
-      Operation.OR -> "\nUNION\n"
-      Operation.AND -> "\nINTERSECT\n"
-    }
-  filterQuery
-    .takeIf { it.isNotEmpty() }
-    ?.let {
-      filterStatement +=
-        it.joinToString(
-          separator = filterJoinOperator,
-          prefix = "AND a.resourceUuid IN (",
-          postfix = ")\n",
-        ) { fq ->
-          fq.query
-        }
-      filterArgs.addAll(it.flatMap { fq -> fq.args })
-    }
-=======
   val filterQuery = getFilterQueries()
   val filterQueryStatement =
     filterQuery.joinToString(separator = "${operation.logicalOperator} ") {
@@ -401,7 +376,6 @@
     //  spotless:on
     }
   val filterQueryArgs = filterQuery.flatMap { it.args }
->>>>>>> 736578fb
 
   var limitStatement = ""
   val limitArgs = mutableListOf<Any>()
@@ -414,8 +388,6 @@
     }
   }
 
-<<<<<<< HEAD
-=======
   val nestedFilterQuery = nestedSearches.nestedQuery(type, operation)
   val nestedQueryFilterStatement = nestedFilterQuery?.query ?: ""
   val nestedQueryFilterArgs = nestedFilterQuery?.args ?: emptyList()
@@ -430,7 +402,6 @@
       .ifBlank { "a.resourceType = ?" }
   val filterArgs = (filterQueryArgs + nestedQueryFilterArgs).ifEmpty { listOf(type.name) }
 
->>>>>>> 736578fb
   val whereArgs = mutableListOf<Any>()
   val nestedArgs = mutableListOf<Any>()
   val query =
