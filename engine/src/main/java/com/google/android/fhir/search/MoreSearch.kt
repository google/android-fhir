--- conflicted
+++ resolved
@@ -20,11 +20,8 @@
 import ca.uhn.fhir.rest.gclient.StringClientParam
 import ca.uhn.fhir.rest.param.ParamPrefixEnum
 import com.google.android.fhir.db.Database
-<<<<<<< HEAD
 import org.hl7.fhir.r4.model.DateTimeType
-=======
 import java.math.BigDecimal
->>>>>>> 33e0df9b
 import org.hl7.fhir.r4.model.Resource
 import org.hl7.fhir.r4.model.ResourceType
 
@@ -63,13 +60,9 @@
   val filterQuery =
     (stringFilters.map { it.query(type) } +
         referenceFilters.map { it.query(type) } +
-<<<<<<< HEAD
         dateFilter.map { it.query(type) } +
-        tokenFilters.map { it.query(type) })
-=======
         tokenFilters.map { it.query(type) } +
         numberFilter.map { it.query(type) })
->>>>>>> 33e0df9b
       .intersect()
   if (filterQuery != null) {
     filterStatement =
@@ -190,7 +183,6 @@
       null -> ""
     }
 
-<<<<<<< HEAD
 private fun getConditionParamPair(prefix: ParamPrefixEnum, value: DateTimeType): Pair<String, List<Any>> {
   return when (prefix) {
     ParamPrefixEnum.APPROXIMATE -> TODO("Not Implemented")
@@ -219,7 +211,8 @@
     ParamPrefixEnum.LESSTHAN -> "? >= index_to" to listOf(value.value.time)
     ParamPrefixEnum.LESSTHAN_OR_EQUALS ->
       "? >= index_to" to listOf(value.precision.add(value.value, 1).time)
-=======
+  }
+}  
 /**
  * Returns the condition and list of params required in NumberFilter.query see
  * https://www.hl7.org/fhir/search.html#number.
@@ -279,6 +272,5 @@
     BigDecimal(0.5).divide(BigDecimal(10).pow(scale()))
   } else {
     BigDecimal(5)
->>>>>>> 33e0df9b
   }
 }