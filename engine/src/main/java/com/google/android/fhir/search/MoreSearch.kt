--- conflicted
+++ resolved
@@ -82,25 +82,14 @@
 
   var filterStatement = ""
   val filterArgs = mutableListOf<Any>()
-<<<<<<< HEAD
-=======
-  val allFilters =
-    stringFilterCriteria +
-      referenceFilterCriteria +
-      dateTimeFilterCriteria +
-      tokenFilterCriteria +
-      numberFilterCriteria +
-      quantityFilterCriteria +
-      uriFilterCriteria
-
->>>>>>> 881acf2b
   val filterQuery =
     (stringFilterCriteria +
         quantityFilterCriteria +
         numberFilterCriteria +
         referenceFilterCriteria +
         dateTimeFilterCriteria +
-        tokenFilterCriteria)
+        tokenFilterCriteria +
+        uriFilterCriteria)
       .map { it.query(type) }
   filterQuery.forEachIndexed { i, it ->
     filterStatement +=
