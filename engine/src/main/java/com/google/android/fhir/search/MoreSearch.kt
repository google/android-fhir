/*
 * Copyright 2020 Google LLC
 *
 * Licensed under the Apache License, Version 2.0 (the "License");
 * you may not use this file except in compliance with the License.
 * You may obtain a copy of the License at
 *
 *       http://www.apache.org/licenses/LICENSE-2.0
 *
 * Unless required by applicable law or agreed to in writing, software
 * distributed under the License is distributed on an "AS IS" BASIS,
 * WITHOUT WARRANTIES OR CONDITIONS OF ANY KIND, either express or implied.
 * See the License for the specific language governing permissions and
 * limitations under the License.
 */

package com.google.android.fhir.search

import ca.uhn.fhir.rest.gclient.NumberClientParam
import ca.uhn.fhir.rest.gclient.StringClientParam
import ca.uhn.fhir.rest.param.ParamPrefixEnum
import com.google.android.fhir.ConverterException
import com.google.android.fhir.UcumValue
import com.google.android.fhir.UnitConverter
import com.google.android.fhir.db.Database
import com.google.android.fhir.epochDay
import com.google.android.fhir.search.filter.FilterCriterion
import com.google.android.fhir.ucumUrl
import java.math.BigDecimal
import java.time.Instant
import java.util.Date
import kotlin.math.absoluteValue
import kotlin.math.roundToLong
import org.hl7.fhir.r4.model.DateTimeType
import org.hl7.fhir.r4.model.DateType
import org.hl7.fhir.r4.model.Resource
import org.hl7.fhir.r4.model.ResourceType

/**
 * The multiplier used to determine the range for the `ap` search prefix. See
 * https://www.hl7.org/fhir/search.html#prefix for more details.
 */
private const val APPROXIMATION_COEFFICIENT = 0.1

internal suspend fun <R : Resource> Search.execute(database: Database): List<R> {
  return database.search(getQuery())
}

internal suspend fun Search.count(database: Database): Long {
  return database.count(getQuery(true))
}

fun Search.getQuery(isCount: Boolean = false): SearchQuery {
  return getQuery(isCount, null)
}

internal fun Search.getQuery(
  isCount: Boolean = false,
  nestedContext: NestedContext? = null
): SearchQuery {
  var sortJoinStatement = ""
  var sortOrderStatement = ""
  val sortArgs = mutableListOf<Any>()
  sort?.let { sort ->
    val sortTableName =
      when (sort) {
        is StringClientParam -> "StringIndexEntity"
        is NumberClientParam -> "NumberIndexEntity"
        else -> throw NotImplementedError("Unhandled sort parameter of type ${sort::class}: $sort")
      }
    sortJoinStatement =
      """
      LEFT JOIN $sortTableName b
      ON a.resourceType = b.resourceType AND a.resourceId = b.resourceId AND b.index_name = ?
      """.trimIndent()
    sortOrderStatement = """
      ORDER BY b.index_value ${order.sqlString}
    """.trimIndent()
    sortArgs += sort.paramName
  }

  var filterStatement = ""
  val filterArgs = mutableListOf<Any>()
  val allFilters =
    stringFilterCriteria +
      referenceFilterCriteria +
      dateTimeFilterCriteria +
      tokenFilterCriteria +
      numberFilterCriteria +
      quantityFilterCriteria

  val filterQuery =
    (allFilters.mapNonSingleParamValues(type) + allFilters.joinSingleParamValues(type, operation))
      .filterNotNull()
  filterQuery.forEachIndexed { i, it ->
    filterStatement +=
      """
      ${if (i == 0) "AND a.resourceId IN (" else "a.resourceId IN ("}
      ${it.query}
      )
      ${if (i != filterQuery.lastIndex) operation.name else ""}
      """.trimIndent()
    filterArgs.addAll(it.args)
  }

  var limitStatement = ""
  val limitArgs = mutableListOf<Any>()
  if (count != null) {
    limitStatement = "LIMIT ?"
    limitArgs += count!!
    if (from != null) {
      limitStatement += " OFFSET ?"
      limitArgs += from!!
    }
  }

  filterStatement += nestedSearches.nestedQuery(filterStatement, filterArgs, type, operation)
  val whereArgs = mutableListOf<Any>()
  val query =
    when {
        isCount -> {
          """ 
        SELECT COUNT(*)
        FROM ResourceEntity a
        $sortJoinStatement
        WHERE a.resourceType = ?
        $filterStatement
        $sortOrderStatement
        $limitStatement
        """
        }
        nestedContext != null -> {
          whereArgs.add(nestedContext.param.paramName)
          val start = "${nestedContext.parentType.name}/".length + 1
          """ 
        SELECT substr(a.index_value, $start)
        FROM ReferenceIndexEntity a
        $sortJoinStatement
        WHERE a.resourceType = ? AND a.index_name = ?
        $filterStatement
        $sortOrderStatement
        $limitStatement
        """
        }
        else ->
          """ 
        SELECT a.serializedResource
        FROM ResourceEntity a
        $sortJoinStatement
        WHERE a.resourceType = ?
        $filterStatement
        $sortOrderStatement
        $limitStatement
        """
      }
      .split("\n")
      .filter { it.isNotBlank() }
      .joinToString("\n") { it.trim() }
  return SearchQuery(query, sortArgs + type.name + whereArgs + filterArgs + limitArgs)
}

<<<<<<< HEAD
fun StringFilter.query(type: ResourceType): SearchQuery {
  val condition =
    when (modifier) {
      StringFilterModifier.STARTS_WITH -> "LIKE ? || '%' COLLATE NOCASE"
      StringFilterModifier.MATCHES_EXACTLY -> "= ?"
      StringFilterModifier.CONTAINS -> "LIKE '%' || ? || '%' COLLATE NOCASE"
    }
  return SearchQuery(
    """
    SELECT resourceId FROM StringIndexEntity
    WHERE resourceType = ? AND index_name = ? AND index_value $condition 
    """,
    listOf(type.name, parameter.paramName, value!!)
  )
}

/**
 * Extension function that returns a SearchQuery based on the value and prefix of the NumberFilter
 */
fun NumberFilter.query(type: ResourceType): SearchQuery {

  val conditionParamPair = getConditionParamPair(prefix, value!!)

  return SearchQuery(
    """
     SELECT resourceId FROM NumberIndexEntity
     WHERE resourceType = ? AND index_name = ? AND ${conditionParamPair.condition}
       """,
    listOf(type.name, parameter.paramName) + conditionParamPair.params
  )
}

fun ReferenceFilter.query(type: ResourceType): SearchQuery {
  return SearchQuery(
    """
    SELECT resourceId FROM ReferenceIndexEntity
    WHERE resourceType = ? AND index_name = ? AND index_value = ?
    """,
    listOf(type.name, parameter!!.paramName, value!!)
  )
}

fun DateFilter.query(type: ResourceType): SearchQuery {
  val conditionParamPair = getConditionParamPair(prefix, value, this.currentDate)
  return SearchQuery(
    """
    SELECT resourceId FROM DateIndexEntity 
    WHERE resourceType = ? AND index_name = ? AND ${conditionParamPair.condition}
    """,
    listOf(type.name, parameter.paramName) + conditionParamPair.params
  )
}

fun DateTimeFilter.query(type: ResourceType): SearchQuery {
  val conditionParamPair = getConditionParamPair(prefix, value, this.currentDate)
  return SearchQuery(
    """
    SELECT resourceId FROM DateTimeIndexEntity 
    WHERE resourceType = ? AND index_name = ? AND ${conditionParamPair.condition}
    """,
    listOf(type.name, parameter.paramName) + conditionParamPair.params
  )
}

fun TokenFilter.query(type: ResourceType): SearchQuery {
  return SearchQuery(
    """
    SELECT resourceId FROM TokenIndexEntity
    WHERE resourceType = ? AND index_name = ? AND index_value = ?
    AND IFNULL(index_system,'') = ? 
    """,
    listOfNotNull(type.name, parameter!!.paramName, code, uri ?: "")
  )
}

fun QuantityFilter.query(type: ResourceType): SearchQuery {
  val conditionParamPair = getConditionParamPair(prefix, value!!, system, unit)
  return SearchQuery(
    """
      SELECT resourceId FROM QuantityIndexEntity
      WHERE resourceType= ? AND index_name = ? 
      AND ${conditionParamPair.condition}
    """.trimIndent(),
    listOfNotNull<Any>(type.name, parameter.paramName) + conditionParamPair.params
  )
=======
private fun List<FilterCriterion>.query(
  type: ResourceType,
  op: Operation = Operation.OR
): SearchQuery {
  return map { it.query(type) }.let {
    SearchQuery(
      it.joinToString("\n${op.resultSetCombiningOperator}\n") { it.query },
      it.flatMap { it.args }
    )
  }
>>>>>>> f96218f0
}

internal fun List<SearchQuery>.joinSet(operation: Operation): SearchQuery? {
  return if (isEmpty()) {
    null
  } else {
    SearchQuery(
      joinToString("\n${operation.resultSetCombiningOperator}\n") { it.query },
      flatMap { it.args }
    )
  }
}

/**
 * Maps all the [FilterCriterion]s with multiple values into respective [SearchQuery] joined by
 * [Operation.resultSetCombiningOperator] set in [Pair.second]. e.g. filter(Patient.GIVEN, {"John"},
 * {"Jane"},OR) AND filter(Patient.FAMILY, {"Doe"}, {"Roe"},OR) will result in SearchQuery( id in
 * (given="John" UNION given="Jane")) and SearchQuery( id in (family="Doe" UNION name="Roe")) and
 */
private fun List<FilterCriteria>.mapNonSingleParamValues(type: ResourceType) =
  filterNot { it.filters.size == 1 }.map { it.filters.query(type, it.operation) }

/**
 * Takes all the [FilterCriterion]s with single values and converts them into a single [SearchQuery]
 * joined by [Operation.resultSetCombiningOperator] set in [Search.operation]. e.g.
 * filter(Patient.GIVEN, {"John"}) OR filter(Patient.FAMILY, {"Doe"}) will result in SearchQuery( id
 * in (given="John" UNION family="Doe"))
 */
private fun List<FilterCriteria>.joinSingleParamValues(
  type: ResourceType,
  op: Operation = Operation.AND
) = filter { it.filters.size == 1 }.map { it.filters.query(type, op) }.joinSet(op)

private val Order?.sqlString: String
  get() =
    when (this) {
      Order.ASCENDING -> "ASC"
      Order.DESCENDING -> "DESC"
      null -> ""
    }

<<<<<<< HEAD
private fun getConditionParamPair(
  prefix: ParamPrefixEnum,
  value: DateType,
  currentDate: Instant
): ConditionParam<Long> {
=======
internal fun getConditionParamPair(prefix: ParamPrefixEnum, value: DateType): ConditionParam<Long> {
>>>>>>> f96218f0
  val start = value.rangeEpochDays.first
  val end = value.rangeEpochDays.last
  return when (prefix) {
    ParamPrefixEnum.APPROXIMATE -> {
      val currentDateType = DateType(Date.from(currentDate), value.precision)
      val (diffStart, diffEnd) =
        getApproximateDateRange(value.rangeEpochDays, currentDateType.rangeEpochDays)

      ConditionParam(
        "index_from BETWEEN ? AND ? AND index_to BETWEEN ? AND ?",
        diffStart,
        diffEnd,
        diffStart,
        diffEnd
      )
    }
    // see https://github.com/google/android-fhir/issues/568
    // https://www.hl7.org/fhir/search.html#prefix
    ParamPrefixEnum.STARTS_AFTER -> ConditionParam("index_from > ?", end)
    ParamPrefixEnum.ENDS_BEFORE -> ConditionParam("index_to < ?", start)
    ParamPrefixEnum.NOT_EQUAL ->
      ConditionParam(
        "index_from NOT BETWEEN ? AND ? OR index_to NOT BETWEEN ? AND ?",
        start,
        end,
        start,
        end
      )
    ParamPrefixEnum.EQUAL ->
      ConditionParam(
        "index_from BETWEEN ? AND ? AND index_to BETWEEN ? AND ?",
        start,
        end,
        start,
        end
      )
    ParamPrefixEnum.GREATERTHAN -> ConditionParam("index_to > ?", end)
    ParamPrefixEnum.GREATERTHAN_OR_EQUALS -> ConditionParam("index_to >= ?", start)
    ParamPrefixEnum.LESSTHAN -> ConditionParam("index_from < ?", start)
    ParamPrefixEnum.LESSTHAN_OR_EQUALS -> ConditionParam("index_from <= ?", end)
  }
}

internal fun getConditionParamPair(
  prefix: ParamPrefixEnum,
  value: DateTimeType,
  currentDate: Instant
): ConditionParam<Long> {
  val start = value.rangeEpochMillis.first
  val end = value.rangeEpochMillis.last
  return when (prefix) {
    ParamPrefixEnum.APPROXIMATE -> {
      val currentDateTime = DateTimeType(Date.from(currentDate), value.precision)
      val (diffStart, diffEnd) =
        getApproximateDateRange(value.rangeEpochMillis, currentDateTime.rangeEpochMillis)

      ConditionParam(
        "index_from BETWEEN ? AND ? AND index_to BETWEEN ? AND ?",
        diffStart,
        diffEnd,
        diffStart,
        diffEnd
      )
    }
    // see https://github.com/google/android-fhir/issues/568
    // https://www.hl7.org/fhir/search.html#prefix
    ParamPrefixEnum.STARTS_AFTER -> ConditionParam("index_from > ?", end)
    ParamPrefixEnum.ENDS_BEFORE -> ConditionParam("index_to < ?", start)
    ParamPrefixEnum.NOT_EQUAL ->
      ConditionParam(
        "(index_from NOT BETWEEN ? AND ? OR index_to NOT BETWEEN ? AND ?)",
        start,
        end,
        start,
        end
      )
    ParamPrefixEnum.EQUAL ->
      ConditionParam(
        "index_from BETWEEN ? AND ? AND index_to BETWEEN ? AND ?",
        start,
        end,
        start,
        end
      )
    ParamPrefixEnum.GREATERTHAN -> ConditionParam("index_to > ?", end)
    ParamPrefixEnum.GREATERTHAN_OR_EQUALS -> ConditionParam("index_to >= ?", start)
    ParamPrefixEnum.LESSTHAN -> ConditionParam("index_from < ?", start)
    ParamPrefixEnum.LESSTHAN_OR_EQUALS -> ConditionParam("index_from <= ?", end)
  }
}

/**
 * Returns the condition and list of params required in NumberFilter.query see
 * https://www.hl7.org/fhir/search.html#number.
 */
internal fun getConditionParamPair(
  prefix: ParamPrefixEnum?,
  value: BigDecimal
): ConditionParam<Double> {
  // Ends_Before and Starts_After are not used with integer values. see
  // https://www.hl7.org/fhir/search.html#prefix
  require(
    value.scale() > 0 ||
      (prefix != ParamPrefixEnum.STARTS_AFTER && prefix != ParamPrefixEnum.ENDS_BEFORE)
  ) { "Prefix $prefix not allowed for Integer type" }
  return when (prefix) {
    ParamPrefixEnum.EQUAL, null -> {
      val precision = value.getRange()
      ConditionParam(
        "index_value >= ? AND index_value < ?",
        (value - precision).toDouble(),
        (value + precision).toDouble()
      )
    }
    ParamPrefixEnum.GREATERTHAN -> ConditionParam("index_value > ?", value.toDouble())
    ParamPrefixEnum.GREATERTHAN_OR_EQUALS -> ConditionParam("index_value >= ?", value.toDouble())
    ParamPrefixEnum.LESSTHAN -> ConditionParam("index_value < ?", value.toDouble())
    ParamPrefixEnum.LESSTHAN_OR_EQUALS -> ConditionParam("index_value <= ?", value.toDouble())
    ParamPrefixEnum.NOT_EQUAL -> {
      val precision = value.getRange()
      ConditionParam(
        "(index_value < ? OR index_value >= ?)",
        (value - precision).toDouble(),
        (value + precision).toDouble()
      )
    }
    ParamPrefixEnum.ENDS_BEFORE -> {
      ConditionParam("index_value < ?", value.toDouble())
    }
    ParamPrefixEnum.STARTS_AFTER -> {
      ConditionParam("index_value > ?", value.toDouble())
    }
    ParamPrefixEnum.APPROXIMATE -> {
      val range = value.multiply(BigDecimal(APPROXIMATION_COEFFICIENT))
      ConditionParam(
        "index_value >= ? AND index_value <= ?",
        (value - range).toDouble(),
        (value + range).toDouble()
      )
    }
  }
}

/**
 * Returns the condition and list of params required in Quantity.query see
 * https://www.hl7.org/fhir/search.html#quantity.
 */
internal fun getConditionParamPair(
  prefix: ParamPrefixEnum?,
  value: BigDecimal,
  system: String?,
  unit: String?
): ConditionParam<Any> {
  // value cannot be null -> the value condition will always be present
  val valueConditionParam = getConditionParamPair(prefix, value)
  val argList = mutableListOf<Any>()

  val condition = StringBuilder()
  val canonicalCondition = StringBuilder()
  val nonCanonicalCondition = StringBuilder()

  // system condition will be preceded by a value condition so if exists append an AND here
  if (system != null) {
    argList.add(system)
    condition.append("index_system = ? AND ")
  }
  // if the unit condition will be preceded by a value condition so if exists append an AND here
  if (unit != null) {
    argList.add(unit)
    if (condition.isNotEmpty()) {
      nonCanonicalCondition.append("index_code = ? AND ")
    } else {
      nonCanonicalCondition.append("(index_code = ? OR index_unit = ?) AND ")
      argList.add(unit)
    }
  }

  // add value condition
  nonCanonicalCondition.append(valueConditionParam.condition)
  argList.addAll(valueConditionParam.params)

  if (system == ucumUrl && unit != null) {
    try {
      val ucumUnit = UnitConverter.getCanonicalForm(UcumValue(unit, value))
      val canonicalConditionParam = getConditionParamPair(prefix, ucumUnit.value)
      argList.add(ucumUnit.code)
      argList.addAll(canonicalConditionParam.params)
      canonicalCondition
        .append("index_canonicalCode = ? AND ")
        .append(canonicalConditionParam.condition.replace("index_value", "index_canonicalValue"))
    } catch (exception: ConverterException) {
      exception.printStackTrace()
    }
  }

  // Add OR only when canonical match is possible
  if (canonicalCondition.isNotEmpty()) {
    condition.append("($nonCanonicalCondition OR $canonicalCondition)")
  } else {
    condition.append(nonCanonicalCondition)
  }
  return ConditionParam(condition.toString(), argList)
}

/**
 * Returns the range in which the value should lie for it to be considered a match (@see
 * NumberFilter.query). The value is directly related to the scale of the BigDecimal.
 *
 * For example, a search with a value 100.00 (has a scale of 2) would match any value in [99.995,
 * 100.005) and the function returns 0.005.
 *
 * For Big integers which have a negative scale the function returns 5 For example A search with a
 * value 1000 would match any value in [995, 1005) and the function returns 5.
 */
private fun BigDecimal.getRange(): BigDecimal {
  return if (scale() >= 0) {
    BigDecimal(0.5).divide(BigDecimal(10).pow(scale()))
  } else {
    BigDecimal(5)
  }
}

internal val DateType.rangeEpochDays: LongRange
  get() {
    return LongRange(value.epochDay, precision.add(value, 1).epochDay - 1)
  }

/**
 * The range of the range of the Date's epoch Timestamp. The value is related to the precision of
 * the DateTimeType
 *
 * For example 2001-01-01 includes all values on the given day and thus this functions will return
 * 978307200 (epoch timestamp of 2001-01-01) and 978393599 ( which is one second less than the epoch
 * of 2001-01-02)
 */
internal val DateTimeType.rangeEpochMillis
  get() = LongRange(value.time, precision.add(value, 1).time - 1)

internal data class ConditionParam<T>(val condition: String, val params: List<T>) {
  constructor(condition: String, vararg params: T) : this(condition, params.asList())
}

private fun getApproximateDateRange(
  valueRange: LongRange,
  currentRange: LongRange,
  approximationCoefficient: Double = APPROXIMATION_COEFFICIENT
): ApproximateDateRange {
  return ApproximateDateRange(
    (valueRange.first -
        approximationCoefficient * (valueRange.first - currentRange.first).absoluteValue)
      .roundToLong(),
    (valueRange.last +
        approximationCoefficient * (valueRange.last - currentRange.last).absoluteValue)
      .roundToLong()
  )
}

private data class ApproximateDateRange(val start: Long, val end: Long)<|MERGE_RESOLUTION|>--- conflicted
+++ resolved
@@ -159,93 +159,6 @@
   return SearchQuery(query, sortArgs + type.name + whereArgs + filterArgs + limitArgs)
 }
 
-<<<<<<< HEAD
-fun StringFilter.query(type: ResourceType): SearchQuery {
-  val condition =
-    when (modifier) {
-      StringFilterModifier.STARTS_WITH -> "LIKE ? || '%' COLLATE NOCASE"
-      StringFilterModifier.MATCHES_EXACTLY -> "= ?"
-      StringFilterModifier.CONTAINS -> "LIKE '%' || ? || '%' COLLATE NOCASE"
-    }
-  return SearchQuery(
-    """
-    SELECT resourceId FROM StringIndexEntity
-    WHERE resourceType = ? AND index_name = ? AND index_value $condition 
-    """,
-    listOf(type.name, parameter.paramName, value!!)
-  )
-}
-
-/**
- * Extension function that returns a SearchQuery based on the value and prefix of the NumberFilter
- */
-fun NumberFilter.query(type: ResourceType): SearchQuery {
-
-  val conditionParamPair = getConditionParamPair(prefix, value!!)
-
-  return SearchQuery(
-    """
-     SELECT resourceId FROM NumberIndexEntity
-     WHERE resourceType = ? AND index_name = ? AND ${conditionParamPair.condition}
-       """,
-    listOf(type.name, parameter.paramName) + conditionParamPair.params
-  )
-}
-
-fun ReferenceFilter.query(type: ResourceType): SearchQuery {
-  return SearchQuery(
-    """
-    SELECT resourceId FROM ReferenceIndexEntity
-    WHERE resourceType = ? AND index_name = ? AND index_value = ?
-    """,
-    listOf(type.name, parameter!!.paramName, value!!)
-  )
-}
-
-fun DateFilter.query(type: ResourceType): SearchQuery {
-  val conditionParamPair = getConditionParamPair(prefix, value, this.currentDate)
-  return SearchQuery(
-    """
-    SELECT resourceId FROM DateIndexEntity 
-    WHERE resourceType = ? AND index_name = ? AND ${conditionParamPair.condition}
-    """,
-    listOf(type.name, parameter.paramName) + conditionParamPair.params
-  )
-}
-
-fun DateTimeFilter.query(type: ResourceType): SearchQuery {
-  val conditionParamPair = getConditionParamPair(prefix, value, this.currentDate)
-  return SearchQuery(
-    """
-    SELECT resourceId FROM DateTimeIndexEntity 
-    WHERE resourceType = ? AND index_name = ? AND ${conditionParamPair.condition}
-    """,
-    listOf(type.name, parameter.paramName) + conditionParamPair.params
-  )
-}
-
-fun TokenFilter.query(type: ResourceType): SearchQuery {
-  return SearchQuery(
-    """
-    SELECT resourceId FROM TokenIndexEntity
-    WHERE resourceType = ? AND index_name = ? AND index_value = ?
-    AND IFNULL(index_system,'') = ? 
-    """,
-    listOfNotNull(type.name, parameter!!.paramName, code, uri ?: "")
-  )
-}
-
-fun QuantityFilter.query(type: ResourceType): SearchQuery {
-  val conditionParamPair = getConditionParamPair(prefix, value!!, system, unit)
-  return SearchQuery(
-    """
-      SELECT resourceId FROM QuantityIndexEntity
-      WHERE resourceType= ? AND index_name = ? 
-      AND ${conditionParamPair.condition}
-    """.trimIndent(),
-    listOfNotNull<Any>(type.name, parameter.paramName) + conditionParamPair.params
-  )
-=======
 private fun List<FilterCriterion>.query(
   type: ResourceType,
   op: Operation = Operation.OR
@@ -256,7 +169,6 @@
       it.flatMap { it.args }
     )
   }
->>>>>>> f96218f0
 }
 
 internal fun List<SearchQuery>.joinSet(operation: Operation): SearchQuery? {
@@ -298,15 +210,11 @@
       null -> ""
     }
 
-<<<<<<< HEAD
 private fun getConditionParamPair(
   prefix: ParamPrefixEnum,
   value: DateType,
   currentDate: Instant
 ): ConditionParam<Long> {
-=======
-internal fun getConditionParamPair(prefix: ParamPrefixEnum, value: DateType): ConditionParam<Long> {
->>>>>>> f96218f0
   val start = value.rangeEpochDays.first
   val end = value.rangeEpochDays.last
   return when (prefix) {
