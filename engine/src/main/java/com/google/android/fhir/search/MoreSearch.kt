--- conflicted
+++ resolved
@@ -440,13 +440,12 @@
   constructor(condition: String, vararg params: T) : this(condition, params.asList())
 }
 
-<<<<<<< HEAD
 private enum class SortTableInfo(val tableName: String, val columnName: String) {
   STRING_SORT_TABLE_INFO("StringIndexEntity", "index_value"),
   NUMBER_SORT_TABLE_INFO("NumberIndexEntity", "index_value"),
   DATE_SORT_TABLE_INFO("DateIndexEntity", "index_from")
 }
-=======
+
 private fun getApproximateDateRange(
   valueRange: LongRange,
   currentRange: LongRange,
@@ -462,5 +461,4 @@
   )
 }
 
-private data class ApproximateDateRange(val start: Long, val end: Long)
->>>>>>> 6e722c69
+private data class ApproximateDateRange(val start: Long, val end: Long)