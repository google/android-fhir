/*
 * Copyright 2020 Google LLC
 *
 * Licensed under the Apache License, Version 2.0 (the "License");
 * you may not use this file except in compliance with the License.
 * You may obtain a copy of the License at
 *
 *       http://www.apache.org/licenses/LICENSE-2.0
 *
 * Unless required by applicable law or agreed to in writing, software
 * distributed under the License is distributed on an "AS IS" BASIS,
 * WITHOUT WARRANTIES OR CONDITIONS OF ANY KIND, either express or implied.
 * See the License for the specific language governing permissions and
 * limitations under the License.
 */

package com.google.android.fhir.search

import ca.uhn.fhir.rest.gclient.NumberClientParam
import ca.uhn.fhir.rest.gclient.StringClientParam
import ca.uhn.fhir.rest.param.ParamPrefixEnum
import com.google.android.fhir.db.Database
import org.hl7.fhir.r4.model.Resource
import org.hl7.fhir.r4.model.ResourceType

suspend fun <R : Resource> Search.execute(database: Database): List<R> {
  return database.search(getQuery())
}

fun Search.getQuery(): SearchQuery {
  var sortJoinStatement = ""
  var sortOrderStatement = ""
  val sortArgs = mutableListOf<Any>()
  sort?.let { sort ->
    val sortTableName =
      when (sort) {
        is StringClientParam -> "StringIndexEntity"
        is NumberClientParam -> "NumberIndexEntity"
        else -> throw NotImplementedError("Unhandled sort parameter of type ${sort::class}: $sort")
      }
    sortJoinStatement =
      """
      LEFT JOIN $sortTableName b
      ON a.resourceType = b.resourceType AND a.resourceId = b.resourceId AND b.index_name = ?
      """.trimIndent()
    sortOrderStatement = """
      ORDER BY b.index_value ${order.sqlString}
    """.trimIndent()
    sortArgs += sort.paramName
  }

  var filterStatement = ""
  val filterArgs = mutableListOf<Any>()
  val filterQuery =
    (stringFilters.map { it.query(type) } +
<<<<<<< HEAD
        referenceFilter.map { it.query(type) } +
        dateFilter.map { it.query(type) })
=======
        referenceFilters.map { it.query(type) } +
        tokenFilters.map { it.query(type) })
>>>>>>> f5513a4d
      .intersect()
  if (filterQuery != null) {
    filterStatement =
      """
      AND a.resourceId IN (
      ${filterQuery.query}
      )
      """.trimIndent()
    filterArgs.addAll(filterQuery.args)
  }

  var limitStatement = ""
  val limitArgs = mutableListOf<Any>()
  if (count != null) {
    limitStatement = "LIMIT ?"
    limitArgs += count!!
    if (from != null) {
      limitStatement += " OFFSET ?"
      limitArgs += from!!
    }
  }

  val query =
    """
    SELECT a.serializedResource
    FROM ResourceEntity a
    $sortJoinStatement
    WHERE a.resourceType = ?
    $filterStatement
    $sortOrderStatement
    $limitStatement
    """
      .split("\n")
      .filter { it.isNotBlank() }
      .joinToString("\n") { it.trim() }
  return SearchQuery(query, sortArgs + type.name + filterArgs + limitArgs)
}

fun StringFilter.query(type: ResourceType): SearchQuery {

  val condition =
    when (modifier) {
      StringFilterModifier.STARTS_WITH -> "LIKE ? || '%' COLLATE NOCASE"
      StringFilterModifier.MATCHES_EXACTLY -> "= ?"
      StringFilterModifier.CONTAINS -> "LIKE '%' || ? || '%' COLLATE NOCASE"
    }
  return SearchQuery(
    """
    SELECT resourceId FROM StringIndexEntity
    WHERE resourceType = ? AND index_name = ? AND index_value $condition 
    """,
    listOf(type.name, parameter.paramName, value!!)
  )
}

fun ReferenceFilter.query(type: ResourceType): SearchQuery {
  return SearchQuery(
    """
    SELECT resourceId FROM ReferenceIndexEntity
    WHERE resourceType = ? AND index_name = ? AND index_value = ?
    """,
    listOf(type.name, parameter!!.paramName, value!!)
  )
}

<<<<<<< HEAD
fun DateFilter.query(type: ResourceType): SearchQuery {
  val tsHigh = value!!.precision.add(value!!.value, 1).time
  var useHigh = false
  val condition =
    when (this.prefix) {
      ParamPrefixEnum.APPROXIMATE -> {
        val rangeHigh = value!!.precision.add(value!!.value, 10).time
        val rangeLow = value!!.precision.add(value!!.value, -10).time
        return SearchQuery(
          """SELECT resourceId FROM DateIndexEntity
              WHERE resourceType = ? AND index_name = ?
              AND index_from BETWEEN ? AND ? AND index_to BETWEEN ? AND ?""",
          listOf(type.name, parameter.paramName, rangeLow, rangeHigh, rangeLow, rangeHigh)
        )
      }
      ParamPrefixEnum.STARTS_AFTER -> "<= index_from".also { useHigh = true }
      ParamPrefixEnum.ENDS_BEFORE -> ">= index_to"
      ParamPrefixEnum.NOT_EQUAL ->
        return SearchQuery(
          """SELECT resourceId FROM DateIndexEntity
              WHERE resourceType = ? AND index_name = ?
              AND index_from NOT BETWEEN ? AND ? OR index_to NOT BETWEEN ? AND ?""",
          listOf(
            type.name,
            parameter.paramName,
            value!!.value.time,
            tsHigh - 1,
            value!!.value.time,
            tsHigh - 1
          )
        )
      ParamPrefixEnum.EQUAL, null ->
        return SearchQuery(
          """SELECT resourceId FROM DateIndexEntity
              WHERE resourceType = ? AND index_name = ?
              AND index_from BETWEEN ? AND ? AND index_to BETWEEN ? AND ?""",
          listOf(
            type.name,
            parameter.paramName,
            value!!.value.time,
            tsHigh - 1,
            value!!.value.time,
            tsHigh - 1
          )
        )
      ParamPrefixEnum.GREATERTHAN -> "<= index_from".also { useHigh = true }
      ParamPrefixEnum.GREATERTHAN_OR_EQUALS -> "<= index_from"
      ParamPrefixEnum.LESSTHAN -> ">= index_to"
      ParamPrefixEnum.LESSTHAN_OR_EQUALS -> ">= index_to".also { useHigh = true }
    }
  return SearchQuery(
    """
    SELECT resourceId FROM DateIndexEntity 
    WHERE resourceType = ? AND index_name = ? 
    AND ? $condition 
  """,
    listOf(type.name, parameter.paramName, if (!useHigh) value!!.value.time else tsHigh)
=======
fun TokenFilter.query(type: ResourceType): SearchQuery {
  return SearchQuery(
    """
    SELECT resourceId FROM TokenIndexEntity
    WHERE resourceType = ? AND index_name = ? AND index_value = ?
    AND IFNULL(index_system,'') = ? 
    """,
    listOfNotNull(type.name, parameter!!.paramName, code, uri ?: "")
>>>>>>> f5513a4d
  )
}

fun List<SearchQuery>.intersect(): SearchQuery? {
  return if (isEmpty()) {
    null
  } else {
    SearchQuery(joinToString("\nINTERSECT\n") { it.query }, flatMap { it.args })
  }
}

val Order?.sqlString: String
  get() =
    when (this) {
      Order.ASCENDING -> "ASC"
      Order.DESCENDING -> "DESC"
      null -> ""
    }<|MERGE_RESOLUTION|>--- conflicted
+++ resolved
@@ -53,13 +53,9 @@
   val filterArgs = mutableListOf<Any>()
   val filterQuery =
     (stringFilters.map { it.query(type) } +
-<<<<<<< HEAD
         referenceFilter.map { it.query(type) } +
         dateFilter.map { it.query(type) })
-=======
-        referenceFilters.map { it.query(type) } +
         tokenFilters.map { it.query(type) })
->>>>>>> f5513a4d
       .intersect()
   if (filterQuery != null) {
     filterStatement =
@@ -125,7 +121,6 @@
   )
 }
 
-<<<<<<< HEAD
 fun DateFilter.query(type: ResourceType): SearchQuery {
   val tsHigh = value!!.precision.add(value!!.value, 1).time
   var useHigh = false
@@ -183,7 +178,9 @@
     AND ? $condition 
   """,
     listOf(type.name, parameter.paramName, if (!useHigh) value!!.value.time else tsHigh)
-=======
+    )
+}
+    
 fun TokenFilter.query(type: ResourceType): SearchQuery {
   return SearchQuery(
     """
@@ -192,7 +189,6 @@
     AND IFNULL(index_system,'') = ? 
     """,
     listOfNotNull(type.name, parameter!!.paramName, code, uri ?: "")
->>>>>>> f5513a4d
   )
 }
 
