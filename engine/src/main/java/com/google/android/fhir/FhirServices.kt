/*
 * Copyright 2022-2024 Google LLC
 *
 * Licensed under the Apache License, Version 2.0 (the "License");
 * you may not use this file except in compliance with the License.
 * You may obtain a copy of the License at
 *
 *       http://www.apache.org/licenses/LICENSE-2.0
 *
 * Unless required by applicable law or agreed to in writing, software
 * distributed under the License is distributed on an "AS IS" BASIS,
 * WITHOUT WARRANTIES OR CONDITIONS OF ANY KIND, either express or implied.
 * See the License for the specific language governing permissions and
 * limitations under the License.
 */

package com.google.android.fhir

import android.content.Context
import ca.uhn.fhir.context.FhirContext
import ca.uhn.fhir.context.FhirVersionEnum
import ca.uhn.fhir.parser.IParser
import ca.uhn.fhir.util.FhirTerser
import com.google.android.fhir.db.Database
import com.google.android.fhir.db.impl.DatabaseConfig
import com.google.android.fhir.db.impl.DatabaseEncryptionKeyProvider.isDatabaseEncryptionSupported
import com.google.android.fhir.db.impl.DatabaseImpl
import com.google.android.fhir.impl.FhirEngineImpl
import com.google.android.fhir.index.ResourceIndexer
import com.google.android.fhir.index.SearchParamDefinitionsProviderImpl
import com.google.android.fhir.security.FhirSecurityConfiguration
import com.google.android.fhir.security.SecurityRequirementsManager
import com.google.android.fhir.sync.DataSource
import com.google.android.fhir.sync.FhirDataStore
import com.google.android.fhir.sync.remote.FhirHttpDataSource
import com.google.android.fhir.sync.remote.RetrofitHttpService
import org.hl7.fhir.r4.model.SearchParameter
import timber.log.Timber

internal data class FhirServices(
  val fhirEngine: FhirEngine,
  val parser: IParser,
  val database: Database,
<<<<<<< HEAD
  val securityRequirementsManager: SecurityRequirementsManager,
  val remoteDataSource: DataSource? = null
=======
  val remoteDataSource: DataSource? = null,
  val fhirDataStore: FhirDataStore,
>>>>>>> f107597d
) {
  class Builder(private val context: Context) {
    private var inMemory: Boolean = false
    private var enableEncryption: Boolean = false
    private var databaseErrorStrategy = DatabaseErrorStrategy.UNSPECIFIED
    private var serverConfiguration: ServerConfiguration? = null
    private var searchParameters: List<SearchParameter>? = null
    private var securityConfiguration: FhirSecurityConfiguration? = null

    internal fun inMemory() = apply { inMemory = true }

    internal fun enableEncryptionIfSupported() = apply {
      if (!isDatabaseEncryptionSupported()) {
        Timber.w("Database encryption isn't supported in this device.")
        return this
      }
      enableEncryption = true
    }

    internal fun setDatabaseErrorStrategy(databaseErrorStrategy: DatabaseErrorStrategy) = apply {
      this.databaseErrorStrategy = databaseErrorStrategy
    }

    internal fun setServerConfiguration(serverConfiguration: ServerConfiguration) = apply {
      this.serverConfiguration = serverConfiguration
    }

    internal fun setSearchParameters(searchParameters: List<SearchParameter>?) = apply {
      this.searchParameters = searchParameters
    }

    internal fun setSecurityConfiguration(securityConfiguration: FhirSecurityConfiguration) =
      apply {
        this.securityConfiguration = securityConfiguration
      }

    fun build(): FhirServices {
      val parser = FhirContext.forCached(FhirVersionEnum.R4).newJsonParser()
      val terser = FhirTerser(FhirContext.forCached(FhirVersionEnum.R4))
      val searchParamMap =
        searchParameters?.asMapOfResourceTypeToSearchParamDefinitions() ?: emptyMap()
      val db =
        DatabaseImpl(
          context = context,
          iParser = parser,
          fhirTerser = terser,
          DatabaseConfig(inMemory, enableEncryption, databaseErrorStrategy),
          resourceIndexer = ResourceIndexer(SearchParamDefinitionsProviderImpl(searchParamMap)),
        )
      val engine = FhirEngineImpl(database = db, context = context)
      val remoteDataSource =
        serverConfiguration?.let {
          FhirHttpDataSource(
            fhirHttpService =
              RetrofitHttpService.builder(it.baseUrl, it.networkConfiguration)
                .setAuthenticator(it.authenticator)
                .setHttpLogger(it.httpLogger)
                .build(),
          )
        }
      val securityRequirementsManager = SecurityRequirementsManager(context, securityConfiguration)
      return FhirServices(
        fhirEngine = engine,
        parser = parser,
        database = db,
        remoteDataSource = remoteDataSource,
<<<<<<< HEAD
        securityRequirementsManager = securityRequirementsManager,
=======
        fhirDataStore = FhirDataStore(context),
>>>>>>> f107597d
      )
    }
  }

  companion object {
    fun builder(context: Context) = Builder(context)
  }
}<|MERGE_RESOLUTION|>--- conflicted
+++ resolved
@@ -41,13 +41,9 @@
   val fhirEngine: FhirEngine,
   val parser: IParser,
   val database: Database,
-<<<<<<< HEAD
   val securityRequirementsManager: SecurityRequirementsManager,
-  val remoteDataSource: DataSource? = null
-=======
   val remoteDataSource: DataSource? = null,
   val fhirDataStore: FhirDataStore,
->>>>>>> f107597d
 ) {
   class Builder(private val context: Context) {
     private var inMemory: Boolean = false
@@ -114,11 +110,8 @@
         parser = parser,
         database = db,
         remoteDataSource = remoteDataSource,
-<<<<<<< HEAD
+        fhirDataStore = FhirDataStore(context),
         securityRequirementsManager = securityRequirementsManager,
-=======
-        fhirDataStore = FhirDataStore(context),
->>>>>>> f107597d
       )
     }
   }
