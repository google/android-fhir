--- conflicted
+++ resolved
@@ -70,16 +70,11 @@
       val engine = FhirEngineImpl(database = db, context = context)
       val remoteDataSource =
         serverConfiguration?.let {
-<<<<<<< HEAD
-          RemoteFhirService.builder(it.baseUrl)
+          RemoteFhirService.builder(it.baseUrl, it.networkConfiguration)
             .apply {
               setAuthenticator(it.authenticator)
               setLogFilePostFix(it.logFileNamePostFix)
             }
-=======
-          RemoteFhirService.builder(it.baseUrl, it.networkConfiguration)
-            .apply { setAuthenticator(it.authenticator) }
->>>>>>> f65bb001
             .build()
         }
       return FhirServices(
