/*
 * Copyright 2022 Google LLC
 *
 * Licensed under the Apache License, Version 2.0 (the "License");
 * you may not use this file except in compliance with the License.
 * You may obtain a copy of the License at
 *
 *       http://www.apache.org/licenses/LICENSE-2.0
 *
 * Unless required by applicable law or agreed to in writing, software
 * distributed under the License is distributed on an "AS IS" BASIS,
 * WITHOUT WARRANTIES OR CONDITIONS OF ANY KIND, either express or implied.
 * See the License for the specific language governing permissions and
 * limitations under the License.
 */

package com.google.android.fhir

import android.content.Context
import ca.uhn.fhir.context.FhirContext
import ca.uhn.fhir.context.FhirVersionEnum
import ca.uhn.fhir.parser.IParser
import com.google.android.fhir.db.Database
import com.google.android.fhir.db.impl.DatabaseConfig
import com.google.android.fhir.db.impl.DatabaseEncryptionKeyProvider.isDatabaseEncryptionSupported
import com.google.android.fhir.db.impl.DatabaseImpl
import com.google.android.fhir.impl.FhirEngineImpl
import com.google.android.fhir.sync.DataSource
import com.google.android.fhir.sync.remote.RemoteFhirService
import timber.log.Timber

internal data class FhirServices(
  val fhirEngine: FhirEngine,
  val parser: IParser,
  val database: Database,
  val remoteDataSource: DataSource? = null
) {
  class Builder(private val context: Context) {
    private var inMemory: Boolean = false
    private var enableEncryption: Boolean = false
    private var databaseErrorStrategy = DatabaseErrorStrategy.UNSPECIFIED
    private var serverConfiguration: ServerConfiguration? = null

    internal fun inMemory() = apply { inMemory = true }

    internal fun enableEncryptionIfSupported() = apply {
      if (!isDatabaseEncryptionSupported()) {
        Timber.w("Database encryption isn't supported in this device.")
        return this
      }
      enableEncryption = true
    }

    internal fun setDatabaseErrorStrategy(databaseErrorStrategy: DatabaseErrorStrategy) = apply {
      this.databaseErrorStrategy = databaseErrorStrategy
    }

    internal fun setServerConfiguration(serverConfiguration: ServerConfiguration) = apply {
      this.serverConfiguration = serverConfiguration
    }

    fun build(): FhirServices {
      val parser = FhirContext.forCached(FhirVersionEnum.R4).newJsonParser()
      val db =
        DatabaseImpl(
          context = context,
          iParser = parser,
          DatabaseConfig(inMemory, enableEncryption, databaseErrorStrategy)
        )
      val remoteDataSource =
        serverConfiguration?.let {
<<<<<<< HEAD
          RemoteFhirService.builder(context, it.baseUrl, it.networkConfiguration)
            .apply {
              setAuthenticator(it.authenticator)
              setLogFilePostFix(it.logFileNamePostFix)
            }
=======
          RemoteFhirService.builder(it.baseUrl, it.networkConfiguration)
            .setAuthenticator(it.authenticator)
            .setHttpLogger(it.httpLogger)
>>>>>>> 6956c79f
            .build()
        }
      val engine = FhirEngineImpl(database = db, context = context, remoteDataSource)
      return FhirServices(
        fhirEngine = engine,
        parser = parser,
        database = db,
        remoteDataSource = remoteDataSource
      )
    }
  }

  companion object {
    fun builder(context: Context) = Builder(context)
  }
}<|MERGE_RESOLUTION|>--- conflicted
+++ resolved
@@ -69,17 +69,9 @@
         )
       val remoteDataSource =
         serverConfiguration?.let {
-<<<<<<< HEAD
-          RemoteFhirService.builder(context, it.baseUrl, it.networkConfiguration)
-            .apply {
-              setAuthenticator(it.authenticator)
-              setLogFilePostFix(it.logFileNamePostFix)
-            }
-=======
           RemoteFhirService.builder(it.baseUrl, it.networkConfiguration)
             .setAuthenticator(it.authenticator)
             .setHttpLogger(it.httpLogger)
->>>>>>> 6956c79f
             .build()
         }
       val engine = FhirEngineImpl(database = db, context = context, remoteDataSource)
