--- conflicted
+++ resolved
@@ -25,13 +25,10 @@
 import com.google.android.fhir.db.impl.DatabaseEncryptionKeyProvider.isDatabaseEncryptionSupported
 import com.google.android.fhir.db.impl.DatabaseImpl
 import com.google.android.fhir.impl.FhirEngineImpl
-<<<<<<< HEAD
 import com.google.android.fhir.security.FhirSecurityConfiguration
 import com.google.android.fhir.security.SecurityRequirementsManager
-=======
 import com.google.android.fhir.index.ResourceIndexer
 import com.google.android.fhir.index.SearchParamDefinitionsProviderImpl
->>>>>>> 2fa68524
 import com.google.android.fhir.sync.DataSource
 import com.google.android.fhir.sync.remote.RemoteFhirService
 import org.hl7.fhir.r4.model.SearchParameter
@@ -49,11 +46,8 @@
     private var enableEncryption: Boolean = false
     private var databaseErrorStrategy = DatabaseErrorStrategy.UNSPECIFIED
     private var serverConfiguration: ServerConfiguration? = null
-<<<<<<< HEAD
+    private var searchParameters: List<SearchParameter>? = null
     private var securityConfiguration: FhirSecurityConfiguration? = null
-=======
-    private var searchParameters: List<SearchParameter>? = null
->>>>>>> 2fa68524
 
     internal fun inMemory() = apply { inMemory = true }
 
@@ -73,16 +67,14 @@
       this.serverConfiguration = serverConfiguration
     }
 
-<<<<<<< HEAD
+    internal fun setSearchParameters(searchParameters: List<SearchParameter>?) = apply {
+      this.searchParameters = searchParameters
+    }
+    
     internal fun setSecurityConfiguration(securityConfiguration: FhirSecurityConfiguration) =
       apply {
         this.securityConfiguration = securityConfiguration
       }
-=======
-    internal fun setSearchParameters(searchParameters: List<SearchParameter>?) = apply {
-      this.searchParameters = searchParameters
-    }
->>>>>>> 2fa68524
 
     fun build(): FhirServices {
       val parser = FhirContext.forCached(FhirVersionEnum.R4).newJsonParser()
@@ -109,10 +101,7 @@
         parser = parser,
         database = db,
         remoteDataSource = remoteDataSource,
-<<<<<<< HEAD
         securityRequirementsManager = securityRequirementsManager,
-=======
->>>>>>> 2fa68524
       )
     }
   }
