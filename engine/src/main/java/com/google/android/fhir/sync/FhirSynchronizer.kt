--- conflicted
+++ resolved
@@ -19,19 +19,13 @@
 import android.content.Context
 import com.google.android.fhir.DatastoreUtil
 import com.google.android.fhir.FhirEngine
-import com.google.android.fhir.sync.download.ResourceSyncParamBasedDownloader
+import com.google.android.fhir.sync.download.DownloaderImpl
 import com.google.android.fhir.sync.upload.BundleUploader
 import com.google.android.fhir.sync.upload.TransactionBundleGenerator
 import java.time.OffsetDateTime
-import java.util.LinkedList
-import java.util.Queue
 import kotlinx.coroutines.flow.MutableSharedFlow
 import kotlinx.coroutines.flow.collect
 import kotlinx.coroutines.flow.flow
-<<<<<<< HEAD
-=======
-import org.hl7.fhir.r4.model.Resource
->>>>>>> 6dae038a
 import org.hl7.fhir.r4.model.ResourceType
 
 sealed class Result {
@@ -57,21 +51,14 @@
 internal class FhirSynchronizer(
   context: Context,
   private val fhirEngine: FhirEngine,
-<<<<<<< HEAD
-  private val resourceSyncParams: ResourceSyncParams,
-  private val dataSource: DataSource,
-=======
   private val dataSource: DataSource,
   private val downloadManager: DownloadManager,
->>>>>>> 6dae038a
   private val uploader: Uploader =
     BundleUploader(dataSource, TransactionBundleGenerator.getDefault()),
-  private val downloader: Downloader =
-    ResourceSyncParamBasedDownloader(resourceSyncParams, dataSource)
+  private val downloader: Downloader = DownloaderImpl(dataSource, downloadManager)
 ) {
   private var flow: MutableSharedFlow<State>? = null
   private val datastoreUtil = DatastoreUtil(context)
-  private val resourceTypeList = ResourceType.values().map { it.name }
 
   private fun isSubscribed(): Boolean {
     return flow != null
@@ -116,9 +103,7 @@
   }
 
   private suspend fun download(): Result {
-    var resourceTypeToDownload: ResourceType = ResourceType.Bundle
     val exceptions = mutableListOf<ResourceSyncException>()
-<<<<<<< HEAD
     fhirEngine.syncDownload {
       flow {
         downloader.download(it).collect {
@@ -126,32 +111,6 @@
             is DownloadResult.Started -> this@FhirSynchronizer.emit(State.InProgress(it.type))
             is DownloadResult.Success -> emit(it.resources)
             is DownloadResult.Failure -> exceptions.add(it.syncError)
-=======
-    emit(State.InProgress(resourceTypeToDownload))
-
-    fhirEngine.syncDownload {
-      flow {
-        val listOfUrls: Queue<String> = LinkedList()
-        listOfUrls.add(downloadManager.getInitialUrl())
-        while (listOfUrls.isNotEmpty()) {
-          try {
-            val preprocessedUrl = listOfUrls.remove()
-            resourceTypeToDownload =
-              ResourceType.fromCode(
-                preprocessedUrl.findAnyOf(resourceTypeList, ignoreCase = true)!!.second
-              )
-
-            val lastUpdate = it.getLatestTimestampFor(resourceTypeToDownload)
-            val downloadUrl = downloadManager.createDownloadUrl(preprocessedUrl, lastUpdate)
-            val resourceReturned: Resource = dataSource.loadData(downloadUrl)
-            val resourceCollection = downloadManager.extractResourcesFromResponse(resourceReturned)
-            val additionalUrls = downloadManager.extractNextUrlsFromResource(resourceReturned)
-
-            emit(resourceCollection.toList())
-            listOfUrls.addAll(additionalUrls)
-          } catch (exception: Exception) {
-            exceptions.add(ResourceSyncException(resourceTypeToDownload, exception))
->>>>>>> 6dae038a
           }
         }
       }
