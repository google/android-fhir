--- conflicted
+++ resolved
@@ -54,20 +54,13 @@
 /** Class that helps synchronize the data source and save it in the local database */
 internal class FhirSynchronizer(
   private val fhirEngine: FhirEngine,
-<<<<<<< HEAD
-  private val uploader: Uploader,
-  private val downloader: Downloader,
-  private val conflictResolver: ConflictResolver,
-  private val datastoreUtil: FhirDataStore,
-=======
   private val uploadConfiguration: UploadConfiguration,
   private val downloadConfiguration: DownloadConfiguration,
->>>>>>> b5f8cba1
+  private val datastoreUtil: FhirDataStore,
 ) {
 
   private val _syncState = MutableSharedFlow<SyncJobStatus>()
   val syncState: SharedFlow<SyncJobStatus> = _syncState
-
   private suspend fun setSyncState(state: SyncJobStatus) = _syncState.emit(state)
 
   private suspend fun setSyncState(result: SyncResult): SyncJobStatus {
@@ -130,7 +123,7 @@
     val exceptions = mutableListOf<ResourceSyncException>()
     val localChangesFetchMode = LocalChangesFetchMode.AllChanges
     fhirEngine.syncUpload(localChangesFetchMode, uploadConfiguration.uploader::upload).collect {
-      progress ->
+        progress ->
       progress.uploadError?.let { exceptions.add(it) }
         ?: setSyncState(
           SyncJobStatus.InProgress(
