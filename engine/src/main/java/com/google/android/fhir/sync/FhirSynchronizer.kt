--- conflicted
+++ resolved
@@ -152,30 +152,11 @@
   private suspend fun upload(): Result {
     val exceptions = mutableListOf<ResourceSyncException>()
     fhirEngine.syncUpload { list ->
-<<<<<<< HEAD
       flow {
         uploader.upload(list).collect {
           when (it) {
-            is UploadResult.Success -> emit(it.localChangeToken)
+            is UploadResult.Success -> emit(it.localChangeToken to it.resource)
             is UploadResult.Failure -> exceptions.add(it.syncError)
-=======
-      val tokens = mutableListOf<Pair<LocalChangeToken, Resource>>()
-      list.forEach {
-        try {
-          val response: Resource = doUpload(it.localChange)
-          if (response.logicalId == it.localChange.resourceId || response.isUploadSuccess()) {
-            tokens.add(it.token to response)
-          } else {
-            // TODO improve exception message
-            exceptions.add(
-              ResourceSyncException(
-                ResourceType.valueOf(it.localChange.resourceType),
-                FHIRException(
-                  "Could not infer response \"${response.resourceType}/${response.logicalId}\" as success."
-                )
-              )
-            )
->>>>>>> 888cb67b
           }
         }
       }
