/*
 * Copyright 2022 Google LLC
 *
 * Licensed under the Apache License, Version 2.0 (the "License");
 * you may not use this file except in compliance with the License.
 * You may obtain a copy of the License at
 *
 *       http://www.apache.org/licenses/LICENSE-2.0
 *
 * Unless required by applicable law or agreed to in writing, software
 * distributed under the License is distributed on an "AS IS" BASIS,
 * WITHOUT WARRANTIES OR CONDITIONS OF ANY KIND, either express or implied.
 * See the License for the specific language governing permissions and
 * limitations under the License.
 */

package com.google.android.fhir.sync

import android.content.Context
import com.google.android.fhir.DatastoreUtil
import com.google.android.fhir.FhirEngine
import com.google.android.fhir.impl.FhirEngineImpl
import com.google.android.fhir.sync.download.DownloaderImpl
import com.google.android.fhir.sync.upload.BundleUploader
import com.google.android.fhir.sync.upload.LocalChangesPaginator
import com.google.android.fhir.sync.upload.TransactionBundleGenerator
import java.time.OffsetDateTime
import kotlinx.coroutines.flow.MutableSharedFlow
import kotlinx.coroutines.flow.collect
import kotlinx.coroutines.flow.flow
import org.hl7.fhir.r4.model.ResourceType

private sealed class SyncResult {
  val timestamp: OffsetDateTime = OffsetDateTime.now()

  class Success : SyncResult()
  data class Error(val exceptions: List<ResourceSyncException>) : SyncResult()
}

data class ResourceSyncException(val resourceType: ResourceType, val exception: Exception)

/** Class that helps synchronize the data source and save it in the local database */
internal class FhirSynchronizer(
  context: Context,
  private val fhirEngine: FhirEngine,
  private val dataSource: DataSource,
  private val downloadManager: DownloadWorkManager,
  private val downloadWorkManagerModified: DownloadWorkManagerModified,
  private val uploader: Uploader =
    BundleUploader(
      dataSource,
      TransactionBundleGenerator.getDefault(),
      LocalChangesPaginator.DEFAULT
    ),
  private val downloader: Downloader =
    DownloaderImpl(dataSource, downloadManager, downloadWorkManagerModified),
  private val conflictResolver: ConflictResolver
) {
  private var syncState: MutableSharedFlow<SyncJobStatus>? = null
  private val datastoreUtil = DatastoreUtil(context)

  private fun isSubscribed(): Boolean {
    return syncState != null
  }

  fun subscribe(flow: MutableSharedFlow<SyncJobStatus>) {
    if (isSubscribed()) {
      throw IllegalStateException("Already subscribed to a flow")
    }

    this.syncState = flow
  }

  private suspend fun setSyncState(state: SyncJobStatus) {
    syncState?.emit(state)
  }

  private suspend fun setSyncState(result: SyncResult): SyncJobStatus {
    // todo: emit this properly instead of using datastore?
    datastoreUtil.writeLastSyncTimestamp(result.timestamp)

    val state =
      when (result) {
        is SyncResult.Success -> SyncJobStatus.Finished()
        is SyncResult.Error -> SyncJobStatus.Failed(result.exceptions)
      }

    setSyncState(state)
    return state
  }

<<<<<<< HEAD
  suspend fun synchronize(syncWorkType: SyncWorkType): Result {
    setSyncState(State.Started)
    return when (syncWorkType) {
      SyncWorkType.DOWNLOAD_UPLOAD ->
        listOf(upload(), download())
          .filterIsInstance<Result.Error>()
          .flatMap { it.exceptions }
          .let {
            if (it.isEmpty()) {
              setSyncState(Result.Success())
            } else {
              setSyncState(Result.Error(it))
            }
          }
      SyncWorkType.UPLOAD ->
        listOf(upload())
          .filterIsInstance<Result.Error>()
          .flatMap { it.exceptions }
          .let {
            if (it.isEmpty()) {
              setSyncState(Result.Success())
            } else {
              setSyncState(Result.Error(it))
            }
          }
      SyncWorkType.DOWNLOAD ->
        listOf(downloadModified())
          .filterIsInstance<Result.Error>()
          .flatMap { it.exceptions }
          .let {
            if (it.isEmpty()) {
              setSyncState(Result.Success())
            } else {
              setSyncState(Result.Error(it))
            }
          }
    }
=======
  suspend fun synchronize(): SyncJobStatus {
    setSyncState(SyncJobStatus.Started())

    return listOf(download(), upload())
      .filterIsInstance<SyncResult.Error>()
      .flatMap { it.exceptions }
      .let {
        if (it.isEmpty()) {
          setSyncState(SyncResult.Success())
        } else {
          setSyncState(SyncResult.Error(it))
        }
      }
>>>>>>> c4ba736e
  }

  private suspend fun download(): SyncResult {
    val exceptions = mutableListOf<ResourceSyncException>()
    fhirEngine.syncDownload(conflictResolver) {
      flow {
        downloader.download(it).collect {
          when (it) {
            is DownloadState.Started -> {
              setSyncState(SyncJobStatus.InProgress(it.type))
            }
            is DownloadState.Success -> {
              emit(it.resources)
            }
            is DownloadState.Failure -> {
              exceptions.add(it.syncError)
            }
          }
        }
      }
    }
    return if (exceptions.isEmpty()) {
      SyncResult.Success()
    } else {
      setSyncState(SyncJobStatus.Glitch(exceptions))
      SyncResult.Error(exceptions)
    }
  }

<<<<<<< HEAD
  private suspend fun downloadModified(): Result {
    val exceptions = mutableListOf<ResourceSyncException>()
    (fhirEngine as FhirEngineImpl).syncDownloadModified(
      conflictResolver,
      downloadWorkManagerModified.updateSyncedResourceEntity
    ) {
      flow {
        (downloader as DownloaderImpl).downloadModified(it).collect {
          when (it) {
            is DownloadState.Started -> {
              setSyncState(State.InProgress(it.type))
            }
            is DownloadState.Success -> {
              emit(it.resources)
            }
            is DownloadState.Failure -> {
              exceptions.add(it.syncError)
            }
          }
        }
      }
    }
    return if (exceptions.isEmpty()) {
      Result.Success()
    } else {
      setSyncState(State.Glitch(exceptions))
      Result.Error(exceptions)
    }
  }

  private suspend fun upload(): Result {
=======
  private suspend fun upload(): SyncResult {
>>>>>>> c4ba736e
    val exceptions = mutableListOf<ResourceSyncException>()
    fhirEngine.syncUpload { list ->
      flow {
        uploader.upload(list).collect {
          when (it) {
            is UploadResult.Success -> emit(it.localChangeToken to it.resource)
            is UploadResult.Failure -> exceptions.add(it.syncError)
          }
        }
      }
    }
    return if (exceptions.isEmpty()) {
      SyncResult.Success()
    } else {
      setSyncState(SyncJobStatus.Glitch(exceptions))
      SyncResult.Error(exceptions)
    }
  }
}<|MERGE_RESOLUTION|>--- conflicted
+++ resolved
@@ -89,59 +89,43 @@
     return state
   }
 
-<<<<<<< HEAD
-  suspend fun synchronize(syncWorkType: SyncWorkType): Result {
-    setSyncState(State.Started)
+  suspend fun synchronize(syncWorkType: SyncWorkType): SyncJobStatus {
+    setSyncState(SyncJobStatus.Started())
     return when (syncWorkType) {
       SyncWorkType.DOWNLOAD_UPLOAD ->
         listOf(upload(), download())
-          .filterIsInstance<Result.Error>()
+          .filterIsInstance<SyncResult.Error>()
           .flatMap { it.exceptions }
           .let {
             if (it.isEmpty()) {
-              setSyncState(Result.Success())
+              setSyncState(SyncResult.Success())
             } else {
-              setSyncState(Result.Error(it))
+              setSyncState(SyncResult.Error(it))
             }
           }
       SyncWorkType.UPLOAD ->
         listOf(upload())
-          .filterIsInstance<Result.Error>()
+          .filterIsInstance<SyncResult.Error>()
           .flatMap { it.exceptions }
           .let {
             if (it.isEmpty()) {
-              setSyncState(Result.Success())
+              setSyncState(SyncResult.Success())
             } else {
-              setSyncState(Result.Error(it))
+              setSyncState(SyncResult.Error(it))
             }
           }
       SyncWorkType.DOWNLOAD ->
         listOf(downloadModified())
-          .filterIsInstance<Result.Error>()
+          .filterIsInstance<SyncResult.Error>()
           .flatMap { it.exceptions }
           .let {
             if (it.isEmpty()) {
-              setSyncState(Result.Success())
+              setSyncState(SyncResult.Success())
             } else {
-              setSyncState(Result.Error(it))
-            }
-          }
-    }
-=======
-  suspend fun synchronize(): SyncJobStatus {
-    setSyncState(SyncJobStatus.Started())
-
-    return listOf(download(), upload())
-      .filterIsInstance<SyncResult.Error>()
-      .flatMap { it.exceptions }
-      .let {
-        if (it.isEmpty()) {
-          setSyncState(SyncResult.Success())
-        } else {
-          setSyncState(SyncResult.Error(it))
-        }
-      }
->>>>>>> c4ba736e
+              setSyncState(SyncResult.Error(it))
+            }
+          }
+    }
   }
 
   private suspend fun download(): SyncResult {
@@ -171,8 +155,7 @@
     }
   }
 
-<<<<<<< HEAD
-  private suspend fun downloadModified(): Result {
+  private suspend fun downloadModified(): SyncResult {
     val exceptions = mutableListOf<ResourceSyncException>()
     (fhirEngine as FhirEngineImpl).syncDownloadModified(
       conflictResolver,
@@ -182,7 +165,7 @@
         (downloader as DownloaderImpl).downloadModified(it).collect {
           when (it) {
             is DownloadState.Started -> {
-              setSyncState(State.InProgress(it.type))
+              setSyncState(SyncJobStatus.InProgress(it.type))
             }
             is DownloadState.Success -> {
               emit(it.resources)
@@ -195,17 +178,14 @@
       }
     }
     return if (exceptions.isEmpty()) {
-      Result.Success()
+      SyncResult.Success()
     } else {
-      setSyncState(State.Glitch(exceptions))
-      Result.Error(exceptions)
-    }
-  }
-
-  private suspend fun upload(): Result {
-=======
+      setSyncState(SyncJobStatus.Glitch(exceptions))
+      SyncResult.Error(exceptions)
+    }
+  }
+
   private suspend fun upload(): SyncResult {
->>>>>>> c4ba736e
     val exceptions = mutableListOf<ResourceSyncException>()
     fhirEngine.syncUpload { list ->
       flow {
