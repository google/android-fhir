--- conflicted
+++ resolved
@@ -25,12 +25,7 @@
 import kotlinx.coroutines.flow.MutableSharedFlow
 import kotlinx.coroutines.flow.collect
 import kotlinx.coroutines.flow.flow
-<<<<<<< HEAD
-import org.hl7.fhir.exceptions.FHIRException
 import org.hl7.fhir.r4.model.Resource
-=======
-import org.hl7.fhir.r4.model.Bundle
->>>>>>> de92a427
 import org.hl7.fhir.r4.model.ResourceType
 
 sealed class Result {
@@ -57,16 +52,12 @@
   context: Context,
   private val fhirEngine: FhirEngine,
   private val dataSource: DataSource,
-<<<<<<< HEAD
   private val initialUrl: String,
   private val createDownloadUrl: (String, String?) -> String,
   private val extractResourcesFromResponse: (Resource) -> Collection<Resource>,
   private val extractNextUrlsFromResource: (Resource) -> Collection<String>,
-=======
-  private val resourceSyncParams: ResourceSyncParams,
   private val uploader: Uploader =
     BundleUploader(dataSource, TransactionBundleGenerator.getDefault())
->>>>>>> de92a427
 ) {
   private var flow: MutableSharedFlow<State>? = null
   private val datastoreUtil = DatastoreUtil(context)
@@ -115,7 +106,6 @@
   }
 
   private suspend fun download(): Result {
-
     var resourceTypeToDownload: ResourceType = ResourceType.Bundle
     val exceptions = mutableListOf<ResourceSyncException>()
     emit(State.InProgress(resourceTypeToDownload))
