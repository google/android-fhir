--- conflicted
+++ resolved
@@ -90,7 +90,6 @@
 
   suspend fun synchronize(syncWorkType: SyncWorkType): Result {
     setSyncState(State.Started)
-<<<<<<< HEAD
     return when (syncWorkType) {
       SyncWorkType.DOWNLOAD_UPLOAD ->
         listOf(upload(), download())
@@ -110,17 +109,6 @@
           } else {
             setSyncState(Result.Error(it))
           }
-=======
-
-    return listOf(download(), upload())
-      .filterIsInstance<Result.Error>()
-      .flatMap { it.exceptions }
-      .let {
-        if (it.isEmpty()) {
-          setSyncState(Result.Success())
-        } else {
-          setSyncState(Result.Error(it))
->>>>>>> 2f6ba878
         }
       SyncWorkType.DOWNLOAD ->
         listOf(download()).filterIsInstance<Result.Error>().flatMap { it.exceptions }.let {
