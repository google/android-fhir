/*
 * Copyright 2022 Google LLC
 *
 * Licensed under the Apache License, Version 2.0 (the "License");
 * you may not use this file except in compliance with the License.
 * You may obtain a copy of the License at
 *
 *       http://www.apache.org/licenses/LICENSE-2.0
 *
 * Unless required by applicable law or agreed to in writing, software
 * distributed under the License is distributed on an "AS IS" BASIS,
 * WITHOUT WARRANTIES OR CONDITIONS OF ANY KIND, either express or implied.
 * See the License for the specific language governing permissions and
 * limitations under the License.
 */

package com.google.android.fhir.sync.upload

import com.google.android.fhir.LocalChange
import com.google.android.fhir.db.impl.dao.LocalChangeToken
import com.google.android.fhir.sync.DataSource
import com.google.android.fhir.sync.ResourceSyncException
import com.google.android.fhir.sync.UploadResult
import com.google.android.fhir.sync.Uploader
import kotlinx.coroutines.flow.Flow
import kotlinx.coroutines.flow.catch
import kotlinx.coroutines.flow.flow
import org.hl7.fhir.exceptions.FHIRException
import org.hl7.fhir.r4.model.Bundle
import org.hl7.fhir.r4.model.OperationOutcome
import org.hl7.fhir.r4.model.Resource
import org.hl7.fhir.r4.model.ResourceType
import retrofit2.HttpException
import timber.log.Timber

/** [Uploader] implementation to work with Fhir [Bundle]. */
internal class BundleUploader(
  private val dataSource: DataSource,
  private val bundleGenerator: TransactionBundleGenerator,
  private val localChangesPaginator: LocalChangesPaginator
) : Uploader {

<<<<<<< HEAD
  override suspend fun upload(
    localChanges: List<LocalChange>,
  ): Flow<UploadResult> =
    flow {
        bundleGenerator.generate(localChangesPaginator.page(localChanges)).forEach {
          (bundle, localChangeTokens) ->
          val response = dataSource.upload(bundle)
          emit(getUploadResult(response, localChangeTokens))
        }
      }
      .catch { exception ->
        Timber.i("exception stacktrace ${exception.stackTraceToString()}")
        Timber.i("exception localised message ${exception.localizedMessage}")
        if (exception.cause is HttpException) {
          Timber.i("exception cause ${(exception as HttpException).response()}")
        }
        emit(
          UploadResult.Failure(ResourceSyncException(ResourceType.Bundle, exception as Exception))
        )
=======
  override suspend fun upload(localChanges: List<LocalChange>): Flow<UploadResult> = flow {
    val total = localChanges.size
    var completed = 0

    emit(UploadResult.Started(total))

    bundleGenerator.generate(localChangesPaginator.page(localChanges)).forEach {
      (bundle, localChangeTokens) ->
      try {
        val response = dataSource.upload(bundle)

        completed += bundle.entry.size
        emit(getUploadResult(response, localChangeTokens, total, completed))
      } catch (e: Exception) {
        emit(UploadResult.Failure(ResourceSyncException(ResourceType.Bundle, e)))
>>>>>>> eea0bb34
      }

  private fun getUploadResult(
    response: Resource,
    localChangeTokens: List<LocalChangeToken>,
    total: Int,
    completed: Int
  ) =
    when {
      response is Bundle && response.type == Bundle.BundleType.TRANSACTIONRESPONSE -> {
        UploadResult.Success(
          LocalChangeToken(localChangeTokens.flatMap { it.ids }),
          response,
          total,
          completed
        )
      }
      response is OperationOutcome && response.issue.isNotEmpty() -> {
        UploadResult.Failure(
          ResourceSyncException(
            ResourceType.Bundle,
            FHIRException(response.issueFirstRep.diagnostics)
          )
        )
      }
      else -> {
        UploadResult.Failure(
          ResourceSyncException(
            ResourceType.Bundle,
            FHIRException("Unknown response for ${response.resourceType}")
          )
        )
      }
    }
}<|MERGE_RESOLUTION|>--- conflicted
+++ resolved
@@ -23,15 +23,12 @@
 import com.google.android.fhir.sync.UploadResult
 import com.google.android.fhir.sync.Uploader
 import kotlinx.coroutines.flow.Flow
-import kotlinx.coroutines.flow.catch
 import kotlinx.coroutines.flow.flow
 import org.hl7.fhir.exceptions.FHIRException
 import org.hl7.fhir.r4.model.Bundle
 import org.hl7.fhir.r4.model.OperationOutcome
 import org.hl7.fhir.r4.model.Resource
 import org.hl7.fhir.r4.model.ResourceType
-import retrofit2.HttpException
-import timber.log.Timber
 
 /** [Uploader] implementation to work with Fhir [Bundle]. */
 internal class BundleUploader(
@@ -40,27 +37,6 @@
   private val localChangesPaginator: LocalChangesPaginator
 ) : Uploader {
 
-<<<<<<< HEAD
-  override suspend fun upload(
-    localChanges: List<LocalChange>,
-  ): Flow<UploadResult> =
-    flow {
-        bundleGenerator.generate(localChangesPaginator.page(localChanges)).forEach {
-          (bundle, localChangeTokens) ->
-          val response = dataSource.upload(bundle)
-          emit(getUploadResult(response, localChangeTokens))
-        }
-      }
-      .catch { exception ->
-        Timber.i("exception stacktrace ${exception.stackTraceToString()}")
-        Timber.i("exception localised message ${exception.localizedMessage}")
-        if (exception.cause is HttpException) {
-          Timber.i("exception cause ${(exception as HttpException).response()}")
-        }
-        emit(
-          UploadResult.Failure(ResourceSyncException(ResourceType.Bundle, exception as Exception))
-        )
-=======
   override suspend fun upload(localChanges: List<LocalChange>): Flow<UploadResult> = flow {
     val total = localChanges.size
     var completed = 0
@@ -76,8 +52,9 @@
         emit(getUploadResult(response, localChangeTokens, total, completed))
       } catch (e: Exception) {
         emit(UploadResult.Failure(ResourceSyncException(ResourceType.Bundle, e)))
->>>>>>> eea0bb34
       }
+    }
+  }
 
   private fun getUploadResult(
     response: Resource,
