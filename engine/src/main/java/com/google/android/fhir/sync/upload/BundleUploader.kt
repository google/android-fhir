/*
 * Copyright 2022 Google LLC
 *
 * Licensed under the Apache License, Version 2.0 (the "License");
 * you may not use this file except in compliance with the License.
 * You may obtain a copy of the License at
 *
 *       http://www.apache.org/licenses/LICENSE-2.0
 *
 * Unless required by applicable law or agreed to in writing, software
 * distributed under the License is distributed on an "AS IS" BASIS,
 * WITHOUT WARRANTIES OR CONDITIONS OF ANY KIND, either express or implied.
 * See the License for the specific language governing permissions and
 * limitations under the License.
 */

package com.google.android.fhir.sync.upload

import com.google.android.fhir.LocalChange
import com.google.android.fhir.db.impl.dao.LocalChangeToken
import com.google.android.fhir.sync.DataSource
import com.google.android.fhir.sync.ResourceSyncException
import com.google.android.fhir.sync.UploadResult
import com.google.android.fhir.sync.Uploader
import com.google.android.fhir.sync.progress.ProgressCallback
import kotlinx.coroutines.flow.Flow
import kotlinx.coroutines.flow.flow
import org.hl7.fhir.exceptions.FHIRException
import org.hl7.fhir.r4.model.Bundle
import org.hl7.fhir.r4.model.OperationOutcome
import org.hl7.fhir.r4.model.Resource
import org.hl7.fhir.r4.model.ResourceType

/** [Uploader] implementation to work with Fhir [Bundle]. */
internal class BundleUploader(
  private val dataSource: DataSource,
  private val bundleGenerator: TransactionBundleGenerator,
  private val localChangesPaginator: LocalChangesPaginator
) : Uploader {

  override suspend fun upload(
    localChanges: List<LocalChange>,
    progressCallback: ProgressCallback?
  ): Flow<UploadResult> = flow {
<<<<<<< HEAD
    progressCallback?.onStart(localChanges.count())

    bundleGenerator
      .generate(listOf(localChanges))
      .also { progressCallback?.onProgress(0.0) }
      .forEach { (bundle, localChangeTokens) ->
        try {
          val response = dataSource.upload(bundle, progressCallback)
          emit(getUploadResult(response, localChangeTokens))
        } catch (e: Exception) {
          emit(UploadResult.Failure(ResourceSyncException(ResourceType.Bundle, e)))
        }
=======
    bundleGenerator.generate(localChangesPaginator.page(localChanges)).forEach {
      (bundle, localChangeTokens) ->
      try {
        val response = dataSource.upload(bundle)
        emit(getUploadResult(response, localChangeTokens))
      } catch (e: Exception) {
        emit(UploadResult.Failure(ResourceSyncException(ResourceType.Bundle, e)))
>>>>>>> a9391375
      }
  }

  private fun getUploadResult(response: Resource, localChangeTokens: List<LocalChangeToken>) =
    when {
      response is Bundle && response.type == Bundle.BundleType.TRANSACTIONRESPONSE -> {
        UploadResult.Success(LocalChangeToken(localChangeTokens.flatMap { it.ids }), response)
      }
      response is OperationOutcome && response.issue.isNotEmpty() -> {
        UploadResult.Failure(
          ResourceSyncException(
            ResourceType.Bundle,
            FHIRException(response.issueFirstRep.diagnostics)
          )
        )
      }
      else -> {
        UploadResult.Failure(
          ResourceSyncException(
            ResourceType.Bundle,
            FHIRException("Unknown response for ${response.resourceType}")
          )
        )
      }
    }
}<|MERGE_RESOLUTION|>--- conflicted
+++ resolved
@@ -42,7 +42,6 @@
     localChanges: List<LocalChange>,
     progressCallback: ProgressCallback?
   ): Flow<UploadResult> = flow {
-<<<<<<< HEAD
     progressCallback?.onStart(localChanges.count())
 
     bundleGenerator
@@ -55,15 +54,6 @@
         } catch (e: Exception) {
           emit(UploadResult.Failure(ResourceSyncException(ResourceType.Bundle, e)))
         }
-=======
-    bundleGenerator.generate(localChangesPaginator.page(localChanges)).forEach {
-      (bundle, localChangeTokens) ->
-      try {
-        val response = dataSource.upload(bundle)
-        emit(getUploadResult(response, localChangeTokens))
-      } catch (e: Exception) {
-        emit(UploadResult.Failure(ResourceSyncException(ResourceType.Bundle, e)))
->>>>>>> a9391375
       }
   }
 
