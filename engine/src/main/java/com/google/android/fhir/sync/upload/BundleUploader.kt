/*
 * Copyright 2022 Google LLC
 *
 * Licensed under the Apache License, Version 2.0 (the "License");
 * you may not use this file except in compliance with the License.
 * You may obtain a copy of the License at
 *
 *       http://www.apache.org/licenses/LICENSE-2.0
 *
 * Unless required by applicable law or agreed to in writing, software
 * distributed under the License is distributed on an "AS IS" BASIS,
 * WITHOUT WARRANTIES OR CONDITIONS OF ANY KIND, either express or implied.
 * See the License for the specific language governing permissions and
 * limitations under the License.
 */

package com.google.android.fhir.sync.upload

import com.google.android.fhir.LocalChange
import com.google.android.fhir.db.impl.dao.LocalChangeToken
import com.google.android.fhir.sync.DataSource
import com.google.android.fhir.sync.ResourceSyncException
import com.google.android.fhir.sync.UploadResult
import com.google.android.fhir.sync.Uploader
import kotlinx.coroutines.flow.Flow
import kotlinx.coroutines.flow.catch
import kotlinx.coroutines.flow.flow
import org.hl7.fhir.exceptions.FHIRException
import org.hl7.fhir.r4.model.Bundle
import org.hl7.fhir.r4.model.OperationOutcome
import org.hl7.fhir.r4.model.Resource
import org.hl7.fhir.r4.model.ResourceType
import retrofit2.HttpException
import timber.log.Timber

/** [Uploader] implementation to work with Fhir [Bundle]. */
internal class BundleUploader(
  private val dataSource: DataSource,
  private val bundleGenerator: TransactionBundleGenerator,
  private val localChangesPaginator: LocalChangesPaginator
) : Uploader {

  override suspend fun upload(
    localChanges: List<LocalChange>,
<<<<<<< HEAD
  ): Flow<UploadResult> =
    flow {
      bundleGenerator.generate(listOf(localChanges)).forEach { (bundle, localChangeTokens) ->
=======
  ): Flow<UploadResult> = flow {
    bundleGenerator.generate(localChangesPaginator.page(localChanges)).forEach {
      (bundle, localChangeTokens) ->
      try {
>>>>>>> 6956c79f
        val response = dataSource.upload(bundle)
        emit(getUploadResult(response, localChangeTokens))
      }
    }
      .catch { exception ->
        Timber.i("exception stacktrace ${exception.stackTraceToString()}")
        Timber.i("exception localised message ${exception.localizedMessage}")
        if (exception.cause is HttpException) {
          Timber.i("exception cause ${(exception as HttpException).response()}")
        }
        emit(
          UploadResult.Failure(ResourceSyncException(ResourceType.Bundle, exception as Exception))
        )
      }
}

private fun getUploadResult(response: Resource, localChangeTokens: List<LocalChangeToken>) =
  when {
    response is Bundle && response.type == Bundle.BundleType.TRANSACTIONRESPONSE -> {
      UploadResult.Success(LocalChangeToken(localChangeTokens.flatMap { it.ids }), response)
    }
    response is OperationOutcome && response.issue.isNotEmpty() -> {
      UploadResult.Failure(
        ResourceSyncException(
          ResourceType.Bundle,
          FHIRException(response.issueFirstRep.diagnostics)
        )
      )
    }
    else -> {
      UploadResult.Failure(
        ResourceSyncException(
          ResourceType.Bundle,
          FHIRException("Unknown response for ${response.resourceType}")
        )
      )
    }
  }<|MERGE_RESOLUTION|>--- conflicted
+++ resolved
@@ -42,51 +42,45 @@
 
   override suspend fun upload(
     localChanges: List<LocalChange>,
-<<<<<<< HEAD
-  ): Flow<UploadResult> =
-    flow {
-      bundleGenerator.generate(listOf(localChanges)).forEach { (bundle, localChangeTokens) ->
-=======
   ): Flow<UploadResult> = flow {
-    bundleGenerator.generate(localChangesPaginator.page(localChanges)).forEach {
-      (bundle, localChangeTokens) ->
-      try {
->>>>>>> 6956c79f
+    bundleGenerator.generate(localChangesPaginator.page(localChanges))
+      .forEach { (bundle, localChangeTokens) ->
         val response = dataSource.upload(bundle)
         emit(getUploadResult(response, localChangeTokens))
       }
+  }
+    .catch { exception ->
+      Timber.i("exception stacktrace ${exception.stackTraceToString()}")
+      Timber.i("exception localised message ${exception.localizedMessage}")
+      if (exception.cause is HttpException) {
+        Timber.i("exception cause ${(exception as HttpException).response()}")
+      }
+      emit(
+        UploadResult.Failure(ResourceSyncException(ResourceType.Bundle, exception as Exception))
+      )
     }
-      .catch { exception ->
-        Timber.i("exception stacktrace ${exception.stackTraceToString()}")
-        Timber.i("exception localised message ${exception.localizedMessage}")
-        if (exception.cause is HttpException) {
-          Timber.i("exception cause ${(exception as HttpException).response()}")
-        }
-        emit(
-          UploadResult.Failure(ResourceSyncException(ResourceType.Bundle, exception as Exception))
+
+
+  private fun getUploadResult(response: Resource, localChangeTokens: List<LocalChangeToken>) =
+    when {
+      response is Bundle && response.type == Bundle.BundleType.TRANSACTIONRESPONSE -> {
+        UploadResult.Success(LocalChangeToken(localChangeTokens.flatMap { it.ids }), response)
+      }
+      response is OperationOutcome && response.issue.isNotEmpty() -> {
+        UploadResult.Failure(
+          ResourceSyncException(
+            ResourceType.Bundle,
+            FHIRException(response.issueFirstRep.diagnostics)
+          )
         )
       }
-}
-
-private fun getUploadResult(response: Resource, localChangeTokens: List<LocalChangeToken>) =
-  when {
-    response is Bundle && response.type == Bundle.BundleType.TRANSACTIONRESPONSE -> {
-      UploadResult.Success(LocalChangeToken(localChangeTokens.flatMap { it.ids }), response)
+      else -> {
+        UploadResult.Failure(
+          ResourceSyncException(
+            ResourceType.Bundle,
+            FHIRException("Unknown response for ${response.resourceType}")
+          )
+        )
+      }
     }
-    response is OperationOutcome && response.issue.isNotEmpty() -> {
-      UploadResult.Failure(
-        ResourceSyncException(
-          ResourceType.Bundle,
-          FHIRException(response.issueFirstRep.diagnostics)
-        )
-      )
-    }
-    else -> {
-      UploadResult.Failure(
-        ResourceSyncException(
-          ResourceType.Bundle,
-          FHIRException("Unknown response for ${response.resourceType}")
-        )
-      )
-    }
-  }+}