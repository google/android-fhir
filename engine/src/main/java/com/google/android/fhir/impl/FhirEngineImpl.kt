--- conflicted
+++ resolved
@@ -73,17 +73,10 @@
   override suspend fun getLocalChanges(type: ResourceType, id: String) =
     withContext(Dispatchers.IO) { database.getLocalChanges(type, id) }
 
-<<<<<<< HEAD
-  // FhirEngineImpl.kt
+
   override suspend fun getUnsyncedLocalChanges(): List<LocalChange> = database.getAllLocalChanges()
-
-  override suspend fun purge(type: ResourceType, id: String, forcePurge: Boolean) {
-    database.purge(type, setOf(id), forcePurge)
-  }
-=======
   override suspend fun purge(type: ResourceType, id: String, forcePurge: Boolean) =
     withContext(Dispatchers.IO) { database.purge(type, setOf(id), forcePurge) }
->>>>>>> 7eac930f
 
   override suspend fun purge(type: ResourceType, ids: Set<String>, forcePurge: Boolean) =
     withContext(Dispatchers.IO) { database.purge(type, ids, forcePurge) }
