--- conflicted
+++ resolved
@@ -20,11 +20,8 @@
 import com.google.android.fhir.DatastoreUtil
 import com.google.android.fhir.FhirEngine
 import com.google.android.fhir.LocalChange
-<<<<<<< HEAD
 import com.google.android.fhir.SyncDownloadContext
 import com.google.android.fhir.SyncStrategyTypes
-=======
->>>>>>> f787d5be
 import com.google.android.fhir.db.Database
 import com.google.android.fhir.db.impl.dao.LocalChangeToken
 import com.google.android.fhir.db.impl.dao.SquashedLocalChange
@@ -45,13 +42,8 @@
 import timber.log.Timber
 
 /** Implementation of [FhirEngine]. */
-internal class FhirEngineImpl(
-  private val database: Database,
-  private val context: Context,
-  private val dataSource: DataSource?
-) : FhirEngine {
-  private var syncUploadStrategyContext = SyncUploadContext()
-
+internal class FhirEngineImpl(private val database: Database, private val context: Context) :
+  FhirEngine {
   override suspend fun create(vararg resource: Resource): List<String> {
     return database.insert(*resource)
   }
@@ -104,24 +96,6 @@
     conflictResolver: ConflictResolver,
     download: suspend () -> Flow<List<Resource>>
   ) {
-<<<<<<< HEAD
-    download(
-        object : SyncDownloadContext {
-          override suspend fun getLatestTimestampFor(type: ResourceType) = database.lastUpdate(type)
-        }
-      )
-      .collect { resources ->
-        database.withTransaction {
-          val resolved =
-            resolveConflictingResources(
-              resources,
-              getConflictingResourceIds(resources),
-              conflictResolver
-            )
-          saveRemoteResourcesToDatabase(resources, true)
-          saveResolvedResourcesToDatabase(resolved)
-        }
-=======
     download().collect { resources ->
       database.withTransaction {
         val resolved =
@@ -132,7 +106,6 @@
           )
         database.insertSyncedResources(resources)
         saveResolvedResourcesToDatabase(resolved)
->>>>>>> f787d5be
       }
     }
   }
@@ -144,22 +117,6 @@
     }
   }
 
-<<<<<<< HEAD
-  private suspend fun saveRemoteResourcesToDatabase(
-    resources: List<Resource>,
-    updateSyncedResourceTable: Boolean
-  ) {
-    val timeStamps =
-      resources
-        .groupBy { it.resourceType }
-        .entries.map {
-          SyncedResourceEntity(it.key, it.value.maxOf { it.meta.lastUpdated }.toTimeZoneString())
-        }
-    database.insertSyncedResources(timeStamps, resources, updateSyncedResourceTable)
-  }
-
-=======
->>>>>>> f787d5be
   private suspend fun resolveConflictingResources(
     resources: List<Resource>,
     conflictingResourceIds: Set<String>,
