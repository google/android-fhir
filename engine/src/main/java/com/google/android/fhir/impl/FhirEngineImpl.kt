--- conflicted
+++ resolved
@@ -30,12 +30,9 @@
 import com.google.android.fhir.search.Search
 import com.google.android.fhir.search.count
 import com.google.android.fhir.search.execute
-<<<<<<< HEAD
+import com.google.android.fhir.sync.ConflictResolver
 import com.google.android.fhir.sync.DataSource
-=======
-import com.google.android.fhir.sync.ConflictResolver
 import com.google.android.fhir.sync.Resolved
->>>>>>> 2f6ba878
 import com.google.android.fhir.toTimeZoneString
 import java.time.OffsetDateTime
 import kotlinx.coroutines.flow.Flow
@@ -116,30 +113,6 @@
       }
   }
 
-<<<<<<< HEAD
-  private suspend fun collectAndEmitLocalChanges(
-    squashedChanges: List<SquashedLocalChange>,
-    upload: suspend (List<SquashedLocalChange>) -> Flow<Pair<LocalChangeToken, Resource>>
-  ) {
-    var resourceSuccessfullyUploaded = true
-    upload(squashedChanges).collect {
-      val idsToDeleteFromUpdate = it.first.ids as MutableList
-
-      // Check server for resource before delete.
-      try {
-
-        (it.second as Bundle).entry.forEachIndexed { index, bundleEntry ->
-          val response = bundleEntry.response
-          val url = response.location.toString() + "?_elements=identifier"
-          val downloadBundle = dataSource?.download(url)
-          if (downloadBundle == null) {
-            idsToDeleteFromUpdate.remove(it.first.ids[index])
-          } else {
-            Timber.i("Resource Found after upload" + downloadBundle.id.toString())
-          }
-        }
-        database.deleteUpdates(LocalChangeToken(idsToDeleteFromUpdate))
-=======
   private suspend fun saveResolvedResourcesToDatabase(resolved: List<Resource>?) {
     resolved?.let {
       database.deleteUpdates(it)
@@ -173,31 +146,43 @@
       .toSet()
       .intersect(database.getAllLocalChanges().map { it.localChange.resourceId }.toSet())
 
+  private suspend fun collectAndEmitLocalChanges(
+    squashedChanges: List<LocalChange>,
+    upload: suspend (List<LocalChange>) -> Flow<Pair<LocalChangeToken, Resource>>
+  ) {
+    upload(squashedChanges).collect {
+      val idsToDeleteFromUpdate = it.first.ids as MutableList
+      // Check server for resource before delete.
+      try {
+
+        (it.second as Bundle).entry.forEachIndexed { index, bundleEntry ->
+          val response = bundleEntry.response
+          val url = response.location.toString() + "?_elements=identifier"
+          val downloadBundle = dataSource?.download(url)
+          if (downloadBundle == null) {
+            idsToDeleteFromUpdate.remove(it.first.ids[index])
+          } else {
+            Timber.i("Resource Found after upload" + downloadBundle.id.toString())
+          }
+        }
+        database.deleteUpdates(LocalChangeToken(idsToDeleteFromUpdate))
+        when (it.second) {
+          is Bundle -> updateVersionIdAndLastUpdated(it.second as Bundle)
+          else -> updateVersionIdAndLastUpdated(it.second)
+        }
+      } catch (exception: Exception) {
+        Timber.i(exception)
+      }
+    }
+  }
+
   override suspend fun syncUpload(
     upload: suspend (List<LocalChange>) -> Flow<Pair<LocalChangeToken, Resource>>
   ) {
     val localChanges = database.getAllLocalChanges()
     if (localChanges.isNotEmpty()) {
-      upload(localChanges.map { it.toLocalChange() }).collect {
-        database.deleteUpdates(it.first)
->>>>>>> 2f6ba878
-        when (it.second) {
-          is Bundle -> updateVersionIdAndLastUpdated(it.second as Bundle)
-          else -> updateVersionIdAndLastUpdated(it.second)
-        }
-      } catch (exception: Exception) {
-        Timber.i(exception)
-      }
-    }
-  }
-
-  override suspend fun syncUpload(
-    upload: suspend (List<SquashedLocalChange>) -> Flow<Pair<LocalChangeToken, Resource>>
-  ) {
-    val localChanges = database.getAllLocalChanges()
-    if (localChanges.isNotEmpty()) {
       syncUploadStrategyContext.rearrangeSyncList(
-        localChanges,
+        localChanges.map { it.toLocalChange() },
         database,
         ::collectAndEmitLocalChanges,
         upload
