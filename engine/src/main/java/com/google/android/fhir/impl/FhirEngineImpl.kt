--- conflicted
+++ resolved
@@ -61,30 +61,10 @@
     return search.execute(database)
   }
 
-<<<<<<< HEAD
   override suspend fun count(search: Search): Long {
     return search.count(database)
   }
 
-  private fun setupNextDownload(syncConfig: PeriodicSyncConfiguration) {
-    setupDownload(syncConfig = syncConfig, withInitialDelay = true)
-  }
-
-  private fun triggerInitialDownload(syncConfig: PeriodicSyncConfiguration) {
-    setupDownload(syncConfig = syncConfig, withInitialDelay = false)
-  }
-
-  private fun setupDownload(syncConfig: PeriodicSyncConfiguration, withInitialDelay: Boolean) {
-    val workerClass = syncConfig.periodicSyncWorker
-    val downloadRequest =
-      if (withInitialDelay) {
-        OneTimeWorkRequest.Builder(workerClass)
-          .setConstraints(syncConfig.syncConstraints)
-          .setInitialDelay(syncConfig.repeat.interval, syncConfig.repeat.timeUnit)
-          .build()
-      } else {
-        OneTimeWorkRequest.Builder(workerClass).setConstraints(syncConfig.syncConstraints).build()
-=======
   override suspend fun syncDownload(download: suspend (SyncDownloadContext) -> List<Resource>) {
     val resources =
       download(
@@ -96,7 +76,6 @@
     val timeStamps =
       resources.groupBy { it.resourceType }.entries.map {
         SyncedResourceEntity(it.key, it.value.maxOf { it.meta.lastUpdated }.toTimeZoneString())
->>>>>>> 1987bf08
       }
     database.insertSyncedResources(timeStamps, resources)
   }
