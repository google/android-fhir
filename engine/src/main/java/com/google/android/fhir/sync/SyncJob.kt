/*
 * Copyright 2021 Google LLC
 *
 * Licensed under the Apache License, Version 2.0 (the "License");
 * you may not use this file except in compliance with the License.
 * You may obtain a copy of the License at
 *
 *       http://www.apache.org/licenses/LICENSE-2.0
 *
 * Unless required by applicable law or agreed to in writing, software
 * distributed under the License is distributed on an "AS IS" BASIS,
 * WITHOUT WARRANTIES OR CONDITIONS OF ANY KIND, either express or implied.
 * See the License for the specific language governing permissions and
 * limitations under the License.
 */

package com.google.android.fhir.sync

import androidx.work.WorkInfo
import com.google.android.fhir.FhirEngine
import java.time.OffsetDateTime
import kotlinx.coroutines.flow.Flow
import kotlinx.coroutines.flow.MutableSharedFlow

interface SyncJob {
  fun <W : FhirSyncWorker> poll(
    periodicSyncConfiguration: PeriodicSyncConfiguration,
    clazz: Class<W>
  ): Flow<State>

  suspend fun run(
    fhirEngine: FhirEngine,
<<<<<<< HEAD
    resourceSyncParams: ResourceSyncParams,
=======
    dataSource: DataSource,
    downloadManager: DownloadManager,
>>>>>>> 6dae038a
    subscribeTo: MutableSharedFlow<State>?
  ): Result

  fun workInfoFlow(): Flow<WorkInfo>
  fun stateFlow(): Flow<State>
  fun lastSyncTimestamp(): OffsetDateTime?
}<|MERGE_RESOLUTION|>--- conflicted
+++ resolved
@@ -30,12 +30,7 @@
 
   suspend fun run(
     fhirEngine: FhirEngine,
-<<<<<<< HEAD
-    resourceSyncParams: ResourceSyncParams,
-=======
-    dataSource: DataSource,
     downloadManager: DownloadManager,
->>>>>>> 6dae038a
     subscribeTo: MutableSharedFlow<State>?
   ): Result
 
