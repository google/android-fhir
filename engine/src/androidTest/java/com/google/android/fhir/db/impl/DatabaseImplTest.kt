/*
 * Copyright 2023 Google LLC
 *
 * Licensed under the Apache License, Version 2.0 (the "License");
 * you may not use this file except in compliance with the License.
 * You may obtain a copy of the License at
 *
 *       http://www.apache.org/licenses/LICENSE-2.0
 *
 * Unless required by applicable law or agreed to in writing, software
 * distributed under the License is distributed on an "AS IS" BASIS,
 * WITHOUT WARRANTIES OR CONDITIONS OF ANY KIND, either express or implied.
 * See the License for the specific language governing permissions and
 * limitations under the License.
 */

package com.google.android.fhir.db.impl

import android.content.Context
import androidx.test.core.app.ApplicationProvider
import androidx.test.filters.MediumTest
import ca.uhn.fhir.rest.gclient.StringClientParam
import ca.uhn.fhir.rest.param.ParamPrefixEnum
import com.google.android.fhir.DateProvider
import com.google.android.fhir.FhirServices
import com.google.android.fhir.LocalChange
import com.google.android.fhir.db.Database
import com.google.android.fhir.db.ResourceNotFoundException
import com.google.android.fhir.db.impl.dao.toLocalChange
import com.google.android.fhir.db.impl.entities.LocalChangeEntity
import com.google.android.fhir.logicalId
import com.google.android.fhir.search.LOCAL_LAST_UPDATED_PARAM
import com.google.android.fhir.search.Operation
import com.google.android.fhir.search.Order
import com.google.android.fhir.search.Search
import com.google.android.fhir.search.StringFilterModifier
import com.google.android.fhir.search.execute
import com.google.android.fhir.search.getQuery
import com.google.android.fhir.search.has
import com.google.android.fhir.search.include
import com.google.android.fhir.search.revInclude
import com.google.android.fhir.testing.assertJsonArrayEqualsIgnoringOrder
import com.google.android.fhir.testing.assertResourceEquals
import com.google.android.fhir.testing.readFromFile
import com.google.android.fhir.testing.readJsonArrayFromFile
import com.google.android.fhir.versionId
import com.google.common.truth.Truth.assertThat
import java.math.BigDecimal
import java.time.Instant
import java.util.Date
import kotlinx.coroutines.flow.flowOf
import kotlinx.coroutines.runBlocking
import org.hl7.fhir.r4.model.Address
import org.hl7.fhir.r4.model.CarePlan
import org.hl7.fhir.r4.model.CodeableConcept
import org.hl7.fhir.r4.model.Coding
import org.hl7.fhir.r4.model.Condition
import org.hl7.fhir.r4.model.DateTimeType
import org.hl7.fhir.r4.model.DateType
import org.hl7.fhir.r4.model.DecimalType
import org.hl7.fhir.r4.model.Encounter
import org.hl7.fhir.r4.model.Enumerations
import org.hl7.fhir.r4.model.Extension
import org.hl7.fhir.r4.model.HumanName
import org.hl7.fhir.r4.model.Identifier
import org.hl7.fhir.r4.model.Immunization
import org.hl7.fhir.r4.model.Meta
import org.hl7.fhir.r4.model.Observation
import org.hl7.fhir.r4.model.Organization
import org.hl7.fhir.r4.model.Patient
import org.hl7.fhir.r4.model.Period
import org.hl7.fhir.r4.model.Practitioner
import org.hl7.fhir.r4.model.Quantity
import org.hl7.fhir.r4.model.Reference
import org.hl7.fhir.r4.model.ResourceType
import org.hl7.fhir.r4.model.RiskAssessment
import org.hl7.fhir.r4.model.SearchParameter
import org.hl7.fhir.r4.model.StringType
import org.json.JSONArray
import org.junit.After
import org.junit.Assert.assertThrows
import org.junit.Before
import org.junit.Test
import org.junit.runner.RunWith
import org.junit.runners.Parameterized
import org.junit.runners.Parameterized.Parameters

/**
 * Integration tests for [DatabaseImpl]. There are written as integration tests as officially
 * recommend because:
 * * Different versions of android are shipped with different versions of SQLite. Integration tests
 * allow for better coverage on them.
 * * Robolectric's SQLite implementation does not match Android, e.g.:
 * https://github.com/robolectric/robolectric/blob/master/shadows/framework/src/main/java/org/robolectric/shadows/ShadowSQLiteConnection.java#L97
 */
@MediumTest
@RunWith(Parameterized::class)
class DatabaseImplTest {
  /** Whether to run the test with encryption on or off. */
  @JvmField @Parameterized.Parameter(0) var encrypted: Boolean = false

  private val context: Context = ApplicationProvider.getApplicationContext()
  private lateinit var services: FhirServices
  private lateinit var database: Database

  @Before
  fun setUp(): Unit = runBlocking {
    buildFhirService()
    database.insert(TEST_PATIENT_1)
  }

  private fun buildFhirService(customSearchParameter: List<SearchParameter>? = null) {
    services =
      FhirServices.builder(context)
        .inMemory()
        .apply {
          if (encrypted) enableEncryptionIfSupported()
          setSearchParameters(customSearchParameter)
        }
        .build()
    database = services.database
  }

  @After
  fun tearDown() {
    database.close()
  }

  @Test
  fun insert_shouldInsertResource() = runBlocking {
    database.insert(TEST_PATIENT_2)
    assertResourceEquals(TEST_PATIENT_2, database.select(ResourceType.Patient, TEST_PATIENT_2_ID))
  }

  @Test
  fun insertAll_shouldInsertResources() = runBlocking {
    val patients = ArrayList<Patient>()
    patients.add(TEST_PATIENT_1)
    patients.add(TEST_PATIENT_2)
    database.insert(*patients.toTypedArray())
    assertResourceEquals(TEST_PATIENT_1, database.select(ResourceType.Patient, TEST_PATIENT_1_ID))
    assertResourceEquals(TEST_PATIENT_2, database.select(ResourceType.Patient, TEST_PATIENT_2_ID))
  }

  @Test
  fun update_existentResource_shouldUpdateResource() = runBlocking {
    val patient = Patient()
    patient.id = TEST_PATIENT_1_ID
    patient.gender = Enumerations.AdministrativeGender.FEMALE
    database.update(patient)
    assertResourceEquals(patient, database.select(ResourceType.Patient, TEST_PATIENT_1_ID))
  }

  @Test
  fun update_existentResourceWithNoChange_shouldNotUpdateResource() = runBlocking {
    val patient: Patient = readFromFile(Patient::class.java, "/date_test_patient.json")
    database.insert(patient)
    patient.gender = Enumerations.AdministrativeGender.FEMALE
    database.update(patient)
    patient.name[0].family = "TestPatient"
    database.update(patient)
    val patientString = services.parser.encodeResourceToString(patient)
    val squashedLocalChange =
      database.getAllLocalChanges().single { it.localChange.resourceId.equals(patient.logicalId) }
    assertThat(squashedLocalChange.token.ids.size).isEqualTo(3)
    with(squashedLocalChange.localChange) {
      assertThat(resourceId).isEqualTo(patient.logicalId)
      assertThat(resourceType).isEqualTo(patient.resourceType.name)
      assertThat(type).isEqualTo(LocalChangeEntity.Type.INSERT)
      assertThat(payload).isEqualTo(patientString)
    }
    // update patient with no local change
    database.update(patient)
    val squashedLocalChangeWithNoFurtherUpdate =
      database.getAllLocalChanges().single { it.localChange.resourceId.equals(patient.logicalId) }
    assertThat(squashedLocalChangeWithNoFurtherUpdate.token.ids.size).isEqualTo(3)
    with(squashedLocalChangeWithNoFurtherUpdate.toLocalChange()) {
      assertThat(resourceId).isEqualTo(patient.logicalId)
      assertThat(resourceType).isEqualTo(patient.resourceType.name)
      assertThat(LocalChange.Type.from(type.value)).isEqualTo(LocalChange.Type.INSERT)
      assertThat(payload).isEqualTo(patientString)
    }
  }

  @Test
  fun getLocalChanges_withSingleLocaleChange_shouldReturnSingleLocalChanges() = runBlocking {
    val patient: Patient = readFromFile(Patient::class.java, "/date_test_patient.json")
    database.insert(patient)
    val patientString = services.parser.encodeResourceToString(patient)
    val squashedLocalChange = database.getLocalChange(patient.resourceType, patient.logicalId)
    with(squashedLocalChange!!.localChange) {
      assertThat(resourceId).isEqualTo(patient.logicalId)
      assertThat(resourceType).isEqualTo(patient.resourceType.name)
      assertThat(type).isEqualTo(LocalChangeEntity.Type.INSERT)
      assertThat(payload).isEqualTo(patientString)
    }
  }

  @Test
  fun getLocalChanges_withMultipleLocaleChanges_shouldReturnSquashedLocalChanges() = runBlocking {
    val patient: Patient = readFromFile(Patient::class.java, "/date_test_patient.json")
    database.insert(patient)

    patient.gender = Enumerations.AdministrativeGender.FEMALE
    database.update(patient)
    patient.name[0].family = "TestPatient"
    database.update(patient)

    val patientString = services.parser.encodeResourceToString(patient)
    val squashedLocalChange = database.getLocalChange(patient.resourceType, patient.logicalId)
    with(squashedLocalChange!!.toLocalChange()) {
      assertThat(resourceId).isEqualTo(patient.logicalId)
      assertThat(resourceType).isEqualTo(patient.resourceType.name)
      assertThat(type).isEqualTo(LocalChange.Type.INSERT)
      assertThat(payload).isEqualTo(patientString)
    }
  }

  @Test
  fun getLocalChanges_withWrongResourceId_shouldReturnNull() = runBlocking {
    val patient: Patient = readFromFile(Patient::class.java, "/date_test_patient.json")
    database.insert(patient)
    assertThat(database.getLocalChange(patient.resourceType, "nonexistent_patient")).isNull()
  }

  @Test
  fun getLocalChanges_withWrongResourceType_shouldReturnNull() = runBlocking {
    val patient: Patient = readFromFile(Patient::class.java, "/date_test_patient.json")
    database.insert(patient)
    assertThat(database.getLocalChange(ResourceType.Encounter, patient.logicalId)).isNull()
  }

  @Test
  fun clearDatabase_shouldClearAllTablesData() = runBlocking {
    val patient: Patient = readFromFile(Patient::class.java, "/date_test_patient.json")
    database.insert(patient)
    val patientString = services.parser.encodeResourceToString(patient)
    val squashedLocalChange = database.getLocalChange(patient.resourceType, patient.logicalId)
    with(squashedLocalChange!!.toLocalChange()) {
      assertThat(resourceId).isEqualTo(patient.logicalId)
      assertThat(resourceType).isEqualTo(patient.resourceType.name)
      assertThat(LocalChange.Type.from(type.value)).isEqualTo(LocalChange.Type.INSERT)
      assertThat(payload).isEqualTo(patientString)
    }
    assertResourceEquals(patient, database.select(ResourceType.Patient, patient.logicalId))
    database.clearDatabase()

    assertThat(database.getLocalChange(patient.resourceType, patient.logicalId)).isNull()

    val resourceNotFoundException =
      assertThrows(ResourceNotFoundException::class.java) {
        runBlocking { database.select(ResourceType.Patient, patient.logicalId) }
      }
    assertThat(resourceNotFoundException.message)
      .isEqualTo("Resource not found with type Patient and id ${patient.logicalId}!")
  }

  @Test
  fun purge_withLocalChangeAndForcePurgeTrue_shouldPurgeResource() = runBlocking {
    database.purge(ResourceType.Patient, TEST_PATIENT_1_ID, true)
    // after purge the resource is not available in database
    val resourceNotFoundException =
      assertThrows(ResourceNotFoundException::class.java) {
        runBlocking { database.select(ResourceType.Patient, TEST_PATIENT_1_ID) }
      }
    assertThat(resourceNotFoundException.message)
      .isEqualTo(
        "Resource not found with type ${TEST_PATIENT_1.resourceType.name} and id $TEST_PATIENT_1_ID!"
      )
    assertThat(database.getLocalChange(ResourceType.Patient, TEST_PATIENT_1_ID)).isNull()
  }

  @Test
  fun purge_withLocalChangeAndForcePurgeFalse_shouldThrowIllegalStateException() = runBlocking {
    val resourceIllegalStateException =
      assertThrows(IllegalStateException::class.java) {
        runBlocking { database.purge(ResourceType.Patient, TEST_PATIENT_1_ID) }
      }
    assertThat(resourceIllegalStateException.message)
      .isEqualTo(
        "Resource with type ${TEST_PATIENT_1.resourceType.name} and id $TEST_PATIENT_1_ID has local changes, either sync with server or FORCE_PURGE required"
      )
  }

  @Test
  fun purge_withNoLocalChangeAndForcePurgeFalse_shouldPurgeResource() = runBlocking {
    database.insertRemote(TEST_PATIENT_2)

    assertThat(database.getLocalChange(ResourceType.Patient, TEST_PATIENT_2_ID)).isNull()
    assertResourceEquals(TEST_PATIENT_2, database.select(ResourceType.Patient, TEST_PATIENT_2_ID))

    database.purge(TEST_PATIENT_2.resourceType, TEST_PATIENT_2_ID)

    val resourceNotFoundException =
      assertThrows(ResourceNotFoundException::class.java) {
        runBlocking { database.select(ResourceType.Patient, TEST_PATIENT_2_ID) }
      }
    assertThat(resourceNotFoundException.message)
      .isEqualTo("Resource not found with type ${ResourceType.Patient} and id $TEST_PATIENT_2_ID!")
  }

  @Test
  fun purge_withNoLocalChangeAndForcePurgeTrue_shouldPurgeResource() = runBlocking {
    database.insertRemote(TEST_PATIENT_2)
    assertThat(database.getLocalChange(ResourceType.Patient, TEST_PATIENT_2_ID)).isNull()

    assertResourceEquals(TEST_PATIENT_2, database.select(ResourceType.Patient, TEST_PATIENT_2_ID))

    database.purge(TEST_PATIENT_2.resourceType, TEST_PATIENT_2_ID, true)

    val resourceNotFoundException =
      assertThrows(ResourceNotFoundException::class.java) {
        runBlocking { database.select(ResourceType.Patient, TEST_PATIENT_2_ID) }
      }
    assertThat(resourceNotFoundException.message)
      .isEqualTo("Resource not found with type ${ResourceType.Patient} and id $TEST_PATIENT_2_ID!")
  }

  @Test
  fun purge_resourceNotAvailable_shouldThrowResourceNotFoundException() = runBlocking {
    val resourceNotFoundException =
      assertThrows(ResourceNotFoundException::class.java) {
        runBlocking { database.purge(ResourceType.Patient, TEST_PATIENT_2_ID) }
      }
    assertThat(resourceNotFoundException.message)
      .isEqualTo(
        "Resource not found with type ${TEST_PATIENT_1.resourceType.name} and id $TEST_PATIENT_2_ID!"
      )
  }

  @Test
  fun update_nonExistingResource_shouldNotInsertResource() {
    val resourceNotFoundException =
      assertThrows(ResourceNotFoundException::class.java) {
        runBlocking { database.update(TEST_PATIENT_2) }
      }
    /* ktlint-disable max-line-length */
    assertThat(resourceNotFoundException.message)
      .isEqualTo(
        "Resource not found with type ${TEST_PATIENT_2.resourceType.name} and id $TEST_PATIENT_2_ID!"
        /* ktlint-enable max-line-length */
        )
  }

  @Test
  fun select_nonexistentResource_shouldThrowResourceNotFoundException() {
    val resourceNotFoundException =
      assertThrows(ResourceNotFoundException::class.java) {
        runBlocking { database.select(ResourceType.Patient, "nonexistent_patient") }
      }
    assertThat(resourceNotFoundException.message)
      .isEqualTo("Resource not found with type Patient and id nonexistent_patient!")
  }

  @Test
  fun select_shouldReturnResource() = runBlocking {
    assertResourceEquals(TEST_PATIENT_1, database.select(ResourceType.Patient, TEST_PATIENT_1_ID))
  }

  @Test
  fun insert_shouldAddInsertLocalChange() = runBlocking {
    val testPatient2String = services.parser.encodeResourceToString(TEST_PATIENT_2)
    database.insert(TEST_PATIENT_2)
    val (_, resourceType, resourceId, _, type, payload, _) =
      database
        .getAllLocalChanges()
        .single { it.localChange.resourceId.equals(TEST_PATIENT_2_ID) }
        .localChange
    assertThat(type).isEqualTo(LocalChangeEntity.Type.INSERT)
    assertThat(resourceId).isEqualTo(TEST_PATIENT_2_ID)
    assertThat(resourceType).isEqualTo(TEST_PATIENT_2.resourceType.name)
    assertThat(payload).isEqualTo(testPatient2String)
  }

  @Test
  fun update_insertAndUpdate_shouldAddUpdateLocalChange() = runBlocking {
    var patient: Patient = readFromFile(Patient::class.java, "/date_test_patient.json")
    database.insert(patient)
    patient = readFromFile(Patient::class.java, "/update_test_patient_1.json")
    database.update(patient)
    val patientString = services.parser.encodeResourceToString(patient)
    val (_, resourceType, resourceId, _, type, payload, _) =
      database
        .getAllLocalChanges()
        .single { it.localChange.resourceId.equals(patient.logicalId) }
        .localChange
    assertThat(type).isEqualTo(LocalChangeEntity.Type.INSERT)
    assertThat(resourceId).isEqualTo(patient.logicalId)
    assertThat(resourceType).isEqualTo(patient.resourceType.name)
    assertThat(payload).isEqualTo(patientString)
  }

  @Test
  fun update_remoteResourceWithLocalChange_shouldSaveVersionIdAndLastUpdated() = runBlocking {
    val patient =
      Patient().apply {
        id = "remote-patient-1"
        addName(
          HumanName().apply {
            family = "FamilyName"
            addGiven("FirstName")
          }
        )
        meta =
          Meta().apply {
            versionId = "remote-patient-1-version-001"
            lastUpdated = Date()
          }
      }

    database.insertRemote(patient)

    val updatedPatient =
      Patient().apply {
        id = "remote-patient-1"
        addName(
          HumanName().apply {
            family = "UpdatedFamilyName"
            addGiven("UpdatedFirstName")
          }
        )
      }
    database.update(updatedPatient)

    val selectedEntity = database.selectEntity(ResourceType.Patient, "remote-patient-1")
    assertThat(selectedEntity.resourceId).isEqualTo("remote-patient-1")
    assertThat(selectedEntity.versionId).isEqualTo(patient.meta.versionId)
    assertThat(selectedEntity.lastUpdatedRemote).isEqualTo(patient.meta.lastUpdated.toInstant())

    val squashedLocalChange =
      database
        .getAllLocalChanges()
        .first { it.localChange.resourceId == "remote-patient-1" }
        .localChange
    assertThat(squashedLocalChange.resourceId).isEqualTo("remote-patient-1")
    assertThat(squashedLocalChange.versionId).isEqualTo(patient.meta.versionId)
  }

  @Test
  fun delete_shouldAddDeleteLocalChange() = runBlocking {
    database.delete(ResourceType.Patient, TEST_PATIENT_1_ID)
    val (_, resourceType, resourceId, _, type, payload, _) =
      database
        .getAllLocalChanges()
        .single { it.localChange.resourceId.equals(TEST_PATIENT_1_ID) }
        .localChange
    assertThat(type).isEqualTo(LocalChangeEntity.Type.DELETE)
    assertThat(resourceId).isEqualTo(TEST_PATIENT_1_ID)
    assertThat(resourceType).isEqualTo(TEST_PATIENT_1.resourceType.name)
    assertThat(payload).isEmpty()
  }

  @Test
  fun delete_nonExistent_shouldNotInsertLocalChange() = runBlocking {
    database.delete(ResourceType.Patient, "nonexistent_patient")
    assertThat(
        database
          .getAllLocalChanges()
          .map { it }
          .none {
            it.localChange.type == LocalChangeEntity.Type.DELETE &&
              it.localChange.resourceId == "nonexistent_patient"
          }
      )
      .isTrue()
  }

  @Test
  fun deleteUpdates_shouldDeleteLocalChanges() = runBlocking {
    var patient: Patient = readFromFile(Patient::class.java, "/date_test_patient.json")
    database.insert(patient)
    patient = readFromFile(Patient::class.java, "/update_test_patient_1.json")
    database.update(patient)
    services.parser.encodeResourceToString(patient)
    val localChange =
      database.getAllLocalChanges().single { it.localChange.resourceId.equals(patient.logicalId) }
    database.deleteUpdates(localChange.token)
    assertThat(
        database.getAllLocalChanges().none { it.localChange.resourceId.equals(patient.logicalId) }
      )
      .isTrue()
  }

  @Test
  fun insert_remoteResource_shouldNotInsertLocalChange() = runBlocking {
    val patient: Patient = readFromFile(Patient::class.java, "/date_test_patient.json")
    database.insertRemote(patient)
    assertThat(
        database
          .getAllLocalChanges()
          .map { it }
          .none { it.localChange.resourceId == patient.logicalId }
      )
      .isTrue()
  }

  @Test
  fun insert_remoteResource_shouldSaveVersionIdAndLastUpdated() = runBlocking {
    val patient =
      Patient().apply {
        id = "remote-patient-1"
        meta =
          Meta().apply {
            versionId = "remote-patient-1-version-1"
            lastUpdated = Date()
          }
      }
    database.insertRemote(patient)
    val selectedEntity = database.selectEntity(ResourceType.Patient, "remote-patient-1")
    assertThat(selectedEntity.versionId).isEqualTo("remote-patient-1-version-1")
    assertThat(selectedEntity.lastUpdatedRemote).isEqualTo(patient.meta.lastUpdated.toInstant())
  }

  @Test
  fun insert_remoteResourceWithNoMeta_shouldSaveNullRemoteVersionAndLastUpdated() = runBlocking {
    val patient = Patient().apply { id = "remote-patient-2" }
    database.insertRemote(patient)
    val selectedEntity = database.selectEntity(ResourceType.Patient, "remote-patient-2")
    assertThat(selectedEntity.versionId).isNull()
    assertThat(selectedEntity.lastUpdatedRemote).isNull()
  }

  @Test
  fun insert_localResourceWithNoMeta_shouldSaveNullRemoteVersionAndLastUpdated() = runBlocking {
    val patient = Patient().apply { id = "local-patient-2" }
    database.insert(patient)
    val selectedEntity = database.selectEntity(ResourceType.Patient, "local-patient-2")
    assertThat(selectedEntity.versionId).isNull()
    assertThat(selectedEntity.lastUpdatedRemote).isNull()
  }

  @Test
  fun insert_localResourceWithNoMetaAndSync_shouldSaveRemoteVersionAndLastUpdated() = runBlocking {
    val patient = Patient().apply { id = "remote-patient-3" }
    val remoteMeta =
      Meta().apply {
        versionId = "remote-patient-3-version-001"
        lastUpdated = Date()
      }
    database.insert(patient)
    services.fhirEngine.syncUpload { it ->
      it
        .first { it.resourceId == "remote-patient-3" }
        .let {
          flowOf(
            it.token to
              Patient().apply {
                id = it.resourceId
                meta = remoteMeta
              }
          )
        }
    }
    val selectedEntity = database.selectEntity(ResourceType.Patient, "remote-patient-3")
    assertThat(selectedEntity.versionId).isEqualTo(remoteMeta.versionId)
    assertThat(selectedEntity.lastUpdatedRemote).isEqualTo(remoteMeta.lastUpdated.toInstant())
  }

  @Test
  fun insertAll_remoteResources_shouldNotInsertAnyLocalChange() = runBlocking {
    val patient: Patient = readFromFile(Patient::class.java, "/date_test_patient.json")
    database.insertRemote(patient, TEST_PATIENT_2)
    assertThat(
        database
          .getAllLocalChanges()
          .map { it }
          .none { it.localChange.resourceId in listOf(patient.logicalId, TEST_PATIENT_2_ID) }
      )
      .isTrue()
  }

  @Test
  fun insert_should_remove_old_indexes() = runBlocking {
    val patient =
      Patient().apply {
        id = "local-1"
        addName(
          HumanName().apply {
            addGiven("Jane")
            family = "Doe"
          }
        )
      }

    database.insert(patient)
    val result =
      database.search<Patient>(
        Search(ResourceType.Patient).apply { filter(Patient.GIVEN, { value = "Jane" }) }.getQuery()
      )
    assertThat(result.size).isEqualTo(1)

    val updatedPatient =
      Patient().apply {
        id = "local-1"
        addName(
          HumanName().apply {
            addGiven("John")
            family = "Doe"
          }
        )
      }

    database.insert(updatedPatient)
    val updatedResult =
      database.search<Patient>(
        Search(ResourceType.Patient).apply { filter(Patient.GIVEN, { value = "Jane" }) }.getQuery()
      )
    assertThat(updatedResult.size).isEqualTo(0)
  }

  @Test
  fun insertRemote_should_remove_old_indexes() = runBlocking {
    val patient =
      Patient().apply {
        id = "local-1"
        addName(
          HumanName().apply {
            addGiven("Jane")
            family = "Doe"
          }
        )
      }

    database.insertRemote(patient)
    val result =
      database.search<Patient>(
        Search(ResourceType.Patient).apply { filter(Patient.GIVEN, { value = "Jane" }) }.getQuery()
      )
    assertThat(result.size).isEqualTo(1)

    val updatedPatient =
      Patient().apply {
        id = "local-1"
        addName(
          HumanName().apply {
            addGiven("John")
            family = "Doe"
          }
        )
      }

    database.insertRemote(updatedPatient)
    val updatedResult =
      database.search<Patient>(
        Search(ResourceType.Patient).apply { filter(Patient.GIVEN, { value = "Jane" }) }.getQuery()
      )
    assertThat(updatedResult.size).isEqualTo(0)
  }

  @Test
  fun update_remoteResource_readSquashedChanges_shouldReturnPatch() = runBlocking {
    val patient: Patient = readFromFile(Patient::class.java, "/date_test_patient.json")
    database.insertRemote(patient)
    val updatedPatient = readFromFile(Patient::class.java, "/update_test_patient_1.json")
    val updatePatch = readJsonArrayFromFile("/update_patch_1.json")
    database.update(updatedPatient)
    val (_, resourceType, resourceId, _, type, payload, _) =
      database
        .getAllLocalChanges()
        .single { it.localChange.resourceId.equals(patient.logicalId) }
        .localChange
    assertThat(type).isEqualTo(LocalChangeEntity.Type.UPDATE)
    assertThat(resourceId).isEqualTo(patient.logicalId)
    assertThat(resourceType).isEqualTo(patient.resourceType.name)
    assertJsonArrayEqualsIgnoringOrder(JSONArray(payload), updatePatch)
  }

  @Test
  fun updateTwice_remoteResource_readSquashedChanges_shouldReturnMergedPatch() = runBlocking {
    val remoteMeta =
      Meta().apply {
        versionId = "patient-version-1"
        lastUpdated = Date()
      }
    var patient: Patient = readFromFile(Patient::class.java, "/date_test_patient.json")
    patient.meta = remoteMeta
    database.insertRemote(patient)
    patient = readFromFile(Patient::class.java, "/update_test_patient_1.json")
    database.update(patient)
    patient = readFromFile(Patient::class.java, "/update_test_patient_2.json")
    database.update(patient)
    val updatePatch = readJsonArrayFromFile("/update_patch_2.json")
    val (_, resourceType, resourceId, _, type, payload, versionId) =
      database
        .getAllLocalChanges()
        .single { it.localChange.resourceId.equals(patient.logicalId) }
        .localChange
    assertThat(type).isEqualTo(LocalChangeEntity.Type.UPDATE)
    assertThat(resourceId).isEqualTo(patient.logicalId)
    assertThat(resourceType).isEqualTo(patient.resourceType.name)
    assertThat(resourceType).isEqualTo(patient.resourceType.name)
    assertThat(versionId).isEqualTo(remoteMeta.versionId)
    assertJsonArrayEqualsIgnoringOrder(JSONArray(payload), updatePatch)
  }

  @Test
  fun update_should_remove_old_indexes() = runBlocking {
    val patient =
      Patient().apply {
        id = "local-1"
        addName(
          HumanName().apply {
            addGiven("Jane")
            family = "Doe"
          }
        )
      }

    database.insertRemote(patient)
    val result =
      database.search<Patient>(
        Search(ResourceType.Patient).apply { filter(Patient.GIVEN, { value = "Jane" }) }.getQuery()
      )
    assertThat(result.size).isEqualTo(1)

    val updatedPatient =
      Patient().apply {
        id = "local-1"
        addName(
          HumanName().apply {
            addGiven("John")
            family = "Doe"
          }
        )
      }

    database.update(updatedPatient)
    val updatedResult =
      database.search<Patient>(
        Search(ResourceType.Patient).apply { filter(Patient.GIVEN, { value = "Jane" }) }.getQuery()
      )
    assertThat(updatedResult.size).isEqualTo(0)
  }

  @Test
  fun delete_remoteResource_shouldReturnDeleteLocalChange() = runBlocking {
    database.insertRemote(TEST_PATIENT_2)
    database.delete(ResourceType.Patient, TEST_PATIENT_2_ID)
    val (_, resourceType, resourceId, _, type, payload, versionId) =
      database
        .getAllLocalChanges()
        .map { it }
        .single { it.localChange.resourceId.equals(TEST_PATIENT_2_ID) }
        .localChange
    assertThat(type).isEqualTo(LocalChangeEntity.Type.DELETE)
    assertThat(resourceId).isEqualTo(TEST_PATIENT_2_ID)
    assertThat(resourceType).isEqualTo(TEST_PATIENT_2.resourceType.name)
    assertThat(versionId).isEqualTo(TEST_PATIENT_2.versionId)
    assertThat(payload).isEmpty()
  }

  @Test
  fun delete_remoteResource_updateResource_shouldReturnDeleteLocalChange() = runBlocking {
    database.insertRemote(TEST_PATIENT_2)
    TEST_PATIENT_2.name = listOf(HumanName().addGiven("John").setFamily("Doe"))
    database.update(TEST_PATIENT_2)
    TEST_PATIENT_2.name = listOf(HumanName().addGiven("Jimmy").setFamily("Doe"))
    database.update(TEST_PATIENT_2)
    database.delete(ResourceType.Patient, TEST_PATIENT_2_ID)
    val (_, resourceType, resourceId, _, type, payload, _) =
      database
        .getAllLocalChanges()
        .map { it }
        .single { it.localChange.resourceId.equals(TEST_PATIENT_2_ID) }
        .localChange
    assertThat(type).isEqualTo(LocalChangeEntity.Type.DELETE)
    assertThat(resourceId).isEqualTo(TEST_PATIENT_2_ID)
    assertThat(resourceType).isEqualTo(TEST_PATIENT_2.resourceType.name)
    assertThat(payload).isEmpty()
  }

  @Test
  fun search_sortDescending_twoVeryCloseFloatingPointNumbers_orderedCorrectly() = runBlocking {
    val smallerId = "risk_assessment_1"
    val largerId = "risk_assessment_2"
    database.insert(
      riskAssessment(id = smallerId, probability = BigDecimal("0.3")),
      riskAssessment(id = largerId, probability = BigDecimal("0.30000000001"))
    )

    val results =
      database.search<RiskAssessment>(
        Search(ResourceType.RiskAssessment)
          .apply { sort(RiskAssessment.PROBABILITY, Order.DESCENDING) }
          .getQuery()
      )

    val ids = results.map { it.id }
    assertThat(ids)
      .containsExactly("RiskAssessment/$largerId", "RiskAssessment/$smallerId")
      .inOrder()
  }

  private fun riskAssessment(id: String, probability: BigDecimal) =
    RiskAssessment().apply {
      setId(id)
      prediction =
        listOf(
          RiskAssessment.RiskAssessmentPredictionComponent().apply {
            setProbability(DecimalType(probability))
          }
        )
    }

  @Test
  fun search_string_default() = runBlocking {
    val patient =
      Patient().apply {
        id = "test_1"
        addName(HumanName().addGiven("Evelyn"))
      }
    database.insert(patient)
    val result =
      database.search<Patient>(
        Search(ResourceType.Patient).apply { filter(Patient.GIVEN, { value = "eve" }) }.getQuery()
      )

    assertThat(result.single().id).isEqualTo("Patient/${patient.id}")
  }

  @Test
  fun search_string_default_no_match() = runBlocking {
    val patient =
      Patient().apply {
        id = "test_1"
        addName(HumanName().addGiven("Severine"))
      }
    database.insert(patient)
    val result =
      database.search<Patient>(
        Search(ResourceType.Patient).apply { filter(Patient.GIVEN, { value = "eve" }) }.getQuery()
      )

    assertThat(result).isEmpty()
  }

  @Test
  fun search_string_exact() = runBlocking {
    val patient =
      Patient().apply {
        id = "test_1"
        addName(HumanName().addGiven("Eve"))
      }
    database.insert(patient)
    val result =
      database.search<Patient>(
        Search(ResourceType.Patient)
          .apply {
            filter(
              Patient.GIVEN,
              {
                value = "Eve"
                modifier = StringFilterModifier.MATCHES_EXACTLY
              }
            )
          }
          .getQuery()
      )

    assertThat(result.single().id).isEqualTo("Patient/${patient.id}")
  }

  @Test
  fun search_string_exact_no_match() = runBlocking {
    val patient =
      Patient().apply {
        id = "test_1"
        addName(HumanName().addGiven("EVE"))
      }
    database.insert(patient)
    val result =
      database.search<Patient>(
        Search(ResourceType.Patient)
          .apply {
            filter(
              Patient.GIVEN,
              {
                value = "Eve"
                modifier = StringFilterModifier.MATCHES_EXACTLY
              }
            )
          }
          .getQuery()
      )

    assertThat(result).isEmpty()
  }

  @Test
  fun search_string_contains() = runBlocking {
    val patient =
      Patient().apply {
        id = "test_1"
        addName(HumanName().addGiven("Severine"))
      }

    database.insert(patient)
    val result =
      database.search<Patient>(
        Search(ResourceType.Patient)
          .apply {
            filter(
              Patient.GIVEN,
              {
                value = "Eve"
                modifier = StringFilterModifier.CONTAINS
              }
            )
          }
          .getQuery()
      )

    assertThat(result.single().id).isEqualTo("Patient/${patient.id}")
  }

  @Test
  fun search_string_contains_no_match() = runBlocking {
    val patient =
      Patient().apply {
        id = "test_1"
        addName(HumanName().addGiven("John"))
      }
    database.insert(patient)
    val result =
      database.search<Patient>(
        Search(ResourceType.Patient)
          .apply {
            filter(
              Patient.GIVEN,
              {
                value = "eve"
                modifier = StringFilterModifier.CONTAINS
              }
            )
          }
          .getQuery()
      )

    assertThat(result).isEmpty()
  }

  @Test
  fun search_number_equal() = runBlocking {
    val riskAssessment =
      RiskAssessment().apply {
        id = "1"
        addPrediction(
          RiskAssessment.RiskAssessmentPredictionComponent().setProbability(DecimalType(99.5))
        )
      }

    database.insert(riskAssessment)
    val result =
      database.search<RiskAssessment>(
        Search(ResourceType.RiskAssessment)
          .apply {
            filter(
              RiskAssessment.PROBABILITY,
              {
                prefix = ParamPrefixEnum.EQUAL
                value = BigDecimal("100")
              }
            )
          }
          .getQuery()
      )

    assertThat(result.single().id).isEqualTo("RiskAssessment/${riskAssessment.id}")
  }

  @Test
  fun search_number_equal_no_match() = runBlocking {
    val riskAssessment =
      RiskAssessment().apply {
        id = "1"
        addPrediction(
          RiskAssessment.RiskAssessmentPredictionComponent().setProbability(DecimalType(100.5))
        )
      }

    database.insert(riskAssessment)
    val result =
      database.search<RiskAssessment>(
        Search(ResourceType.RiskAssessment)
          .apply {
            filter(
              RiskAssessment.PROBABILITY,
              {
                prefix = ParamPrefixEnum.EQUAL
                value = BigDecimal("100")
              }
            )
          }
          .getQuery()
      )

    assertThat(result).isEmpty()
  }

  @Test
  fun search_number_notEqual() = runBlocking {
    val riskAssessment =
      RiskAssessment().apply {
        id = "1"
        addPrediction(
          RiskAssessment.RiskAssessmentPredictionComponent().setProbability(DecimalType(99.0))
        )
      }

    database.insert(riskAssessment)
    val result =
      database.search<RiskAssessment>(
        Search(ResourceType.RiskAssessment)
          .apply {
            filter(
              RiskAssessment.PROBABILITY,
              {
                prefix = ParamPrefixEnum.NOT_EQUAL
                value = BigDecimal("100")
              }
            )
          }
          .getQuery()
      )
    assertThat(result.single().id).isEqualTo("RiskAssessment/${riskAssessment.id}")
  }

  @Test
  fun search_number_notEqual_no_match() = runBlocking {
    val riskAssessment =
      RiskAssessment().apply {
        id = "1"
        addPrediction(
          RiskAssessment.RiskAssessmentPredictionComponent().setProbability(DecimalType(99.5))
        )
      }

    database.insert(riskAssessment)
    val result =
      database.search<RiskAssessment>(
        Search(ResourceType.RiskAssessment)
          .apply {
            filter(
              RiskAssessment.PROBABILITY,
              {
                prefix = ParamPrefixEnum.NOT_EQUAL
                value = BigDecimal("100")
              }
            )
          }
          .getQuery()
      )

    assertThat(result).isEmpty()
  }

  @Test
  fun search_number_greater() = runBlocking {
    val riskAssessment =
      RiskAssessment().apply {
        id = "1"
        addPrediction(
          RiskAssessment.RiskAssessmentPredictionComponent().setProbability(DecimalType(100))
        )
      }

    database.insert(riskAssessment)
    val result =
      database.search<RiskAssessment>(
        Search(ResourceType.RiskAssessment)
          .apply {
            filter(
              RiskAssessment.PROBABILITY,
              {
                prefix = ParamPrefixEnum.GREATERTHAN
                value = BigDecimal("99.5")
              }
            )
          }
          .getQuery()
      )

    assertThat(result.single().id).isEqualTo("RiskAssessment/${riskAssessment.id}")
  }

  @Test
  fun search_number_greater_no_match() = runBlocking {
    val riskAssessment =
      RiskAssessment().apply {
        id = "1"
        addPrediction(
          RiskAssessment.RiskAssessmentPredictionComponent().setProbability(DecimalType(99.5))
        )
      }

    database.insert(riskAssessment)
    val result =
      database.search<RiskAssessment>(
        Search(ResourceType.RiskAssessment)
          .apply {
            filter(
              RiskAssessment.PROBABILITY,
              {
                prefix = ParamPrefixEnum.GREATERTHAN
                value = BigDecimal("99.5")
              }
            )
          }
          .getQuery()
      )

    assertThat(result).isEmpty()
  }

  @Test
  fun search_number_greaterThanEqual() = runBlocking {
    val riskAssessment =
      RiskAssessment().apply {
        id = "1"
        addPrediction(
          RiskAssessment.RiskAssessmentPredictionComponent().setProbability(DecimalType(99.5))
        )
      }

    database.insert(riskAssessment)
    val result =
      database.search<RiskAssessment>(
        Search(ResourceType.RiskAssessment)
          .apply {
            filter(
              RiskAssessment.PROBABILITY,
              {
                prefix = ParamPrefixEnum.GREATERTHAN_OR_EQUALS
                value = BigDecimal("99.5")
              }
            )
          }
          .getQuery()
      )

    assertThat(result.single().id).isEqualTo("RiskAssessment/${riskAssessment.id}")
  }

  @Test
  fun search_number_greaterThanEqual_no_match() = runBlocking {
    val riskAssessment =
      RiskAssessment().apply {
        id = "1"
        addPrediction(
          RiskAssessment.RiskAssessmentPredictionComponent().setProbability(DecimalType(99.0))
        )
      }

    database.insert(riskAssessment)
    val result =
      database.search<RiskAssessment>(
        Search(ResourceType.RiskAssessment)
          .apply {
            filter(
              RiskAssessment.PROBABILITY,
              {
                prefix = ParamPrefixEnum.GREATERTHAN_OR_EQUALS
                value = BigDecimal("99.5")
              }
            )
          }
          .getQuery()
      )

    assertThat(result).isEmpty()
  }

  @Test
  fun search_number_less() = runBlocking {
    val riskAssessment =
      RiskAssessment().apply {
        id = "1"
        addPrediction(
          RiskAssessment.RiskAssessmentPredictionComponent().setProbability(DecimalType(99.0))
        )
      }

    database.insert(riskAssessment)
    val result =
      database.search<RiskAssessment>(
        Search(ResourceType.RiskAssessment)
          .apply {
            filter(
              RiskAssessment.PROBABILITY,
              {
                prefix = ParamPrefixEnum.LESSTHAN
                value = BigDecimal("99.5")
              }
            )
          }
          .getQuery()
      )

    assertThat(result.single().id).isEqualTo("RiskAssessment/${riskAssessment.id}")
  }

  @Test
  fun search_number_less_no_match() = runBlocking {
    val riskAssessment =
      RiskAssessment().apply {
        id = "1"
        addPrediction(
          RiskAssessment.RiskAssessmentPredictionComponent().setProbability(DecimalType(99.5))
        )
      }

    database.insert(riskAssessment)
    val result =
      database.search<RiskAssessment>(
        Search(ResourceType.RiskAssessment)
          .apply {
            filter(
              RiskAssessment.PROBABILITY,
              {
                prefix = ParamPrefixEnum.LESSTHAN
                value = BigDecimal("99.5")
              }
            )
          }
          .getQuery()
      )

    assertThat(result).isEmpty()
  }

  @Test
  fun search_number_lessThanEquals() = runBlocking {
    val riskAssessment =
      RiskAssessment().apply {
        id = "1"
        addPrediction(
          RiskAssessment.RiskAssessmentPredictionComponent().setProbability(DecimalType(99.5))
        )
      }

    database.insert(riskAssessment)
    val result =
      database.search<RiskAssessment>(
        Search(ResourceType.RiskAssessment)
          .apply {
            filter(
              RiskAssessment.PROBABILITY,
              {
                prefix = ParamPrefixEnum.LESSTHAN_OR_EQUALS
                value = BigDecimal("99.5")
              }
            )
          }
          .getQuery()
      )
    assertThat(result.single().id).isEqualTo("RiskAssessment/${riskAssessment.id}")
  }

  @Test
  fun search_number_lessThanEquals_no_match() = runBlocking {
    val riskAssessment =
      RiskAssessment().apply {
        id = "1"
        addPrediction(
          RiskAssessment.RiskAssessmentPredictionComponent().setProbability(DecimalType(100))
        )
      }

    database.insert(riskAssessment)
    val result =
      database.search<RiskAssessment>(
        Search(ResourceType.RiskAssessment)
          .apply {
            filter(
              RiskAssessment.PROBABILITY,
              {
                prefix = ParamPrefixEnum.LESSTHAN_OR_EQUALS
                value = BigDecimal("99.5")
              }
            )
          }
          .getQuery()
      )

    assertThat(result).isEmpty()
  }

  @Test
  fun search_decimal_endsBefore() = runBlocking {
    val riskAssessment =
      RiskAssessment().apply {
        id = "1"
        addPrediction(
          RiskAssessment.RiskAssessmentPredictionComponent().setProbability(DecimalType(99.0))
        )
      }

    database.insert(riskAssessment)
    val result =
      database.search<RiskAssessment>(
        Search(ResourceType.RiskAssessment)
          .apply {
            filter(
              RiskAssessment.PROBABILITY,
              {
                prefix = ParamPrefixEnum.ENDS_BEFORE
                value = BigDecimal("99.5")
              }
            )
          }
          .getQuery()
      )

    assertThat(result.single().id).isEqualTo("RiskAssessment/${riskAssessment.id}")
  }

  @Test
  fun search_decimal_endsBefore_no_match() = runBlocking {
    val riskAssessment =
      RiskAssessment().apply {
        id = "1"
        addPrediction(
          RiskAssessment.RiskAssessmentPredictionComponent().setProbability(DecimalType(99.5))
        )
      }

    database.insert(riskAssessment)
    val result =
      database.search<RiskAssessment>(
        Search(ResourceType.RiskAssessment)
          .apply {
            filter(
              RiskAssessment.PROBABILITY,
              {
                prefix = ParamPrefixEnum.ENDS_BEFORE
                value = BigDecimal("99.5")
              }
            )
          }
          .getQuery()
      )

    assertThat(result).isEmpty()
  }

  @Test
  fun search_decimal_startAfter() = runBlocking {
    val riskAssessment =
      RiskAssessment().apply {
        id = "1"
        addPrediction(
          RiskAssessment.RiskAssessmentPredictionComponent().setProbability(DecimalType(100))
        )
      }

    database.insert(riskAssessment)
    val result =
      database.search<RiskAssessment>(
        Search(ResourceType.RiskAssessment)
          .apply {
            filter(
              RiskAssessment.PROBABILITY,
              {
                prefix = ParamPrefixEnum.STARTS_AFTER
                value = BigDecimal("99.5")
              }
            )
          }
          .getQuery()
      )

    assertThat(result.single().id).isEqualTo("RiskAssessment/${riskAssessment.id}")
  }

  @Test
  fun search_decimal_startAfter_no_match() = runBlocking {
    val riskAssessment =
      RiskAssessment().apply {
        id = "1"
        addPrediction(
          RiskAssessment.RiskAssessmentPredictionComponent().setProbability(DecimalType(99.5))
        )
      }

    database.insert(riskAssessment)
    val result =
      database.search<RiskAssessment>(
        Search(ResourceType.RiskAssessment)
          .apply {
            filter(
              RiskAssessment.PROBABILITY,
              {
                prefix = ParamPrefixEnum.STARTS_AFTER
                value = BigDecimal("99.5")
              }
            )
          }
          .getQuery()
      )

    assertThat(result).isEmpty()
  }

  @Test
  fun search_number_approximate() = runBlocking {
    val riskAssessment =
      RiskAssessment().apply {
        id = "1"
        addPrediction(
          RiskAssessment.RiskAssessmentPredictionComponent().setProbability(DecimalType(93))
        )
      }

    database.insert(riskAssessment)
    val result =
      database.search<RiskAssessment>(
        Search(ResourceType.RiskAssessment)
          .apply {
            filter(
              RiskAssessment.PROBABILITY,
              {
                prefix = ParamPrefixEnum.APPROXIMATE
                value = BigDecimal("100")
              }
            )
          }
          .getQuery()
      )

    assertThat(result.single().id).isEqualTo("RiskAssessment/${riskAssessment.id}")
  }

  @Test
  fun search_number_approximate_no_match() = runBlocking {
    val riskAssessment =
      RiskAssessment().apply {
        id = "1"
        addPrediction(
          RiskAssessment.RiskAssessmentPredictionComponent().setProbability(DecimalType(120))
        )
      }

    database.insert(riskAssessment)
    val result =
      database.search<RiskAssessment>(
        Search(ResourceType.RiskAssessment)
          .apply {
            filter(
              RiskAssessment.PROBABILITY,
              {
                prefix = ParamPrefixEnum.APPROXIMATE
                value = BigDecimal("100")
              }
            )
          }
          .getQuery()
      )

    assertThat(result).isEmpty()
  }

  @Test
  fun search_dateTime_approximate() = runBlocking {
    DateProvider(Instant.ofEpochMilli(mockEpochTimeStamp))
    val patient =
      Patient().apply {
        id = "1"
        deceased = DateTimeType("2013-03-16T10:00:00-05:30")
      }
    database.insert(patient)
    val result =
      database.search<Patient>(
        Search(ResourceType.Patient)
          .apply {
            filter(
              Patient.DEATH_DATE,
              {
                value = of(DateTimeType("2013-03-14"))
                prefix = ParamPrefixEnum.APPROXIMATE
              }
            )
          }
          .getQuery()
      )
    assertThat(result.single().id).isEqualTo("Patient/1")
  }

  @Test
  fun search_dateTime_approximate_no_match() = runBlocking {
    DateProvider(Instant.ofEpochMilli(mockEpochTimeStamp))
    val patient =
      Patient().apply {
        id = "1"
        deceased = DateTimeType("2013-03-16T10:00:00-05:30")
      }
    database.insert(patient)
    val result =
      database.search<Patient>(
        Search(ResourceType.Patient)
          .apply {
            filter(
              Patient.DEATH_DATE,
              {
                value = of(DateTimeType("2020-03-14"))
                prefix = ParamPrefixEnum.APPROXIMATE
              }
            )
          }
          .getQuery()
      )
    assertThat(result).isEmpty()
  }

  @Test
  fun search_date_approximate() = runBlocking {
    DateProvider(Instant.ofEpochMilli(mockEpochTimeStamp))
    val patient =
      Patient().apply {
        id = "1"
        birthDateElement = DateType("2013-03-16")
      }
    database.insert(patient)
    val result =
      database.search<Patient>(
        Search(ResourceType.Patient)
          .apply {
            filter(
              Patient.BIRTHDATE,
              {
                value = of(DateType("2013-03-14"))
                prefix = ParamPrefixEnum.APPROXIMATE
              }
            )
          }
          .getQuery()
      )
    assertThat(result.single().id).isEqualTo("Patient/1")
  }

  @Test
  fun search_date_approximate_no_match() = runBlocking {
    DateProvider(Instant.ofEpochMilli(mockEpochTimeStamp))
    val patient =
      Patient().apply {
        id = "1"
        birthDateElement = DateType("2013-03-16")
      }
    database.insert(patient)
    val result =
      database.search<Patient>(
        Search(ResourceType.Patient)
          .apply {
            filter(
              Patient.BIRTHDATE,
              {
                value = of(DateType("2020-03-14"))
                prefix = ParamPrefixEnum.APPROXIMATE
              }
            )
          }
          .getQuery()
      )
    assertThat(result).isEmpty()
  }

  @Test
  fun search_date_starts_after() = runBlocking {
    val patient =
      Patient().apply {
        id = "1"
        deceased = DateTimeType("2013-03-23T10:00:00-05:30")
      }
    database.insert(patient)
    val result =
      database.search<Patient>(
        Search(ResourceType.Patient)
          .apply {
            filter(
              Patient.DEATH_DATE,
              {
                value = of(DateTimeType("2013-03-14"))
                prefix = ParamPrefixEnum.STARTS_AFTER
              }
            )
          }
          .getQuery()
      )
    assertThat(result.single().id).isEqualTo("Patient/1")
  }

  @Test
  fun search_date_starts_after_noMatch() = runBlocking {
    val patient =
      Patient().apply {
        id = "1"
        deceased = DateTimeType("2013-03-13T10:00:00-05:30")
      }
    database.insert(patient)
    val result =
      database.search<Patient>(
        Search(ResourceType.Patient)
          .apply {
            filter(
              Patient.DEATH_DATE,
              {
                value = of(DateTimeType("2013-03-14"))
                prefix = ParamPrefixEnum.STARTS_AFTER
              }
            )
          }
          .getQuery()
      )
    assertThat(result).isEmpty()
  }

  @Test
  fun search_date_ends_before() = runBlocking {
    val patient =
      Patient().apply {
        id = "1"
        deceased = DateTimeType("2013-03-13T01:00:00")
      }
    database.insert(patient)
    val result =
      database.search<Patient>(
        Search(ResourceType.Patient)
          .apply {
            filter(
              Patient.DEATH_DATE,
              {
                value = of(DateTimeType("2013-03-14"))
                prefix = ParamPrefixEnum.ENDS_BEFORE
              }
            )
          }
          .getQuery()
      )
    assertThat(result.single().id).isEqualTo("Patient/1")
  }

  @Test
  fun search_date_ends_before_noMatch() = runBlocking {
    val patient =
      Patient().apply {
        id = "1"
        deceased = DateTimeType("2014-03-13T01:00:00")
      }
    database.insert(patient)
    val result =
      database.search<Patient>(
        Search(ResourceType.Patient)
          .apply {
            filter(
              Patient.DEATH_DATE,
              {
                value = of(DateTimeType("2013-03-14"))
                prefix = ParamPrefixEnum.ENDS_BEFORE
              }
            )
          }
          .getQuery()
      )
    assertThat(result).isEmpty()
  }

  @Test
  fun search_date_not_equals() = runBlocking {
    val patient =
      Patient().apply {
        id = "1"
        deceased = DateTimeType("2013-03-13T10:00:00-05:30")
      }
    database.insert(patient)
    val result =
      database.search<Patient>(
        Search(ResourceType.Patient)
          .apply {
            filter(
              Patient.DEATH_DATE,
              {
                value = of(DateTimeType("2013-03-14"))
                prefix = ParamPrefixEnum.NOT_EQUAL
              }
            )
          }
          .getQuery()
      )
    assertThat(result.single().id).isEqualTo("Patient/1")
  }

  @Test
  fun search_date_not_equals_noMatch() = runBlocking {
    val patient =
      Patient().apply {
        id = "1"
        deceased = DateTimeType("2013-03-14T10:00:00-05:30")
      }
    database.insert(patient)
    val result =
      database.search<Patient>(
        Search(ResourceType.Patient)
          .apply {
            filter(
              Patient.DEATH_DATE,
              {
                value = of(DateTimeType("2013-03-14"))
                prefix = ParamPrefixEnum.NOT_EQUAL
              }
            )
          }
          .getQuery()
      )
    assertThat(result).isEmpty()
  }

  @Test
  fun search_date_equals() = runBlocking {
    val patient =
      Patient().apply {
        id = "1"
        deceased = DateTimeType("2013-03-14T10:00:00-05:30")
      }
    database.insert(patient)
    val result =
      database.search<Patient>(
        Search(ResourceType.Patient)
          .apply {
            filter(
              Patient.DEATH_DATE,
              {
                value = of(DateTimeType("2013-03-14"))
                prefix = ParamPrefixEnum.EQUAL
              }
            )
          }
          .getQuery()
      )
    assertThat(result.single().id).isEqualTo("Patient/1")
  }

  @Test
  fun search_date_equals_noMatch() = runBlocking {
    val patient =
      Patient().apply {
        id = "1"
        deceased = DateTimeType("2013-03-13T10:00:00-05:30")
      }
    database.insert(patient)
    val result =
      database.search<Patient>(
        Search(ResourceType.Patient)
          .apply {
            filter(
              Patient.DEATH_DATE,
              {
                value = of(DateTimeType("2013-03-14"))
                prefix = ParamPrefixEnum.EQUAL
              }
            )
          }
          .getQuery()
      )
    assertThat(result).isEmpty()
  }

  @Test
  fun search_date_greater() = runBlocking {
    val patient =
      Patient().apply {
        id = "1"
        deceased = DateTimeType("2013-03-15")
      }
    database.insert(patient)
    val result =
      database.search<Patient>(
        Search(ResourceType.Patient)
          .apply {
            filter(
              Patient.DEATH_DATE,
              {
                value = of(DateTimeType("2013-03-14"))
                prefix = ParamPrefixEnum.GREATERTHAN
              }
            )
          }
          .getQuery()
      )
    assertThat(result.single().id).isEqualTo("Patient/1")
  }

  @Test
  fun search_date_greater_noMatch() = runBlocking {
    val patient =
      Patient().apply {
        id = "1"
        deceased = DateTimeType("2013-03-14T10:00:00-05:30")
      }
    database.insert(patient)
    val result =
      database.search<Patient>(
        Search(ResourceType.Patient)
          .apply {
            filter(
              Patient.DEATH_DATE,
              {
                value = of(DateTimeType("2013-03-14"))
                prefix = ParamPrefixEnum.GREATERTHAN
              }
            )
          }
          .getQuery()
      )
    assertThat(result).isEmpty()
  }

  @Test
  fun search_date_greater_or_equal() = runBlocking {
    val patient =
      Patient().apply {
        id = "1"
        deceased = DateTimeType("2013-03-14T10:00:00-05:30")
      }
    database.insert(patient)
    val result =
      database.search<Patient>(
        Search(ResourceType.Patient)
          .apply {
            filter(
              Patient.DEATH_DATE,
              {
                value = of(DateTimeType("2013-03-14"))
                prefix = ParamPrefixEnum.GREATERTHAN_OR_EQUALS
              }
            )
          }
          .getQuery()
      )
    assertThat(result.single().id).isEqualTo("Patient/1")
  }

  @Test
  fun search_date_greater_or_equal_noMatch() = runBlocking {
    val patient =
      Patient().apply {
        id = "1"
        deceased = DateTimeType("2013-03-13T10:00:00-05:30")
      }
    database.insert(patient)
    val result =
      database.search<Patient>(
        Search(ResourceType.Patient)
          .apply {
            filter(
              Patient.DEATH_DATE,
              {
                value = of(DateTimeType("2013-03-14"))
                prefix = ParamPrefixEnum.GREATERTHAN_OR_EQUALS
              }
            )
          }
          .getQuery()
      )
    assertThat(result).isEmpty()
  }

  @Test
  fun search_date_less() = runBlocking {
    val patient =
      Patient().apply {
        id = "1"
        deceased = DateTimeType("2013-03-13")
      }
    database.insert(patient)
    val result =
      database.search<Patient>(
        Search(ResourceType.Patient)
          .apply {
            filter(
              Patient.DEATH_DATE,
              {
                value = of(DateTimeType("2013-03-14"))
                prefix = ParamPrefixEnum.LESSTHAN
              }
            )
          }
          .getQuery()
      )
    assertThat(result.single().id).isEqualTo("Patient/1")
  }

  @Test
  fun search_date_less_noMatch() = runBlocking {
    val patient =
      Patient().apply {
        id = "1"
        deceased = DateTimeType("2013-03-14T10:00:00-05:30")
      }
    database.insert(patient)
    val result =
      database.search<Patient>(
        Search(ResourceType.Patient)
          .apply {
            filter(
              Patient.DEATH_DATE,
              {
                value = of(DateTimeType("2013-03-14"))
                prefix = ParamPrefixEnum.LESSTHAN
              }
            )
          }
          .getQuery()
      )
    assertThat(result).isEmpty()
  }

  @Test
  fun search_date_less_or_equal() = runBlocking {
    val patient =
      Patient().apply {
        id = "1"
        deceased = DateTimeType("2013-03-14T10:00:00-05:30")
      }
    database.insert(patient)
    val result =
      database.search<Patient>(
        Search(ResourceType.Patient)
          .apply {
            filter(
              Patient.DEATH_DATE,
              {
                value = of(DateTimeType("2013-03-14"))
                prefix = ParamPrefixEnum.LESSTHAN_OR_EQUALS
              }
            )
          }
          .getQuery()
      )
    assertThat(result.single().id).isEqualTo("Patient/1")
  }

  @Test
  fun search_date_less_or_equal_noMatch() = runBlocking {
    val patient =
      Patient().apply {
        id = "1"
        deceased = DateTimeType("2013-03-14T23:00:00-05:30")
      }
    database.insert(patient)
    val result =
      database.search<Patient>(
        Search(ResourceType.Patient)
          .apply {
            filter(
              Patient.DEATH_DATE,
              {
                value = of(DateTimeType("2013-03-14T00:00:00-00:00"))
                prefix = ParamPrefixEnum.LESSTHAN_OR_EQUALS
              }
            )
          }
          .getQuery()
      )
    assertThat(result).isEmpty()
  }

  @Test
  fun search_quantity_equal() = runBlocking {
    val observation =
      Observation().apply {
        id = "1"
        value =
          Quantity().apply {
            value = BigDecimal("5.403")
            system = "http://unitsofmeasure.org"
            code = "g"
          }
      }
    database.insert(observation)
    val result =
      database.search<Observation>(
        Search(ResourceType.Observation)
          .apply {
            filter(
              Observation.VALUE_QUANTITY,
              {
                prefix = ParamPrefixEnum.EQUAL
                value = BigDecimal("5.403")
                system = "http://unitsofmeasure.org"
                unit = "g"
              }
            )
          }
          .getQuery()
      )
    assertThat(result.single().id).isEqualTo("Observation/1")
  }

  @Test
  fun search_quantity_not_equal() = runBlocking {
    val observation =
      Observation().apply {
        id = "1"
        value =
          Quantity().apply {
            value = BigDecimal("5.403")
            system = "http://unitsofmeasure.org"
            code = "g"
          }
      }
    database.insert(observation)
    val result =
      database.search<Observation>(
        Search(ResourceType.Observation)
          .apply {
            filter(
              Observation.VALUE_QUANTITY,
              {
                prefix = ParamPrefixEnum.NOT_EQUAL
                value = BigDecimal("5.403")
                system = "http://unitsofmeasure.org"
                unit = "g"
              }
            )
          }
          .getQuery()
      )
    assertThat(result).isEmpty()
  }

  @Test
  fun search_quantity_less() = runBlocking {
    val observation =
      Observation().apply {
        id = "1"
        value =
          Quantity().apply {
            value = BigDecimal("5.3")
            system = "http://unitsofmeasure.org"
            code = "g"
          }
      }
    database.insert(observation)
    val result =
      database.search<Observation>(
        Search(ResourceType.Observation)
          .apply {
            filter(
              Observation.VALUE_QUANTITY,
              {
                prefix = ParamPrefixEnum.LESSTHAN
                value = BigDecimal("5.403")
                system = "http://unitsofmeasure.org"
                unit = "g"
              }
            )
          }
          .getQuery()
      )
    assertThat(result.single().id).isEqualTo("Observation/1")
  }

  @Test
  fun search_quantity_less_no_match() = runBlocking {
    val observation =
      Observation().apply {
        id = "1"
        value =
          Quantity().apply {
            value = BigDecimal("5.4035")
            system = "http://unitsofmeasure.org"
            code = "g"
          }
      }
    database.insert(observation)
    val result =
      database.search<Observation>(
        Search(ResourceType.Observation)
          .apply {
            filter(
              Observation.VALUE_QUANTITY,
              {
                prefix = ParamPrefixEnum.LESSTHAN
                value = BigDecimal("5.403")
                system = "http://unitsofmeasure.org"
                unit = "g"
              }
            )
          }
          .getQuery()
      )
    assertThat(result).isEmpty()
  }

  @Test
  fun search_quantity_greater() = runBlocking {
    val observation =
      Observation().apply {
        id = "1"
        value =
          Quantity().apply {
            value = BigDecimal("5.5")
            system = "http://unitsofmeasure.org"
            code = "g"
          }
      }
    database.insert(observation)
    val result =
      database.search<Observation>(
        Search(ResourceType.Observation)
          .apply {
            filter(
              Observation.VALUE_QUANTITY,
              {
                prefix = ParamPrefixEnum.GREATERTHAN
                value = BigDecimal("5.403")
                system = "http://unitsofmeasure.org"
                unit = "g"
              }
            )
          }
          .getQuery()
      )
    assertThat(result.single().id).isEqualTo("Observation/1")
  }

  @Test
  fun search_quantity_greater_no_match() = runBlocking {
    val observation =
      Observation().apply {
        id = "1"
        value =
          Quantity().apply {
            value = BigDecimal("5.3")
            system = "http://unitsofmeasure.org"
            code = "g"
          }
      }
    database.insert(observation)
    val result =
      database.search<Observation>(
        Search(ResourceType.Observation)
          .apply {
            filter(
              Observation.VALUE_QUANTITY,
              {
                prefix = ParamPrefixEnum.GREATERTHAN
                value = BigDecimal("5.403")
                system = "http://unitsofmeasure.org"
                unit = "g"
              }
            )
          }
          .getQuery()
      )
    assertThat(result).isEmpty()
  }

  @Test
  fun search_quantity_less_or_equal() = runBlocking {
    val observation =
      Observation().apply {
        id = "1"
        value =
          Quantity().apply {
            value = BigDecimal("5.3")
            system = "http://unitsofmeasure.org"
            code = "g"
          }
      }
    database.insert(observation)
    val result =
      database.search<Observation>(
        Search(ResourceType.Observation)
          .apply {
            filter(
              Observation.VALUE_QUANTITY,
              {
                prefix = ParamPrefixEnum.LESSTHAN_OR_EQUALS
                value = BigDecimal("5.403")
                system = "http://unitsofmeasure.org"
                unit = "g"
              }
            )
          }
          .getQuery()
      )
    assertThat(result.single().id).isEqualTo("Observation/1")
  }

  @Test
  fun search_quantity_less_or_equal_no_match() = runBlocking {
    val observation =
      Observation().apply {
        id = "1"
        value =
          Quantity().apply {
            value = BigDecimal("5.5")
            system = "http://unitsofmeasure.org"
            code = "g"
          }
      }
    database.insert(observation)
    val result =
      database.search<Observation>(
        Search(ResourceType.Observation)
          .apply {
            filter(
              Observation.VALUE_QUANTITY,
              {
                prefix = ParamPrefixEnum.LESSTHAN_OR_EQUALS
                value = BigDecimal("5.403")
                system = "http://unitsofmeasure.org"
                unit = "g"
              }
            )
          }
          .getQuery()
      )
    assertThat(result).isEmpty()
  }

  @Test
  fun search_quantity_greater_or_equal() = runBlocking {
    val observation =
      Observation().apply {
        id = "1"
        value =
          Quantity().apply {
            value = BigDecimal("5.5")
            system = "http://unitsofmeasure.org"
            code = "g"
          }
      }
    database.insert(observation)
    val result =
      database.search<Observation>(
        Search(ResourceType.Observation)
          .apply {
            filter(
              Observation.VALUE_QUANTITY,
              {
                prefix = ParamPrefixEnum.GREATERTHAN_OR_EQUALS
                value = BigDecimal("5.403")
                system = "http://unitsofmeasure.org"
                unit = "g"
              }
            )
          }
          .getQuery()
      )
    assertThat(result.single().id).isEqualTo("Observation/1")
  }

  @Test
  fun search_quantity_greater_or_equal_no_match() = runBlocking {
    val observation =
      Observation().apply {
        id = "1"
        value =
          Quantity().apply {
            value = BigDecimal("5.3")
            system = "http://unitsofmeasure.org"
            code = "g"
          }
      }
    database.insert(observation)
    val result =
      database.search<Observation>(
        Search(ResourceType.Observation)
          .apply {
            filter(
              Observation.VALUE_QUANTITY,
              {
                prefix = ParamPrefixEnum.GREATERTHAN_OR_EQUALS
                value = BigDecimal("5.403")
                system = "http://unitsofmeasure.org"
                unit = "g"
              }
            )
          }
          .getQuery()
      )
    assertThat(result).isEmpty()
  }

  @Test
  fun search_quantity_starts_after() = runBlocking {
    val observation =
      Observation().apply {
        id = "1"
        value =
          Quantity().apply {
            value = BigDecimal("5.5")
            system = "http://unitsofmeasure.org"
            code = "g"
          }
      }
    database.insert(observation)
    val result =
      database.search<Observation>(
        Search(ResourceType.Observation)
          .apply {
            filter(
              Observation.VALUE_QUANTITY,
              {
                prefix = ParamPrefixEnum.STARTS_AFTER
                value = BigDecimal("5.403")
                system = "http://unitsofmeasure.org"
                unit = "g"
              }
            )
          }
          .getQuery()
      )
    assertThat(result.single().id).isEqualTo("Observation/1")
  }

  @Test
  fun search_quantity_starts_after_no_match() = runBlocking {
    val observation =
      Observation().apply {
        id = "1"
        value =
          Quantity().apply {
            value = BigDecimal("5.3")
            system = "http://unitsofmeasure.org"
            code = "g"
          }
      }
    database.insert(observation)
    val result =
      database.search<Observation>(
        Search(ResourceType.Observation)
          .apply {
            filter(
              Observation.VALUE_QUANTITY,
              {
                prefix = ParamPrefixEnum.STARTS_AFTER
                value = BigDecimal("5.403")
                system = "http://unitsofmeasure.org"
                unit = "g"
              }
            )
          }
          .getQuery()
      )
    assertThat(result).isEmpty()
  }

  @Test
  fun search_quantity_ends_before() = runBlocking {
    val observation =
      Observation().apply {
        id = "1"
        value =
          Quantity().apply {
            value = BigDecimal("5.3")
            system = "http://unitsofmeasure.org"
            code = "g"
          }
      }
    database.insert(observation)
    val result =
      database.search<Observation>(
        Search(ResourceType.Observation)
          .apply {
            filter(
              Observation.VALUE_QUANTITY,
              {
                prefix = ParamPrefixEnum.ENDS_BEFORE
                value = BigDecimal("5.403")
                system = "http://unitsofmeasure.org"
                unit = "g"
              }
            )
          }
          .getQuery()
      )
    assertThat(result.single().id).isEqualTo("Observation/1")
  }

  @Test
  fun search_quantity_ends_before_no_match() = runBlocking {
    val observation =
      Observation().apply {
        id = "1"
        value =
          Quantity().apply {
            value = BigDecimal("5.5")
            system = "http://unitsofmeasure.org"
            code = "g"
          }
      }
    database.insert(observation)
    val result =
      database.search<Observation>(
        Search(ResourceType.Observation)
          .apply {
            filter(
              Observation.VALUE_QUANTITY,
              {
                prefix = ParamPrefixEnum.ENDS_BEFORE
                value = BigDecimal("5.403")
                system = "http://unitsofmeasure.org"
                unit = "g"
              }
            )
          }
          .getQuery()
      )
    assertThat(result).isEmpty()
  }

  @Test
  fun search_quantity_canonical() = runBlocking {
    val observation =
      Observation().apply {
        id = "1"
        value =
          Quantity().apply {
            value = BigDecimal("5.403")
            system = "http://unitsofmeasure.org"
            code = "g"
          }
      }
    database.insert(observation)
    val result =
      database.search<Observation>(
        Search(ResourceType.Observation)
          .apply {
            filter(
              Observation.VALUE_QUANTITY,
              {
                prefix = ParamPrefixEnum.EQUAL
                value = BigDecimal("5403")
                system = "http://unitsofmeasure.org"
                unit = "mg"
              }
            )
          }
          .getQuery()
      )
    assertThat(result.single().id).isEqualTo("Observation/1")
  }

  @Test
  fun search_nameGivenDuplicate_deduplicatePatient() = runBlocking {
    var patient: Patient = readFromFile(Patient::class.java, "/patient_name_given_duplicate.json")
    database.insertRemote(patient)
    val result =
      database.search<Patient>(
        Search(ResourceType.Patient)
          .apply {
            sort(Patient.GIVEN, Order.ASCENDING)
            count = 100
            from = 0
          }
          .getQuery()
      )
    assertThat(result.filter { it.id == patient.id }).hasSize(1)
  }

  @Test
  fun search_patient_has_taken_influenza_vaccine_in_India() = runBlocking {
    val patient =
      Patient().apply {
        gender = Enumerations.AdministrativeGender.MALE
        id = "100"
        addAddress(Address().apply { country = "IN" })
      }
    val immunization =
      Immunization().apply {
        this.patient = Reference("Patient/${patient.logicalId}")
        vaccineCode =
          CodeableConcept(
            Coding(
              "http://hl7.org/fhir/sid/cvx",
              "140",
              "Influenza, seasonal, injectable, preservative free"
            )
          )
        status = Immunization.ImmunizationStatus.COMPLETED
      }
    database.insert(patient, TEST_PATIENT_1, immunization)
    val result =
      database.search<Patient>(
        Search(ResourceType.Patient)
          .apply {
            has<Immunization>(Immunization.PATIENT) {
              filter(
                Immunization.VACCINE_CODE,
                {
                  value =
                    of(
                      Coding(
                        "http://hl7.org/fhir/sid/cvx",
                        "140",
                        "Influenza, seasonal, injectable, preservative free"
                      )
                    )
                }
              )

              // Follow Immunization.ImmunizationStatus
              filter(
                Immunization.STATUS,
                {
                  value = of(Coding("http://hl7.org/fhir/event-status", "completed", "Body Weight"))
                }
              )
            }

            filter(
              Patient.ADDRESS_COUNTRY,
              {
                modifier = StringFilterModifier.MATCHES_EXACTLY
                value = "IN"
              }
            )
          }
          .getQuery()
      )
    assertThat(result.map { it.logicalId }).containsExactly("100").inOrder()
  }

  @Test
  fun search_patient_return_single_patient_who_has_diabetic_careplan() = runBlocking {
    val patient =
      Patient().apply {
        gender = Enumerations.AdministrativeGender.MALE
        id = "100"
      }
    // This careplan has 2 patient references. One as subject and other as a performer.
    // The search should only find the subject Patient.
    val carePlan =
      CarePlan().apply {
        subject = Reference("Patient/${patient.logicalId}")
        activityFirstRep.detail.performer.add(Reference("Patient/${TEST_PATIENT_1.logicalId}"))
        category =
          listOf(
            CodeableConcept(
              Coding("http://snomed.info/sct", "698360004", "Diabetes self management plan")
            )
          )
      }
    database.insert(patient, TEST_PATIENT_1, carePlan)
    val result =
      database.search<Patient>(
        Search(ResourceType.Patient)
          .apply {
            has<CarePlan>(CarePlan.SUBJECT) {
              filter(
                CarePlan.CATEGORY,
                {
                  value =
                    of(
                      Coding("http://snomed.info/sct", "698360004", "Diabetes self management plan")
                    )
                }
              )
            }
          }
          .getQuery()
      )
    assertThat(result.map { it.logicalId }).containsExactly("100").inOrder()
  }

  @Test
  fun search_sortDescending_Date(): Unit = runBlocking {
    database.insert(
      Patient().apply {
        id = "older-patient"
        birthDateElement = DateType("2020-12-12")
      }
    )

    database.insert(
      Patient().apply {
        id = "younger-patient"
        birthDateElement = DateType("2020-12-13")
      }
    )

    assertThat(
        database
          .search<Patient>(
            Search(ResourceType.Patient)
              .apply { sort(Patient.BIRTHDATE, Order.DESCENDING) }
              .getQuery()
          )
          .map { it.id }
      )
      .containsExactly("Patient/younger-patient", "Patient/older-patient", "Patient/test_patient_1")
  }

  @Test
  fun search_sortAscending_Date(): Unit = runBlocking {
    database.insert(
      Patient().apply {
        id = "older-patient"
        birthDateElement = DateType("2020-12-12")
      }
    )

    database.insert(
      Patient().apply {
        id = "younger-patient"
        birthDateElement = DateType("2020-12-13")
      }
    )

    assertThat(
        database
          .search<Patient>(
            Search(ResourceType.Patient)
              .apply { sort(Patient.BIRTHDATE, Order.ASCENDING) }
              .getQuery()
          )
          .map { it.id }
      )
      .containsExactly("Patient/test_patient_1", "Patient/older-patient", "Patient/younger-patient")
  }

  @Test
  fun search_filter_param_values_disjunction_covid_immunization_records() = runBlocking {
    val resources =
      listOf(
        Immunization().apply {
          id = "immunization-1"
          vaccineCode =
            CodeableConcept(
              Coding("http://id.who.int/icd11/mms", "XM1NL1", "COVID-19 vaccine, inactivated virus")
            )
          status = Immunization.ImmunizationStatus.COMPLETED
        },
        Immunization().apply {
          id = "immunization-2"
          vaccineCode =
            CodeableConcept(
              Coding(
                "http://id.who.int/icd11/mms",
                "XM5DF6",
                "COVID-19 vaccine, live attenuated virus"
              )
            )
          status = Immunization.ImmunizationStatus.COMPLETED
        },
        Immunization().apply {
          id = "immunization-3"
          vaccineCode =
            CodeableConcept(
              Coding("http://id.who.int/icd11/mms", "XM6AT1", "COVID-19 vaccine, DNA based")
            )
          status = Immunization.ImmunizationStatus.COMPLETED
        },
        Immunization().apply {
          id = "immunization-4"
          vaccineCode =
            CodeableConcept(
              Coding(
                "http://hl7.org/fhir/sid/cvx",
                "140",
                "Influenza, seasonal, injectable, preservative free"
              )
            )
          status = Immunization.ImmunizationStatus.COMPLETED
        }
      )

    database.insert(*resources.toTypedArray())

    val result =
      database.search<Immunization>(
        Search(ResourceType.Immunization)
          .apply {
            filter(
              Immunization.VACCINE_CODE,
              {
                value =
                  of(
                    Coding(
                      "http://id.who.int/icd11/mms",
                      "XM1NL1",
                      "COVID-19 vaccine, inactivated virus"
                    )
                  )
              },
              {
                value =
                  of(
                    Coding(
                      "http://id.who.int/icd11/mms",
                      "XM5DF6",
                      "COVID-19 vaccine, inactivated virus"
                    )
                  )
              },
              operation = Operation.OR
            )
          }
          .getQuery()
      )

    assertThat(result.map { it.vaccineCode.codingFirstRep.code })
      .containsExactly("XM1NL1", "XM5DF6")
      .inOrder()
  }

  @Test
  fun test_search_multiple_param_disjunction_covid_immunization_records() = runBlocking {
    val resources =
      listOf(
        Immunization().apply {
          id = "immunization-1"
          vaccineCode =
            CodeableConcept(
              Coding("http://id.who.int/icd11/mms", "XM1NL1", "COVID-19 vaccine, inactivated virus")
            )
          status = Immunization.ImmunizationStatus.COMPLETED
        },
        Immunization().apply {
          id = "immunization-2"
          vaccineCode =
            CodeableConcept(
              Coding(
                "http://id.who.int/icd11/mms",
                "XM5DF6",
                "COVID-19 vaccine, live attenuated virus"
              )
            )
          status = Immunization.ImmunizationStatus.COMPLETED
        },
        Immunization().apply {
          id = "immunization-3"
          vaccineCode =
            CodeableConcept(
              Coding("http://id.who.int/icd11/mms", "XM6AT1", "COVID-19 vaccine, DNA based")
            )
          status = Immunization.ImmunizationStatus.COMPLETED
        },
        Immunization().apply {
          id = "immunization-4"
          vaccineCode =
            CodeableConcept(
              Coding(
                "http://hl7.org/fhir/sid/cvx",
                "140",
                "Influenza, seasonal, injectable, preservative free"
              )
            )
          status = Immunization.ImmunizationStatus.COMPLETED
        }
      )

    database.insert(*resources.toTypedArray())

    val result =
      database.search<Immunization>(
        Search(ResourceType.Immunization)
          .apply {
            filter(
              Immunization.VACCINE_CODE,
              { value = of(Coding("http://id.who.int/icd11/mms", "XM1NL1", "")) }
            )

            filter(
              Immunization.VACCINE_CODE,
              { value = of(Coding("http://id.who.int/icd11/mms", "XM5DF6", "")) }
            )
            operation = Operation.OR
          }
          .getQuery()
      )

    assertThat(result.map { it.vaccineCode.codingFirstRep.code })
      .containsExactly("XM1NL1", "XM5DF6")
      .inOrder()
  }

  @Test
  fun test_search_multiple_param_conjunction_with_multiple_values_disjunction() = runBlocking {
    val resources =
      listOf(
        Patient().apply {
          id = "patient-01"
          addName(
            HumanName().apply {
              addGiven("John")
              family = "Doe"
            }
          )
        },
        Patient().apply {
          id = "patient-02"
          addName(
            HumanName().apply {
              addGiven("Jane")
              family = "Doe"
            }
          )
        },
        Patient().apply {
          id = "patient-03"
          addName(
            HumanName().apply {
              addGiven("John")
              family = "Roe"
            }
          )
        },
        Patient().apply {
          id = "patient-04"
          addName(
            HumanName().apply {
              addGiven("Jane")
              family = "Roe"
            }
          )
        },
        Patient().apply {
          id = "patient-05"
          addName(
            HumanName().apply {
              addGiven("Rocky")
              family = "Balboa"
            }
          )
        }
      )
    database.insert(*resources.toTypedArray())

    val result =
      database.search<Patient>(
        Search(ResourceType.Patient)
          .apply {
            filter(
              Patient.GIVEN,
              {
                value = "John"
                modifier = StringFilterModifier.MATCHES_EXACTLY
              },
              {
                value = "Jane"
                modifier = StringFilterModifier.MATCHES_EXACTLY
              },
              operation = Operation.OR
            )

            filter(
              Patient.FAMILY,
              {
                value = "Doe"
                modifier = StringFilterModifier.MATCHES_EXACTLY
              },
              {
                value = "Roe"
                modifier = StringFilterModifier.MATCHES_EXACTLY
              },
              operation = Operation.OR
            )

            operation = Operation.AND
          }
          .getQuery()
      )

    assertThat(result.map { it.nameFirstRep.nameAsSingleString })
      .containsExactly("John Doe", "Jane Doe", "John Roe", "Jane Roe")
      .inOrder()
  }

  @Test
  fun search_patient_with_extension_as_search_param() = runBlocking {
    val maidenNameSearchParameter =
      SearchParameter().apply {
        url = "http://example.com/SearchParameter/patient-mothersMaidenName"
        addBase("Patient")
        name = "mothers-maiden-name"
        code = "mothers-maiden-name"
        type = Enumerations.SearchParamType.STRING
        expression =
          "Patient.extension('http://hl7.org/fhir/StructureDefinition/patient-mothersMaidenName').value.as(String)"
        description = "search on mother's maiden name"
      }
    val patient =
      Patient().apply {
        addIdentifier(
          Identifier().apply {
            system = "https://custom-identifier-namespace"
            value = "OfficialIdentifier_DarcySmith_0001"
          }
        )

        addName(
          HumanName().apply {
            use = HumanName.NameUse.OFFICIAL
            family = "Smith"
            addGiven("Darcy")
            gender = Enumerations.AdministrativeGender.FEMALE
            birthDateElement = DateType("1970-01-01")
          }
        )

        addExtension(
          Extension().apply {
            url = "http://hl7.org/fhir/StructureDefinition/patient-mothersMaidenName"
            setValue(StringType("Marca"))
          }
        )
      }
    // Get rid of the default service and create one with search params
    tearDown()
    buildFhirService(listOf(maidenNameSearchParameter))
    database.insert(patient)

    val result =
      database.search<Patient>(
        Search(ResourceType.Patient)
          .apply {
            filter(
              StringClientParam("mothers-maiden-name"),
              {
                value = "Marca"
                modifier = StringFilterModifier.MATCHES_EXACTLY
              }
            )
          }
          .getQuery()
      )

    assertThat(result.map { it.nameFirstRep.nameAsSingleString }).contains("Darcy Smith")
  }

  @Test
  fun search_patient_with_custom_value_as_search_param() = runBlocking {
    val patient =
      Patient().apply {
        addIdentifier(
          Identifier().apply {
            system = "https://custom-identifier-namespace"
            value = "OfficialIdentifier_DarcySmith_0001"
          }
        )

        addName(
          HumanName().apply {
            use = HumanName.NameUse.OFFICIAL
            family = "Smith"
            addGiven("Darcy")
            gender = Enumerations.AdministrativeGender.FEMALE
            birthDateElement = DateType("1970-01-01")
          }
        )

        addExtension(
          Extension().apply {
            url = "http://hl7.org/fhir/StructureDefinition/patient-mothersMaidenName"
            setValue(StringType("Marca"))
          }
        )
      }
    val identifierPartialSearchParameter =
      SearchParameter().apply {
        url = "http://example.com/SearchParameter/patient-identifierPartial"
        addBase("Patient")
        name = "identifierPartial"
        code = "identifierPartial"
        type = Enumerations.SearchParamType.STRING
        expression = "Patient.identifier.value"
        description = "Search the identifier"
      }
    // Get rid of the default service and create one with search params
    tearDown()
    buildFhirService(listOf(identifierPartialSearchParameter))
    database.insert(patient)

    val result =
      database.search<Patient>(
        Search(ResourceType.Patient)
          .apply {
            filter(
              StringClientParam("identifierPartial"),
              {
                value = "OfficialIdentifier_"
                modifier = StringFilterModifier.STARTS_WITH
              }
            )
          }
          .getQuery()
      )

    assertThat(result.map { it.nameFirstRep.nameAsSingleString }).contains("Darcy Smith")
  }

  @Test
<<<<<<< HEAD
  fun search_patient_with_reference_resources(): Unit = runBlocking {
    val diabetesCodeableConcept =
      CodeableConcept(Coding("http://snomed.info/sct", "44054006", "Diabetes"))
    val hyperTensionCodeableConcept =
      CodeableConcept(Coding("http://snomed.info/sct", "827069000", "Hypertension stage 1"))
    val migraineCodeableConcept =
      CodeableConcept(Coding("http://snomed.info/sct", "37796009", "Migraine"))

    val patients =
      listOf(
        Patient().apply {
          id = "pa-01"
          addName(
            HumanName().apply {
              addGiven("James")
              family = "Gorden"
            }
          )
          addGeneralPractitioner(Reference("Practitioner/gp-01"))
          addGeneralPractitioner(Reference("Practitioner/gp-02"))
          addGeneralPractitioner(Reference("Practitioner/gp-03"))
          managingOrganization = Reference("Organization/org-01")
        },
        Patient().apply {
          id = "pa-02"
          addName(
            HumanName().apply {
              addGiven("James")
              family = "Bond"
            }
          )
          addGeneralPractitioner(Reference("Practitioner/gp-01"))
          addGeneralPractitioner(Reference("Practitioner/gp-02"))
          addGeneralPractitioner(Reference("Practitioner/gp-03"))
          managingOrganization = Reference("Organization/org-02")
        },
        Patient().apply {
          id = "pa-03"
          addName(
            HumanName().apply {
              addGiven("John")
              family = "Doe"
            }
          )
          addGeneralPractitioner(Reference("Practitioner/gp-01"))
          addGeneralPractitioner(Reference("Practitioner/gp-02"))
          addGeneralPractitioner(Reference("Practitioner/gp-03"))
          managingOrganization = Reference("Organization/org-03")
        }
      )

    val practitioners =
      listOf(
        Practitioner().apply {
          id = "gp-01"
          addName(
            HumanName().apply {
              family = "Practitioner-01"
              addGiven("General-01")
            }
          )
          active = true
        },
        Practitioner().apply {
          id = "gp-02"
          addName(
            HumanName().apply {
              family = "Practitioner-02"
              addGiven("General-02")
            }
          )
          active = true
        },
        Practitioner().apply {
          id = "gp-03"
          addName(
            HumanName().apply {
              family = "Practitioner-03"
              addGiven("General-03")
            }
          )
          active = false
        }
      )

    val organizations =
      listOf(
        Organization().apply {
          id = "org-01"
          name = "Organization-01"
          active = true
        },
        Organization().apply {
          id = "org-02"
          name = "Organization-02"
          active = true
        },
        Organization().apply {
          id = "org-03"
          name = "Organization-03"
          active = false
        }
      )

    val conditions =
      listOf(
        Condition().apply {
          id = "con-01-pa-01"
          code = diabetesCodeableConcept
          subject = Reference("Patient/pa-01")
        },
        Condition().apply {
          id = "con-02-pa-01"
          code = hyperTensionCodeableConcept
          subject = Reference("Patient/pa-01")
        },
        Condition().apply {
          id = "con-03-pa-01"
          code = migraineCodeableConcept
          subject = Reference("Patient/pa-01")
        },
        Condition().apply {
          id = "con-01-pa-02"
          code = diabetesCodeableConcept
          subject = Reference("Patient/pa-02")
        },
        Condition().apply {
          id = "con-02-pa-02"
          code = hyperTensionCodeableConcept
          subject = Reference("Patient/pa-02")
        },
        Condition().apply {
          id = "con-03-pa-02"
          code = migraineCodeableConcept
          subject = Reference("Patient/pa-02")
        },
        Condition().apply {
          id = "con-01-pa-03"
          code = diabetesCodeableConcept
          subject = Reference("Patient/pa-03")
        },
        Condition().apply {
          id = "con-02-pa-03"
          code = hyperTensionCodeableConcept
          subject = Reference("Patient/pa-03")
        },
        Condition().apply {
          id = "con-03-pa-03"
          code = migraineCodeableConcept
          subject = Reference("Patient/pa-03")
        },
      )

    val encounters =
      listOf(
        Encounter().apply {
          id = "en-01-pa-01"
          subject = Reference("Patient/pa-01")
          period =
            Period().apply {
              start = DateType(2023, 2, 1).value
              end = DateType(2023, 11, 1).value
            }
        },
        Encounter().apply {
          id = "en-02-pa-01"
          subject = Reference("Patient/pa-01")
          period =
            Period().apply {
              start = DateType(2023, 2, 1).value
              end = DateType(2023, 11, 1).value
            }
        },
        Encounter().apply {
          id = "en-03-pa-01"
          subject = Reference("Patient/pa-01")
          period =
            Period().apply {
              start = DateType(2022, 2, 1).value
              end = DateType(2022, 11, 1).value
            }
        },
        Encounter().apply {
          id = "en-01-pa-02"
          subject = Reference("Patient/pa-02")
          period =
            Period().apply {
              start = DateType(2023, 2, 1).value
              end = DateType(2023, 11, 1).value
            }
        },
        Encounter().apply {
          id = "en-02-pa-02"
          subject = Reference("Patient/pa-02")
          period =
            Period().apply {
              start = DateType(2023, 2, 1).value
              end = DateType(2023, 11, 1).value
            }
        },
        Encounter().apply {
          id = "en-03-pa-02"
          subject = Reference("Patient/pa-02")
          period =
            Period().apply {
              start = DateType(2022, 2, 1).value
              end = DateType(2022, 11, 1).value
            }
        },
        Encounter().apply {
          id = "en-01-pa-03"
          subject = Reference("Patient/pa-03")
          period =
            Period().apply {
              start = DateType(2023, 2, 1).value
              end = DateType(2023, 11, 1).value
            }
        },
        Encounter().apply {
          id = "en-02-pa-03"
          subject = Reference("Patient/pa-03")
          period =
            Period().apply {
              start = DateType(2023, 2, 1).value
              end = DateType(2023, 11, 1).value
            }
        },
        Encounter().apply {
          id = "en-03-pa-03"
          subject = Reference("Patient/pa-03")
          period =
            Period().apply {
              start = DateType(2022, 2, 1).value
              end = DateType(2022, 11, 1).value
            }
        }
      )
    // 3 Patients.
    // Each has 3 conditions, only 2 should match
    // Each has 3 encounters, only 2 should match

    // Each has 3 GP, only 2 should match
    database.insertRemote(
      *(patients + practitioners + organizations + conditions + encounters).toTypedArray()
    )

    val result =
      Search(ResourceType.Patient)
        .apply {
          revInclude<Condition>(Condition.SUBJECT) {
            filter(Condition.CODE, { value = of(diabetesCodeableConcept) })
            filter(Condition.CODE, { value = of(migraineCodeableConcept) })
            operation = Operation.OR
          }

          revInclude<Encounter>(Encounter.SUBJECT) {
            filter(
              Encounter.DATE,
              {
                value = of(DateTimeType("2023-01-01"))
                prefix = ParamPrefixEnum.GREATERTHAN_OR_EQUALS
              }
            )
          }

          include<Practitioner>(Patient.GENERAL_PRACTITIONER) {
            filter(Practitioner.ACTIVE, { value = of(true) })
            filter(
              Practitioner.FAMILY,
              {
                value = "Practitioner"
                modifier = StringFilterModifier.STARTS_WITH
              }
            )
            operation = Operation.AND
          }

          include<Organization>(Patient.ORGANIZATION) {
            filter(
              Organization.NAME,
              {
                value = "Organization"
                modifier = StringFilterModifier.STARTS_WITH
              }
            )
            filter(Practitioner.ACTIVE, { value = of(true) })
            operation = Operation.AND
          }
        }
        .execute<Patient>(database)

    assertThat(result[0].resource.logicalId).isEqualTo("pa-01")
    assertThat(
        result[0]
          .included!![ResourceType.Practitioner]!![Patient.GENERAL_PRACTITIONER.paramName]!!.map {
            it.logicalId
          }
      )
      .containsExactly("gp-01", "gp-02")
    assertThat(
        result[0].included!![ResourceType.Organization]!![Patient.ORGANIZATION.paramName]!!.map {
          it.logicalId
        }
      )
      .containsExactly("org-01")
    assertThat(
        result[0].revIncluded!![ResourceType.Condition]!![Condition.SUBJECT.paramName]!!.map {
          it.logicalId
        }
      )
      .containsExactly("con-01-pa-01", "con-03-pa-01")
    assertThat(
        result[0].revIncluded!![ResourceType.Encounter]!![Encounter.SUBJECT.paramName]!!.map {
          it.logicalId
        }
      )
      .containsExactly("en-01-pa-01", "en-02-pa-01")

    assertThat(result[1].resource.logicalId).isEqualTo("pa-02")
    assertThat(
        result[1]
          .included!![ResourceType.Practitioner]!![Patient.GENERAL_PRACTITIONER.paramName]!!.map {
            it.logicalId
          }
      )
      .containsExactly("gp-01", "gp-02")
    assertThat(
        result[1].included!![ResourceType.Organization]!![Patient.ORGANIZATION.paramName]!!.map {
          it.logicalId
        }
      )
      .containsExactly("org-02")
    assertThat(
        result[1].revIncluded!![ResourceType.Condition]!![Condition.SUBJECT.paramName]!!.map {
          it.logicalId
        }
      )
      .containsExactly("con-01-pa-02", "con-03-pa-02")
    assertThat(
        result[1].revIncluded!![ResourceType.Encounter]!![Encounter.SUBJECT.paramName]!!.map {
          it.logicalId
        }
      )
      .containsExactly("en-01-pa-02", "en-02-pa-02")

    assertThat(result[2].resource.logicalId).isEqualTo("pa-03")
    assertThat(
        result[2]
          .included!![ResourceType.Practitioner]!![Patient.GENERAL_PRACTITIONER.paramName]!!.map {
            it.logicalId
          }
      )
      .containsExactly("gp-01", "gp-02")
    assertThat(
        result[2].revIncluded!![ResourceType.Condition]!![Condition.SUBJECT.paramName]!!.map {
          it.logicalId
        }
      )
      .containsExactly("con-01-pa-03", "con-03-pa-03")
    assertThat(
        result[2].revIncluded!![ResourceType.Encounter]!![Encounter.SUBJECT.paramName]!!.map {
          it.logicalId
        }
      )
      .containsExactly("en-01-pa-03", "en-02-pa-03")
=======
  fun search_patient_with_local_lastUpdated() = runBlocking {
    database.insert(
      Patient().apply { id = "patient-test-001" },
      Patient().apply { id = "patient-test-002" },
      Patient().apply { id = "patient-test-003" }
    )

    database.update(
      Patient().apply {
        id = "patient-test-002"
        gender = Enumerations.AdministrativeGender.FEMALE
      }
    )

    val result =
      database.search<Patient>(
        Search(ResourceType.Patient)
          .apply { sort(LOCAL_LAST_UPDATED_PARAM, Order.DESCENDING) }
          .getQuery()
      )

    assertThat(result.map { it.logicalId })
      .containsAtLeast("patient-test-002", "patient-test-003", "patient-test-001")
      .inOrder()
>>>>>>> 83095978
  }

  private companion object {
    const val mockEpochTimeStamp = 1628516301000
    const val TEST_PATIENT_1_ID = "test_patient_1"
    val TEST_PATIENT_1 = Patient()

    init {
      TEST_PATIENT_1.meta.id = "v1-of-patient1"
      TEST_PATIENT_1.id = TEST_PATIENT_1_ID
      TEST_PATIENT_1.gender = Enumerations.AdministrativeGender.MALE
    }

    const val TEST_PATIENT_2_ID = "test_patient_2"
    val TEST_PATIENT_2 = Patient()

    init {
      TEST_PATIENT_2.meta.id = "v1-of-patient2"
      TEST_PATIENT_2.id = TEST_PATIENT_2_ID
      TEST_PATIENT_2.gender = Enumerations.AdministrativeGender.MALE
    }

    @JvmStatic @Parameters(name = "encrypted={0}") fun data(): Array<Boolean> = arrayOf(true, false)
  }
}<|MERGE_RESOLUTION|>--- conflicted
+++ resolved
@@ -2991,9 +2991,35 @@
 
     assertThat(result.map { it.nameFirstRep.nameAsSingleString }).contains("Darcy Smith")
   }
-
-  @Test
-<<<<<<< HEAD
+  
+  @Test
+  fun search_patient_with_local_lastUpdated() = runBlocking {
+    database.insert(
+      Patient().apply { id = "patient-test-001" },
+      Patient().apply { id = "patient-test-002" },
+      Patient().apply { id = "patient-test-003" }
+    )
+
+    database.update(
+      Patient().apply {
+        id = "patient-test-002"
+        gender = Enumerations.AdministrativeGender.FEMALE
+      }
+    )
+
+    val result =
+      database.search<Patient>(
+        Search(ResourceType.Patient)
+          .apply { sort(LOCAL_LAST_UPDATED_PARAM, Order.DESCENDING) }
+          .getQuery()
+      )
+
+    assertThat(result.map { it.logicalId })
+      .containsAtLeast("patient-test-002", "patient-test-003", "patient-test-001")
+      .inOrder()
+  }
+
+  @Test
   fun search_patient_with_reference_resources(): Unit = runBlocking {
     val diabetesCodeableConcept =
       CodeableConcept(Coding("http://snomed.info/sct", "44054006", "Diabetes"))
@@ -3359,32 +3385,6 @@
         }
       )
       .containsExactly("en-01-pa-03", "en-02-pa-03")
-=======
-  fun search_patient_with_local_lastUpdated() = runBlocking {
-    database.insert(
-      Patient().apply { id = "patient-test-001" },
-      Patient().apply { id = "patient-test-002" },
-      Patient().apply { id = "patient-test-003" }
-    )
-
-    database.update(
-      Patient().apply {
-        id = "patient-test-002"
-        gender = Enumerations.AdministrativeGender.FEMALE
-      }
-    )
-
-    val result =
-      database.search<Patient>(
-        Search(ResourceType.Patient)
-          .apply { sort(LOCAL_LAST_UPDATED_PARAM, Order.DESCENDING) }
-          .getQuery()
-      )
-
-    assertThat(result.map { it.logicalId })
-      .containsAtLeast("patient-test-002", "patient-test-003", "patient-test-001")
-      .inOrder()
->>>>>>> 83095978
   }
 
   private companion object {
