--- conflicted
+++ resolved
@@ -2244,8 +2244,7 @@
   }
 
   @Test
-<<<<<<< HEAD
-  fun search_sortDescending_Date() = runBlocking {
+  fun search_sortDescending_Date(): Unit = runBlocking {
     database.insert(
       Patient().apply {
         id = "older-patient"
@@ -2268,7 +2267,35 @@
     val ids = results.map { it.id }
     assertThat(ids)
       .containsExactly("Patient/younger-patient", "Patient/older-patient", "Patient/test_patient_1")
-=======
+  }
+
+  @Test
+  fun search_sortAscending_Date(): Unit = runBlocking {
+    database.insert(
+      Patient().apply {
+        id = "older-patient"
+        birthDateElement = DateType("2020-12-12")
+      }
+    )
+
+    database.insert(
+      Patient().apply {
+        id = "younger-patient"
+        birthDateElement = DateType("2020-12-13")
+      }
+    )
+
+    val results =
+      database.search<Patient>(
+        Search(ResourceType.Patient).apply { sort(Patient.BIRTHDATE, Order.ASCENDING) }.getQuery()
+      )
+
+    val ids = results.map { it.id }
+    assertThat(ids)
+      .containsExactly("Patient/test_patient_1", "Patient/older-patient", "Patient/younger-patient")
+  }
+
+  @Test
   fun search_filter_param_values_disjunction_covid_immunization_records() = runBlocking {
     val resources =
       listOf(
@@ -2421,36 +2448,10 @@
 
     assertThat(result.map { it.vaccineCode.codingFirstRep.code })
       .containsExactly("XM1NL1", "XM5DF6")
->>>>>>> 6e722c69
       .inOrder()
   }
 
   @Test
-<<<<<<< HEAD
-  fun search_sortAscending_Date() = runBlocking {
-    database.insert(
-      Patient().apply {
-        id = "older-patient"
-        birthDateElement = DateType("2020-12-12")
-      }
-    )
-
-    database.insert(
-      Patient().apply {
-        id = "younger-patient"
-        birthDateElement = DateType("2020-12-13")
-      }
-    )
-
-    val results =
-      database.search<Patient>(
-        Search(ResourceType.Patient).apply { sort(Patient.BIRTHDATE, Order.ASCENDING) }.getQuery()
-      )
-
-    val ids = results.map { it.id }
-    assertThat(ids)
-      .containsExactly("Patient/test_patient_1", "Patient/older-patient", "Patient/younger-patient")
-=======
   fun test_search_multiple_param_conjunction_with_multiple_values_disjunction() = runBlocking {
     val resources =
       listOf(
@@ -2539,7 +2540,6 @@
 
     assertThat(result.map { it.nameFirstRep.nameAsSingleString })
       .containsExactly("John Doe", "Jane Doe", "John Roe", "Jane Roe")
->>>>>>> 6e722c69
       .inOrder()
   }
 
