--- conflicted
+++ resolved
@@ -21,14 +21,11 @@
 import com.google.android.fhir.FhirEngine
 import com.google.android.fhir.LocalChange
 import com.google.android.fhir.SyncDownloadContext
-import com.google.android.fhir.SyncDownloadContextModified
-import com.google.android.fhir.SyncStrategyTypes
 import com.google.android.fhir.db.impl.dao.LocalChangeToken
 import com.google.android.fhir.search.Search
 import com.google.android.fhir.sync.ConflictResolver
 import com.google.android.fhir.sync.DataSource
 import com.google.android.fhir.sync.DownloadWorkManager
-import com.google.android.fhir.sync.DownloadWorkManagerModified
 import com.google.common.truth.Truth.assertThat
 import java.time.OffsetDateTime
 import java.util.Date
@@ -104,12 +101,7 @@
   }
 
   open class TestDownloadManagerImpl(
-<<<<<<< HEAD
-    queries: List<String> = listOf("Patient?address-city=NAIROBI"),
-    override val updateSyncedResourceEntity: Boolean
-=======
     val queries: List<String> = listOf("Patient?address-city=NAIROBI")
->>>>>>> eea0bb34
   ) : DownloadWorkManager {
     private val urls = LinkedList(queries)
 
@@ -130,28 +122,9 @@
     }
   }
 
-  open class TestDownloadManagerModifiedImpl(
-    queries: List<String> = listOf("Patient?address-city=NAIROBI"),
-    override val updateSyncedResourceEntity: Boolean
-  ) : DownloadWorkManagerModified {
-    private val urls = LinkedList(queries)
-
-    override suspend fun getNextRequestUrl(context: SyncDownloadContextModified): String? =
-      urls.poll()
-
-    override suspend fun processResponse(response: Resource): Collection<Resource> {
-      val patient = Patient().setMeta(Meta().setLastUpdated(Date()))
-      return listOf(patient)
-    }
-  }
-
   class TestDownloadManagerImplWithQueue(
     queries: List<String> = listOf("Patient/bob", "Encounter/doc")
-  ) : TestDownloadManagerImpl(queries, true)
-
-  class TestDownloadManagerModifiedImplWithQueue(
-    queries: List<String> = listOf("Patient/bob", "Encounter/doc")
-  ) : TestDownloadManagerModifiedImpl(queries, true)
+  ) : TestDownloadManagerImpl(queries)
 
   object TestFhirEngineImpl : FhirEngine {
     override suspend fun create(vararg resource: Resource) = emptyList<String>()
@@ -173,8 +146,6 @@
     ) {
       upload(listOf(getLocalChange(ResourceType.Patient, "123")))
     }
-
-    override fun setSyncUploadStrategy(syncUploadStrategy: SyncStrategyTypes) {}
 
     override suspend fun syncDownload(
       conflictResolver: ConflictResolver,
@@ -210,9 +181,6 @@
     }
 
     override suspend fun purge(type: ResourceType, id: String, forcePurge: Boolean) {}
-    override suspend fun getSquashedLocalChangeCount(): Int {
-      return 5
-    }
   }
 
   object TestFailingDatasource : DataSource {
