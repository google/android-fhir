/*
 * Copyright 2021 Google LLC
 *
 * Licensed under the Apache License, Version 2.0 (the "License");
 * you may not use this file except in compliance with the License.
 * You may obtain a copy of the License at
 *
 *       http://www.apache.org/licenses/LICENSE-2.0
 *
 * Unless required by applicable law or agreed to in writing, software
 * distributed under the License is distributed on an "AS IS" BASIS,
 * WITHOUT WARRANTIES OR CONDITIONS OF ANY KIND, either express or implied.
 * See the License for the specific language governing permissions and
 * limitations under the License.
 */

package com.google.android.fhir.resource

import androidx.work.Data
import ca.uhn.fhir.parser.IParser
import com.google.android.fhir.FhirEngine
import com.google.android.fhir.SyncDownloadContext
import com.google.android.fhir.db.impl.dao.LocalChangeToken
import com.google.android.fhir.db.impl.dao.SquashedLocalChange
import com.google.android.fhir.search.Search
import com.google.android.fhir.sync.DataSource
import com.google.common.truth.Truth.assertThat
import java.time.OffsetDateTime
import kotlinx.coroutines.flow.Flow
import kotlinx.coroutines.flow.collect
import org.hl7.fhir.r4.model.Bundle
import org.hl7.fhir.r4.model.Observation
import org.hl7.fhir.r4.model.OperationOutcome
import org.hl7.fhir.r4.model.Resource
import org.hl7.fhir.r4.model.ResourceType
import org.json.JSONArray
import org.json.JSONObject

/** Utilities for testing. */
class TestingUtils constructor(private val iParser: IParser) {

  /** Asserts that the `expected` and the `actual` FHIR resources are equal. */
  fun assertResourceEquals(expected: Resource?, actual: Resource?) {
    assertThat(iParser.encodeResourceToString(actual))
      .isEqualTo(iParser.encodeResourceToString(expected))
  }

  fun assertJsonArrayEqualsIgnoringOrder(actual: JSONArray, expected: JSONArray) {
    assertThat(actual.length()).isEqualTo(expected.length())
    val actuals = mutableListOf<String>()
    val expecteds = mutableListOf<String>()
    for (i in 0 until actual.length()) {
      actuals.add(actual.get(i).toString())
      expecteds.add(expected.get(i).toString())
    }
    actuals.sorted()
    expecteds.sorted()
    assertThat(actuals).containsExactlyElementsIn(expecteds)
  }

  /** Reads a [Resource] from given file in the `sampledata` dir */
  fun <R : Resource> readFromFile(clazz: Class<R>, filename: String): R {
    val resourceJson = readJsonFromFile(filename)
    return iParser.parseResource(clazz, resourceJson.toString()) as R
  }

  /** Reads a [JSONObject] from given file in the `sampledata` dir */
  fun readJsonFromFile(filename: String): JSONObject {
    val inputStream = javaClass.getResourceAsStream(filename)
    val content = inputStream!!.bufferedReader(Charsets.UTF_8).readText()
    return JSONObject(content)
  }

  /** Reads a [JSONArray] from given file in the `sampledata` dir */
  fun readJsonArrayFromFile(filename: String): JSONArray {
    val inputStream = javaClass.getResourceAsStream(filename)
    val content = inputStream!!.bufferedReader(Charsets.UTF_8).readText()
    return JSONArray(content)
  }

  object TestDataSourceImpl : DataSource {

    override suspend fun loadData(path: String): Bundle {
      return Bundle()
    }

    override suspend fun insert(
      resourceType: String,
      resourceId: String,
      payload: String
    ): Resource {
      return Observation()
    }

    override suspend fun update(
      resourceType: String,
      resourceId: String,
      payload: String
    ): OperationOutcome {
      return OperationOutcome()
    }

    override suspend fun delete(resourceType: String, resourceId: String): OperationOutcome {
      return OperationOutcome()
    }

    override suspend fun postBundle(payload: String): Resource {
      return Bundle()
    }
  }

  object TestFhirEngineImpl : FhirEngine {
    override suspend fun <R : Resource> save(vararg resource: R) {}

    override suspend fun <R : Resource> update(resource: R) {}

    override suspend fun <R : Resource> load(clazz: Class<R>, id: String): R {
      return clazz.newInstance()
    }

    override suspend fun <R : Resource> remove(clazz: Class<R>, id: String) {}

    override suspend fun <R : Resource> search(search: Search): List<R> {
      return emptyList()
    }

    override suspend fun syncUpload(
<<<<<<< HEAD
      upload: suspend (List<SquashedLocalChange>) -> Flow<LocalChangeToken>
=======
      upload: suspend (List<SquashedLocalChange>) -> List<Pair<LocalChangeToken, Resource>>
>>>>>>> 888cb67b
    ) {
      upload(listOf()).collect {}
    }

    override suspend fun syncDownload(
      download: suspend (SyncDownloadContext) -> Flow<List<Resource>>
    ) {
      download(
        object : SyncDownloadContext {
          override suspend fun getLatestTimestampFor(type: ResourceType): String {
            return "123456788"
          }
        }
      )
        .collect {}
    }
    override suspend fun count(search: Search): Long {
      return 0
    }

    override suspend fun getLastSyncTimeStamp(): OffsetDateTime? {
      return OffsetDateTime.now()
    }
  }

  object TestFailingDatasource : DataSource {
    override suspend fun loadData(path: String): Bundle {
      val allowedChars = ('A'..'Z') + ('a'..'z') + ('0'..'9')
      // data size exceeding the bytes acceptable by WorkManager serializer
      val dataSize = Data.MAX_DATA_BYTES + 1
      val hugeStackTraceMessage = (1..dataSize).map { allowedChars.random() }.joinToString("")
      throw Exception(hugeStackTraceMessage)
    }

    override suspend fun insert(
      resourceType: String,
      resourceId: String,
      payload: String
    ): Resource {
      throw Exception("Insertion failed...")
    }

    override suspend fun update(
      resourceType: String,
      resourceId: String,
      payload: String
    ): OperationOutcome {
      throw Exception("Updating failed...")
    }

    override suspend fun delete(resourceType: String, resourceId: String): OperationOutcome {
      throw Exception("Deleting failed...")
    }

    override suspend fun postBundle(payload: String): Resource {
      throw Exception("Posting Bundle failed...")
    }
  }

  class BundleDataSource(val onPostBundle: suspend (String) -> Resource) : DataSource {
    override suspend fun loadData(path: String): Bundle {
      TODO("Not yet implemented")
    }

    override suspend fun insert(
      resourceType: String,
      resourceId: String,
      payload: String
    ): Resource {
      TODO("Not yet implemented")
    }

    override suspend fun update(
      resourceType: String,
      resourceId: String,
      payload: String
    ): OperationOutcome {
      TODO("Not yet implemented")
    }

    override suspend fun delete(resourceType: String, resourceId: String): OperationOutcome {
      TODO("Not yet implemented")
    }

    override suspend fun postBundle(payload: String) = onPostBundle(payload)
  }
}<|MERGE_RESOLUTION|>--- conflicted
+++ resolved
@@ -125,13 +125,9 @@
     }
 
     override suspend fun syncUpload(
-<<<<<<< HEAD
-      upload: suspend (List<SquashedLocalChange>) -> Flow<LocalChangeToken>
-=======
-      upload: suspend (List<SquashedLocalChange>) -> List<Pair<LocalChangeToken, Resource>>
->>>>>>> 888cb67b
+      upload: suspend (List<SquashedLocalChange>) -> Flow<Pair<LocalChangeToken, Resource>>
     ) {
-      upload(listOf()).collect {}
+      upload(listOf())
     }
 
     override suspend fun syncDownload(
