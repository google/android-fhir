/*
 * Copyright 2020 Google LLC
 *
 * Licensed under the Apache License, Version 2.0 (the "License");
 * you may not use this file except in compliance with the License.
 * You may obtain a copy of the License at
 *
 *       http://www.apache.org/licenses/LICENSE-2.0
 *
 * Unless required by applicable law or agreed to in writing, software
 * distributed under the License is distributed on an "AS IS" BASIS,
 * WITHOUT WARRANTIES OR CONDITIONS OF ANY KIND, either express or implied.
 * See the License for the specific language governing permissions and
 * limitations under the License.
 */

package com.google.android.fhir.sync

import android.content.Context
import androidx.test.core.app.ApplicationProvider
import androidx.work.Data
import androidx.work.ListenableWorker
import androidx.work.WorkerParameters
import androidx.work.testing.TestListenableWorkerBuilder
import com.google.android.fhir.FhirEngine
import com.google.android.fhir.resource.TestingUtils
import com.google.common.truth.Truth.assertThat
import java.time.Clock
import kotlinx.coroutines.runBlocking
import org.hl7.fhir.r4.model.ResourceType
import org.junit.Before
import org.junit.Test
import org.junit.runner.RunWith
import org.robolectric.RobolectricTestRunner
import org.robolectric.annotation.Config

@RunWith(RobolectricTestRunner::class)
@Config(manifest = Config.NONE)
class FhirSyncWorkerTest {
  private lateinit var context: Context
  class PassingPeriodicSyncWorker(appContext: Context, workerParams: WorkerParameters) :
    FhirSyncWorker(appContext, workerParams) {
<<<<<<< HEAD
    private var engine: FhirEngine =
      object : FhirEngine {
        override val dateProvider: Clock
          get() = Clock.systemDefaultZone()

        override suspend fun <R : Resource> save(vararg resource: R) {}
=======
>>>>>>> 1aaa8874

    override fun getFhirEngine(): FhirEngine = TestingUtils.TestFhirEngineImpl
    override fun getDataSource(): DataSource = TestingUtils.TestDataSourceImpl
    override fun getSyncData(): ResourceSyncParams = mapOf()
  }

  class FailingPeriodicSyncWorker(appContext: Context, workerParams: WorkerParameters) :
    FhirSyncWorker(appContext, workerParams) {
<<<<<<< HEAD
    private var engine =
      object : FhirEngine {
        override val dateProvider: Clock
          get() = Clock.systemDefaultZone()

        override suspend fun <R : Resource> save(vararg resource: R) {}

        override suspend fun <R : Resource> update(resource: R) {}

        override suspend fun <R : Resource> load(clazz: Class<R>, id: String): R {
          return clazz.newInstance()
        }

        override suspend fun <R : Resource> remove(clazz: Class<R>, id: String) {}

        override suspend fun <R : Resource> search(search: Search): List<R> {
          return emptyList()
        }

        override suspend fun syncUpload(
          upload: suspend (List<SquashedLocalChange>) -> List<LocalChangeToken>
        ) {
          upload(listOf())
        }

        override suspend fun syncDownload(
          download: suspend (SyncDownloadContext) -> List<Resource>
        ) {
          download(
            object : SyncDownloadContext {
              override suspend fun getLatestTimestampFor(type: ResourceType): String {
                return "123456788"
              }
            }
          )
        }

        override suspend fun count(search: Search): Long {
          return 0
        }
      }
    private var source =
      object : DataSource {
        override suspend fun loadData(path: String): Bundle {
          throw Exception("Loading failed...")
        }

        override suspend fun insert(
          resourceType: String,
          resourceId: String,
          payload: String
        ): Resource {
          throw Exception("Insertion failed...")
        }

        override suspend fun update(
          resourceType: String,
          resourceId: String,
          payload: String
        ): OperationOutcome {
          throw Exception("Updating failed...")
        }
=======
>>>>>>> 1aaa8874

    override fun getFhirEngine(): FhirEngine = TestingUtils.TestFhirEngineImpl
    override fun getDataSource(): DataSource = TestingUtils.TestFailingDatasource
    override fun getSyncData(): ResourceSyncParams =
      mapOf(ResourceType.Patient to mapOf("address-city" to "NAIROBI"))
  }

  @Before
  fun setUp() {
    context = ApplicationProvider.getApplicationContext()
  }

  @Test
  fun fhirSyncWorker_successfulTask_resultSuccess() {
    // In a ListenableWorker, runAttemptCount starts from 0. But in a TestListenableWorkerBuilder,
    // its set to start from 1. So overriding the default value when required in the test case.
    val worker =
      TestListenableWorkerBuilder<PassingPeriodicSyncWorker>(
          context,
          inputData = Data.Builder().putInt(MAX_RETRIES_ALLOWED, 1).build(),
          runAttemptCount = 0
        )
        .build()
    val result = runBlocking { worker.doWork() }
    assertThat(result).isInstanceOf(ListenableWorker.Result.success()::class.java)
  }

  @Test
  fun fhirSyncWorker_failedTaskWithZeroRetires_resultShouldBeFail() {
    val worker =
      TestListenableWorkerBuilder<FailingPeriodicSyncWorker>(
          context,
          inputData = Data.Builder().putInt(MAX_RETRIES_ALLOWED, 0).build(),
          runAttemptCount = 0
        )
        .build()
    val result = runBlocking { worker.doWork() }
    assertThat(result).isInstanceOf(ListenableWorker.Result.failure()::class.java)
  }

  @Test
  fun fhirSyncWorker_failedTaskWithCurrentRunAttemptSameAsTheReties_resultShouldBeFail() {
    val worker =
      TestListenableWorkerBuilder<FailingPeriodicSyncWorker>(
          context,
          inputData = Data.Builder().putInt(MAX_RETRIES_ALLOWED, 2).build(),
          runAttemptCount = 2
        )
        .build()
    val result = runBlocking { worker.doWork() }
    assertThat(result).isInstanceOf(ListenableWorker.Result.failure()::class.java)
  }

  @Test
  fun fhirSyncWorker_failedTaskWithCurrentRunAttemptSmallerThanTheReties_resultShouldBeRetry() {
    val worker =
      TestListenableWorkerBuilder<FailingPeriodicSyncWorker>(
          context,
          inputData = Data.Builder().putInt(MAX_RETRIES_ALLOWED, 2).build(),
          runAttemptCount = 1
        )
        .build()
    val result = runBlocking { worker.doWork() }
    assertThat(result).isEqualTo(ListenableWorker.Result.retry())
  }
}<|MERGE_RESOLUTION|>--- conflicted
+++ resolved
@@ -40,15 +40,10 @@
   private lateinit var context: Context
   class PassingPeriodicSyncWorker(appContext: Context, workerParams: WorkerParameters) :
     FhirSyncWorker(appContext, workerParams) {
-<<<<<<< HEAD
     private var engine: FhirEngine =
       object : FhirEngine {
         override val dateProvider: Clock
           get() = Clock.systemDefaultZone()
-
-        override suspend fun <R : Resource> save(vararg resource: R) {}
-=======
->>>>>>> 1aaa8874
 
     override fun getFhirEngine(): FhirEngine = TestingUtils.TestFhirEngineImpl
     override fun getDataSource(): DataSource = TestingUtils.TestDataSourceImpl
@@ -57,71 +52,11 @@
 
   class FailingPeriodicSyncWorker(appContext: Context, workerParams: WorkerParameters) :
     FhirSyncWorker(appContext, workerParams) {
-<<<<<<< HEAD
     private var engine =
       object : FhirEngine {
         override val dateProvider: Clock
           get() = Clock.systemDefaultZone()
 
-        override suspend fun <R : Resource> save(vararg resource: R) {}
-
-        override suspend fun <R : Resource> update(resource: R) {}
-
-        override suspend fun <R : Resource> load(clazz: Class<R>, id: String): R {
-          return clazz.newInstance()
-        }
-
-        override suspend fun <R : Resource> remove(clazz: Class<R>, id: String) {}
-
-        override suspend fun <R : Resource> search(search: Search): List<R> {
-          return emptyList()
-        }
-
-        override suspend fun syncUpload(
-          upload: suspend (List<SquashedLocalChange>) -> List<LocalChangeToken>
-        ) {
-          upload(listOf())
-        }
-
-        override suspend fun syncDownload(
-          download: suspend (SyncDownloadContext) -> List<Resource>
-        ) {
-          download(
-            object : SyncDownloadContext {
-              override suspend fun getLatestTimestampFor(type: ResourceType): String {
-                return "123456788"
-              }
-            }
-          )
-        }
-
-        override suspend fun count(search: Search): Long {
-          return 0
-        }
-      }
-    private var source =
-      object : DataSource {
-        override suspend fun loadData(path: String): Bundle {
-          throw Exception("Loading failed...")
-        }
-
-        override suspend fun insert(
-          resourceType: String,
-          resourceId: String,
-          payload: String
-        ): Resource {
-          throw Exception("Insertion failed...")
-        }
-
-        override suspend fun update(
-          resourceType: String,
-          resourceId: String,
-          payload: String
-        ): OperationOutcome {
-          throw Exception("Updating failed...")
-        }
-=======
->>>>>>> 1aaa8874
 
     override fun getFhirEngine(): FhirEngine = TestingUtils.TestFhirEngineImpl
     override fun getDataSource(): DataSource = TestingUtils.TestFailingDatasource
