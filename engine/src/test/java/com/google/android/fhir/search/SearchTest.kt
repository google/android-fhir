--- conflicted
+++ resolved
@@ -1525,12 +1525,6 @@
   }
 
   @Test
-<<<<<<< HEAD
-  fun search_date_sort() {
-    val query =
-      Search(ResourceType.Patient).apply { sort(Patient.BIRTHDATE, Order.ASCENDING) }.getQuery()
-
-=======
   fun search_quantity_equals() {
     val query =
       Search(ResourceType.Observation)
@@ -1689,27 +1683,11 @@
           }
         }
         .getQuery()
->>>>>>> fefbdd69
-    assertThat(query.query)
-      .isEqualTo(
-        """
-        SELECT a.serializedResource
-        FROM ResourceEntity a
-<<<<<<< HEAD
-        LEFT JOIN DateIndexEntity b
-        ON a.resourceType = b.resourceType AND a.resourceId = b.resourceId AND b.index_name = ?
-        WHERE a.resourceType = ?
-        ORDER BY b.index_from ASC
-        """.trimIndent()
-      )
-  }
-
-  @Test
-  fun search_date_sort_descending() {
-    val query =
-      Search(ResourceType.Patient).apply { sort(Patient.BIRTHDATE, Order.DESCENDING) }.getQuery()
-
-=======
+    assertThat(query.query)
+      .isEqualTo(
+        """
+        SELECT a.serializedResource
+        FROM ResourceEntity a
         WHERE a.resourceType = ?
         AND a.resourceId IN (
         SELECT resourceId FROM QuantityIndexEntity
@@ -1776,27 +1754,11 @@
           }
         }
         .getQuery()
->>>>>>> fefbdd69
-    assertThat(query.query)
-      .isEqualTo(
-        """
-        SELECT a.serializedResource
-        FROM ResourceEntity a
-<<<<<<< HEAD
-        LEFT JOIN DateIndexEntity b
-        ON a.resourceType = b.resourceType AND a.resourceId = b.resourceId AND b.index_name = ?
-        WHERE a.resourceType = ?
-        ORDER BY b.index_from DESC
-        """.trimIndent()
-      )
-  }
-
-  @Test
-  fun search_date_sort_appointmentDate() {
-    val query =
-      Search(ResourceType.Appointment).apply { sort(Appointment.DATE, Order.ASCENDING) }.getQuery()
-
-=======
+    assertThat(query.query)
+      .isEqualTo(
+        """
+        SELECT a.serializedResource
+        FROM ResourceEntity a
         WHERE a.resourceType = ?
         AND a.resourceId IN (
         SELECT resourceId FROM QuantityIndexEntity
@@ -1864,20 +1826,11 @@
           }
         }
         .getQuery()
->>>>>>> fefbdd69
-    assertThat(query.query)
-      .isEqualTo(
-        """
-        SELECT a.serializedResource
-        FROM ResourceEntity a
-<<<<<<< HEAD
-        LEFT JOIN DateIndexEntity b
-        ON a.resourceType = b.resourceType AND a.resourceId = b.resourceId AND b.index_name = ?
-        WHERE a.resourceType = ?
-        ORDER BY b.index_from ASC
-        """.trimIndent()
-      )
-=======
+    assertThat(query.query)
+      .isEqualTo(
+        """
+        SELECT a.serializedResource
+        FROM ResourceEntity a
         WHERE a.resourceType = ?
         AND a.resourceId IN (
         SELECT resourceId FROM QuantityIndexEntity
@@ -1901,6 +1854,59 @@
           BigDecimal("5.4035").toDouble()
         )
       )
->>>>>>> fefbdd69
+  }
+
+  @Test
+  fun search_date_sort() {
+    val query =
+      Search(ResourceType.Patient).apply { sort(Patient.BIRTHDATE, Order.ASCENDING) }.getQuery()
+
+    assertThat(query.query)
+      .isEqualTo(
+        """
+        SELECT a.serializedResource
+        FROM ResourceEntity a
+        LEFT JOIN DateIndexEntity b
+        ON a.resourceType = b.resourceType AND a.resourceId = b.resourceId AND b.index_name = ?
+        WHERE a.resourceType = ?
+        ORDER BY b.index_from ASC
+        """.trimIndent()
+      )
+  }
+
+  @Test
+  fun search_date_sort_descending() {
+    val query =
+      Search(ResourceType.Patient).apply { sort(Patient.BIRTHDATE, Order.DESCENDING) }.getQuery()
+
+    assertThat(query.query)
+      .isEqualTo(
+        """
+        SELECT a.serializedResource
+        FROM ResourceEntity a
+        LEFT JOIN DateIndexEntity b
+        ON a.resourceType = b.resourceType AND a.resourceId = b.resourceId AND b.index_name = ?
+        WHERE a.resourceType = ?
+        ORDER BY b.index_from DESC
+        """.trimIndent()
+      )
+  }
+
+  @Test
+  fun search_date_sort_appointmentDate() {
+    val query =
+      Search(ResourceType.Appointment).apply { sort(Appointment.DATE, Order.ASCENDING) }.getQuery()
+
+    assertThat(query.query)
+      .isEqualTo(
+        """
+        SELECT a.serializedResource
+        FROM ResourceEntity a
+        LEFT JOIN DateIndexEntity b
+        ON a.resourceType = b.resourceType AND a.resourceId = b.resourceId AND b.index_name = ?
+        WHERE a.resourceType = ?
+        ORDER BY b.index_from ASC
+        """.trimIndent()
+      )
   }
 }