/*
 * Copyright 2020 Google LLC
 *
 * Licensed under the Apache License, Version 2.0 (the "License");
 * you may not use this file except in compliance with the License.
 * You may obtain a copy of the License at
 *
 *       http://www.apache.org/licenses/LICENSE-2.0
 *
 * Unless required by applicable law or agreed to in writing, software
 * distributed under the License is distributed on an "AS IS" BASIS,
 * WITHOUT WARRANTIES OR CONDITIONS OF ANY KIND, either express or implied.
 * See the License for the specific language governing permissions and
 * limitations under the License.
 */

package com.google.android.fhir.search

import android.os.Build
import com.google.common.truth.Truth.assertThat
import kotlinx.coroutines.runBlocking
import org.hl7.fhir.r4.model.CodeType
import org.hl7.fhir.r4.model.CodeableConcept
import org.hl7.fhir.r4.model.Coding
import org.hl7.fhir.r4.model.ContactPoint
import org.hl7.fhir.r4.model.Identifier
import org.hl7.fhir.r4.model.Immunization
import org.hl7.fhir.r4.model.Patient
import org.hl7.fhir.r4.model.ResourceType
import org.hl7.fhir.r4.model.RiskAssessment
import org.hl7.fhir.r4.model.UriType
import org.junit.Test
import org.junit.runner.RunWith
import org.robolectric.RobolectricTestRunner
import org.robolectric.annotation.Config

/** Unit tests for [MoreSearch]. */
@RunWith(RobolectricTestRunner::class)
@Config(sdk = [Build.VERSION_CODES.P])
class SearchTest {
  @Test
  fun search() = runBlocking {
    val query = Search(ResourceType.Patient).getQuery()

    assertThat(query.query)
      .isEqualTo(
        """
        SELECT a.serializedResource
        FROM ResourceEntity a
        WHERE a.resourceType = ?
        """.trimIndent()
      )
    assertThat(query.args).isEqualTo(listOf(ResourceType.Patient.name))
  }

  @Test
<<<<<<< HEAD
  fun count_search() = runBlocking {
    val query = Search(ResourceType.Patient).getQuery(true)
=======
  fun search_string_default() {
    val query =
      Search(ResourceType.Patient)
        .apply { filter(Patient.ADDRESS) { value = "someValue" } }
        .getQuery()
>>>>>>> 1987bf08

    assertThat(query.query)
      .isEqualTo(
        """
<<<<<<< HEAD
        SELECT count(*)
        FROM ResourceEntity a
        WHERE a.resourceType = ?
        """.trimIndent()
      )
    assertThat(query.args).isEqualTo(listOf(ResourceType.Patient.name))
=======
        SELECT a.serializedResource
        FROM ResourceEntity a
        WHERE a.resourceType = ?
        AND a.resourceId IN (
        SELECT resourceId FROM StringIndexEntity
        WHERE resourceType = ? AND index_name = ? AND index_value LIKE ? || '%' COLLATE NOCASE
        )
        """.trimIndent()
      )
    assertThat(query.args)
      .containsExactly(
        ResourceType.Patient.name,
        ResourceType.Patient.name,
        Patient.ADDRESS.paramName,
        "someValue"
      )
  }

  @Test
  fun search_string_exact() {
    val query =
      Search(ResourceType.Patient)
        .apply {
          filter(Patient.ADDRESS) {
            modifier = StringFilterModifier.MATCHES_EXACTLY
            value = "someValue"
          }
        }
        .getQuery()

    assertThat(query.query)
      .isEqualTo(
        """
        SELECT a.serializedResource
        FROM ResourceEntity a
        WHERE a.resourceType = ?
        AND a.resourceId IN (
        SELECT resourceId FROM StringIndexEntity
        WHERE resourceType = ? AND index_name = ? AND index_value = ?
        )
        """.trimIndent()
      )
    assertThat(query.args)
      .containsExactly(
        ResourceType.Patient.name,
        ResourceType.Patient.name,
        Patient.ADDRESS.paramName,
        "someValue"
      )
  }

  @Test
  fun search_string_contains() {
    val query =
      Search(ResourceType.Patient)
        .apply {
          filter(Patient.ADDRESS) {
            modifier = StringFilterModifier.CONTAINS
            value = "someValue"
          }
        }
        .getQuery()

    assertThat(query.query)
      .isEqualTo(
        """
        SELECT a.serializedResource
        FROM ResourceEntity a
        WHERE a.resourceType = ?
        AND a.resourceId IN (
        SELECT resourceId FROM StringIndexEntity
        WHERE resourceType = ? AND index_name = ? AND index_value LIKE '%' || ? || '%' COLLATE NOCASE
        )
        """.trimIndent()
      )
    assertThat(query.args)
      .containsExactly(
        ResourceType.Patient.name,
        ResourceType.Patient.name,
        Patient.ADDRESS.paramName,
        "someValue"
      )
>>>>>>> 1987bf08
  }

  @Test
  fun search_size() {
    val query = Search(ResourceType.Patient).apply { count = 10 }.getQuery()

    assertThat(query.query)
      .isEqualTo(
        """
        SELECT a.serializedResource
        FROM ResourceEntity a
        WHERE a.resourceType = ?
        LIMIT ?
        """.trimIndent()
      )
    assertThat(query.args).isEqualTo(listOf(ResourceType.Patient.name, 10))
  }

  @Test
  fun search_size_from() {
    val query =
      Search(ResourceType.Patient)
        .apply {
          count = 10
          from = 20
        }
        .getQuery()

    assertThat(query.query)
      .isEqualTo(
        """
        SELECT a.serializedResource
        FROM ResourceEntity a
        WHERE a.resourceType = ?
        LIMIT ? OFFSET ?
        """.trimIndent()
      )
    assertThat(query.args).isEqualTo(listOf(ResourceType.Patient.name, 10, 20))
  }

  @Test
  fun search_filter() {
    val query =
      Search(ResourceType.Patient).apply { filter(Patient.FAMILY) { value = "Jones" } }.getQuery()

    assertThat(query.query)
      .isEqualTo(
        """
        SELECT a.serializedResource
        FROM ResourceEntity a
        WHERE a.resourceType = ?
        AND a.resourceId IN (
        SELECT resourceId FROM StringIndexEntity
        WHERE resourceType = ? AND index_name = ? AND index_value LIKE ? || '%' COLLATE NOCASE
        )
        """.trimIndent()
      )
    assertThat(query.args)
      .isEqualTo(
        listOf(
          ResourceType.Patient.name,
          ResourceType.Patient.name,
          Patient.FAMILY.paramName,
          "Jones"
        )
      )
  }

  @Test
  fun search_filter_token_coding() {
    val query =
      Search(ResourceType.Patient)
        .apply {
          filter(
            Patient.GENDER,
            Coding("http://hl7.org/fhir/ValueSet/administrative-gender", "male", "Male")
          )
        }
        .getQuery()

    assertThat(query.query)
      .isEqualTo(
        """
        SELECT a.serializedResource
        FROM ResourceEntity a
        WHERE a.resourceType = ?
        AND a.resourceId IN (
        SELECT resourceId FROM TokenIndexEntity
        WHERE resourceType = ? AND index_name = ? AND index_value = ?
        AND IFNULL(index_system,'') = ?
        )
        """.trimIndent()
      )
    assertThat(query.args)
      .isEqualTo(
        listOf(
          ResourceType.Patient.name,
          ResourceType.Patient.name,
          Patient.GENDER.paramName,
          "male",
          "http://hl7.org/fhir/ValueSet/administrative-gender"
        )
      )
  }

  @Test
  fun search_filter_token_codeableConcept() {
    val query =
      Search(ResourceType.Immunization)
        .apply {
          filter(
            Immunization.VACCINE_CODE,
            CodeableConcept(Coding("http://snomed.info/sct", "260385009", "Allergy X"))
          )
        }
        .getQuery()

    assertThat(query.query)
      .isEqualTo(
        """
        SELECT a.serializedResource
        FROM ResourceEntity a
        WHERE a.resourceType = ?
        AND a.resourceId IN (
        SELECT resourceId FROM TokenIndexEntity
        WHERE resourceType = ? AND index_name = ? AND index_value = ?
        AND IFNULL(index_system,'') = ?
        )
        """.trimIndent()
      )
    assertThat(query.args)
      .isEqualTo(
        listOf(
          ResourceType.Immunization.name,
          ResourceType.Immunization.name,
          Immunization.VACCINE_CODE.paramName,
          "260385009",
          "http://snomed.info/sct"
        )
      )
  }

  @Test
  fun search_filter_token_identifier() {
    val identifier = Identifier()
    identifier.value = "12345"
    identifier.system = "http://acme.org/patient"

    val query =
      Search(ResourceType.Patient).apply { filter(Patient.IDENTIFIER, identifier) }.getQuery()
    assertThat(query.query)
      .isEqualTo(
        """
        SELECT a.serializedResource
        FROM ResourceEntity a
        WHERE a.resourceType = ?
        AND a.resourceId IN (
        SELECT resourceId FROM TokenIndexEntity
        WHERE resourceType = ? AND index_name = ? AND index_value = ?
        AND IFNULL(index_system,'') = ?
        )
        """.trimIndent()
      )
    assertThat(query.args)
      .isEqualTo(
        listOf(
          ResourceType.Patient.name,
          ResourceType.Patient.name,
          Patient.IDENTIFIER.paramName,
          "12345",
          "http://acme.org/patient"
        )
      )
  }

  @Test
  fun search_filter_token_contactPoint() {
    val query =
      Search(ResourceType.Patient)
        .apply {
          filter(
            Patient.TELECOM,
            ContactPoint().apply {
              system = ContactPoint.ContactPointSystem.EMAIL
              use = ContactPoint.ContactPointUse.HOME
              value = "test@gmail.com"
            }
          )
        }
        .getQuery()
    assertThat(query.query)
      .isEqualTo(
        """
        SELECT a.serializedResource
        FROM ResourceEntity a
        WHERE a.resourceType = ?
        AND a.resourceId IN (
        SELECT resourceId FROM TokenIndexEntity
        WHERE resourceType = ? AND index_name = ? AND index_value = ?
        AND IFNULL(index_system,'') = ?
        )
        """.trimIndent()
      )
    assertThat(query.args)
      .isEqualTo(
        listOf(
          ResourceType.Patient.name,
          ResourceType.Patient.name,
          Patient.TELECOM.paramName,
          "test@gmail.com",
          ContactPoint.ContactPointUse.HOME.toCode()
        )
      )
  }

  @Test
  fun search_filter_token_contactPoint_missingUse() {
    val query =
      Search(ResourceType.Patient)
        .apply {
          filter(
            Patient.TELECOM,
            ContactPoint().apply {
              system = ContactPoint.ContactPointSystem.EMAIL
              value = "test@gmail.com"
            }
          )
        }
        .getQuery()
    assertThat(query.query)
      .isEqualTo(
        """
        SELECT a.serializedResource
        FROM ResourceEntity a
        WHERE a.resourceType = ?
        AND a.resourceId IN (
        SELECT resourceId FROM TokenIndexEntity
        WHERE resourceType = ? AND index_name = ? AND index_value = ?
        AND IFNULL(index_system,'') = ?
        )
        """.trimIndent()
      )
    assertThat(query.args)
      .isEqualTo(
        listOf(
          ResourceType.Patient.name,
          ResourceType.Patient.name,
          Patient.TELECOM.paramName,
          "test@gmail.com",
          ""
        )
      )
  }

  @Test
  fun search_filter_token_codeType() {
    val query =
      Search(ResourceType.Patient).apply { filter(Patient.GENDER, CodeType("male")) }.getQuery()
    assertThat(query.query)
      .isEqualTo(
        """
        SELECT a.serializedResource
        FROM ResourceEntity a
        WHERE a.resourceType = ?
        AND a.resourceId IN (
        SELECT resourceId FROM TokenIndexEntity
        WHERE resourceType = ? AND index_name = ? AND index_value = ?
        AND IFNULL(index_system,'') = ?
        )
        """.trimIndent()
      )
    assertThat(query.args)
      .isEqualTo(
        listOf(
          ResourceType.Patient.name,
          ResourceType.Patient.name,
          Patient.GENDER.paramName,
          "male",
          ""
        )
      )
  }

  @Test
  fun search_filter_token_boolean() {
    val query = Search(ResourceType.Patient).apply { filter(Patient.ACTIVE, true) }.getQuery()

    assertThat(query.query)
      .isEqualTo(
        """
        SELECT a.serializedResource
        FROM ResourceEntity a
        WHERE a.resourceType = ?
        AND a.resourceId IN (
        SELECT resourceId FROM TokenIndexEntity
        WHERE resourceType = ? AND index_name = ? AND index_value = ?
        AND IFNULL(index_system,'') = ?
        )
        """.trimIndent()
      )
    assertThat(query.args)
      .isEqualTo(
        listOf(
          ResourceType.Patient.name,
          ResourceType.Patient.name,
          Patient.ACTIVE.paramName,
          "true",
          ""
        )
      )
  }

  @Test
  fun search_filter_token_uriType() {
    val query =
      Search(ResourceType.Patient)
        .apply { filter(Patient.IDENTIFIER, UriType("16009886-bd57-11eb-8529-0242ac130003")) }
        .getQuery()

    assertThat(query.query)
      .isEqualTo(
        """
        SELECT a.serializedResource
        FROM ResourceEntity a
        WHERE a.resourceType = ?
        AND a.resourceId IN (
        SELECT resourceId FROM TokenIndexEntity
        WHERE resourceType = ? AND index_name = ? AND index_value = ?
        AND IFNULL(index_system,'') = ?
        )
        """.trimIndent()
      )
    assertThat(query.args)
      .isEqualTo(
        listOf(
          ResourceType.Patient.name,
          ResourceType.Patient.name,
          Patient.IDENTIFIER.paramName,
          "16009886-bd57-11eb-8529-0242ac130003",
          ""
        )
      )
  }

  @Test
  fun search_filter_token_string() {
    val query =
      Search(ResourceType.Patient).apply { filter(Patient.PHONE, "+14845219791") }.getQuery()

    assertThat(query.query)
      .isEqualTo(
        """
        SELECT a.serializedResource
        FROM ResourceEntity a
        WHERE a.resourceType = ?
        AND a.resourceId IN (
        SELECT resourceId FROM TokenIndexEntity
        WHERE resourceType = ? AND index_name = ? AND index_value = ?
        AND IFNULL(index_system,'') = ?
        )
        """.trimIndent()
      )
    assertThat(query.args)
      .isEqualTo(
        listOf(
          ResourceType.Patient.name,
          ResourceType.Patient.name,
          Patient.PHONE.paramName,
          "+14845219791",
          ""
        )
      )
  }

  @Test
  fun search_sort_string_ascending() {
    val query =
      Search(ResourceType.Patient).apply { sort(Patient.GIVEN, Order.ASCENDING) }.getQuery()

    assertThat(query.query)
      .isEqualTo(
        """
        SELECT a.serializedResource
        FROM ResourceEntity a
        LEFT JOIN StringIndexEntity b
        ON a.resourceType = b.resourceType AND a.resourceId = b.resourceId AND b.index_name = ?
        WHERE a.resourceType = ?
        ORDER BY b.index_value ASC
        """.trimIndent()
      )
    assertThat(query.args).isEqualTo(listOf(Patient.GIVEN.paramName, ResourceType.Patient.name))
  }

  @Test
  fun search_sort_string_descending() {
    val query =
      Search(ResourceType.Patient).apply { sort(Patient.GIVEN, Order.DESCENDING) }.getQuery()

    assertThat(query.query)
      .isEqualTo(
        """
        SELECT a.serializedResource
        FROM ResourceEntity a
        LEFT JOIN StringIndexEntity b
        ON a.resourceType = b.resourceType AND a.resourceId = b.resourceId AND b.index_name = ?
        WHERE a.resourceType = ?
        ORDER BY b.index_value DESC
        """.trimIndent()
      )
    assertThat(query.args).isEqualTo(listOf(Patient.GIVEN.paramName, ResourceType.Patient.name))
  }

  @Test
  fun search_sort_numbers_ascending() {
    val query =
      Search(ResourceType.RiskAssessment)
        .apply { sort(RiskAssessment.PROBABILITY, Order.ASCENDING) }
        .getQuery()

    assertThat(query.query)
      .isEqualTo(
        """
      SELECT a.serializedResource
      FROM ResourceEntity a
      LEFT JOIN NumberIndexEntity b
      ON a.resourceType = b.resourceType AND a.resourceId = b.resourceId AND b.index_name = ?
      WHERE a.resourceType = ?
      ORDER BY b.index_value ASC
        """.trimIndent()
      )
  }

  @Test
  fun search_filter_sort_size_from() {
    val query =
      Search(ResourceType.Patient)
        .apply {
          filter(Patient.FAMILY) { value = "Jones" }
          sort(Patient.GIVEN, Order.ASCENDING)
          count = 10
          from = 20
        }
        .getQuery()

    assertThat(query.query)
      .isEqualTo(
        """
        SELECT a.serializedResource
        FROM ResourceEntity a
        LEFT JOIN StringIndexEntity b
        ON a.resourceType = b.resourceType AND a.resourceId = b.resourceId AND b.index_name = ?
        WHERE a.resourceType = ?
        AND a.resourceId IN (
        SELECT resourceId FROM StringIndexEntity
        WHERE resourceType = ? AND index_name = ? AND index_value LIKE ? || '%' COLLATE NOCASE
        )
        ORDER BY b.index_value ASC
        LIMIT ? OFFSET ?
        """.trimIndent()
      )
    assertThat(query.args)
      .isEqualTo(
        listOf(
          Patient.GIVEN.paramName,
          ResourceType.Patient.name,
          ResourceType.Patient.name,
          Patient.FAMILY.paramName,
          "Jones",
          10,
          20
        )
      )
  }
}<|MERGE_RESOLUTION|>--- conflicted
+++ resolved
@@ -38,44 +38,46 @@
 @RunWith(RobolectricTestRunner::class)
 @Config(sdk = [Build.VERSION_CODES.P])
 class SearchTest {
-  @Test
-  fun search() = runBlocking {
-    val query = Search(ResourceType.Patient).getQuery()
-
-    assertThat(query.query)
-      .isEqualTo(
-        """
-        SELECT a.serializedResource
-        FROM ResourceEntity a
-        WHERE a.resourceType = ?
-        """.trimIndent()
-      )
-    assertThat(query.args).isEqualTo(listOf(ResourceType.Patient.name))
-  }
-
-  @Test
-<<<<<<< HEAD
-  fun count_search() = runBlocking {
-    val query = Search(ResourceType.Patient).getQuery(true)
-=======
-  fun search_string_default() {
-    val query =
-      Search(ResourceType.Patient)
-        .apply { filter(Patient.ADDRESS) { value = "someValue" } }
-        .getQuery()
->>>>>>> 1987bf08
-
-    assertThat(query.query)
-      .isEqualTo(
-        """
-<<<<<<< HEAD
-        SELECT count(*)
-        FROM ResourceEntity a
-        WHERE a.resourceType = ?
-        """.trimIndent()
-      )
-    assertThat(query.args).isEqualTo(listOf(ResourceType.Patient.name))
-=======
+        @Test
+        fun search() = runBlocking {
+                val query = Search(ResourceType.Patient).getQuery()
+
+                assertThat(query.query)
+                        .isEqualTo(
+                                """
+        SELECT a.serializedResource
+        FROM ResourceEntity a
+        WHERE a.resourceType = ?
+        """.trimIndent()
+                        )
+                assertThat(query.args).isEqualTo(listOf(ResourceType.Patient.name))
+        }
+
+        @Test
+        fun count_search() = runBlocking {
+                val query = Search(ResourceType.Patient).getQuery(true)
+
+                assertThat(query.query)
+                        .isEqualTo(
+                                """
+        SELECT COUNT(*)
+        FROM ResourceEntity a
+        WHERE a.resourceType = ?
+        """.trimIndent()
+                        )
+                assertThat(query.args).isEqualTo(listOf(ResourceType.Patient.name))
+        }
+
+        @Test
+        fun search_string_default() {
+                val query =
+                        Search(ResourceType.Patient)
+                                .apply { filter(Patient.ADDRESS) { value = "someValue" } }
+                                .getQuery()
+
+                assertThat(query.query)
+                        .isEqualTo(
+                                """
         SELECT a.serializedResource
         FROM ResourceEntity a
         WHERE a.resourceType = ?
@@ -84,31 +86,31 @@
         WHERE resourceType = ? AND index_name = ? AND index_value LIKE ? || '%' COLLATE NOCASE
         )
         """.trimIndent()
-      )
-    assertThat(query.args)
-      .containsExactly(
-        ResourceType.Patient.name,
-        ResourceType.Patient.name,
-        Patient.ADDRESS.paramName,
-        "someValue"
-      )
-  }
-
-  @Test
-  fun search_string_exact() {
-    val query =
-      Search(ResourceType.Patient)
-        .apply {
-          filter(Patient.ADDRESS) {
-            modifier = StringFilterModifier.MATCHES_EXACTLY
-            value = "someValue"
-          }
-        }
-        .getQuery()
-
-    assertThat(query.query)
-      .isEqualTo(
-        """
+                        )
+                assertThat(query.args)
+                        .containsExactly(
+                                ResourceType.Patient.name,
+                                ResourceType.Patient.name,
+                                Patient.ADDRESS.paramName,
+                                "someValue"
+                        )
+        }
+
+        @Test
+        fun search_string_exact() {
+                val query =
+                        Search(ResourceType.Patient)
+                                .apply {
+                                        filter(Patient.ADDRESS) {
+                                                modifier = StringFilterModifier.MATCHES_EXACTLY
+                                                value = "someValue"
+                                        }
+                                }
+                                .getQuery()
+
+                assertThat(query.query)
+                        .isEqualTo(
+                                """
         SELECT a.serializedResource
         FROM ResourceEntity a
         WHERE a.resourceType = ?
@@ -117,31 +119,31 @@
         WHERE resourceType = ? AND index_name = ? AND index_value = ?
         )
         """.trimIndent()
-      )
-    assertThat(query.args)
-      .containsExactly(
-        ResourceType.Patient.name,
-        ResourceType.Patient.name,
-        Patient.ADDRESS.paramName,
-        "someValue"
-      )
-  }
-
-  @Test
-  fun search_string_contains() {
-    val query =
-      Search(ResourceType.Patient)
-        .apply {
-          filter(Patient.ADDRESS) {
-            modifier = StringFilterModifier.CONTAINS
-            value = "someValue"
-          }
-        }
-        .getQuery()
-
-    assertThat(query.query)
-      .isEqualTo(
-        """
+                        )
+                assertThat(query.args)
+                        .containsExactly(
+                                ResourceType.Patient.name,
+                                ResourceType.Patient.name,
+                                Patient.ADDRESS.paramName,
+                                "someValue"
+                        )
+        }
+
+        @Test
+        fun search_string_contains() {
+                val query =
+                        Search(ResourceType.Patient)
+                                .apply {
+                                        filter(Patient.ADDRESS) {
+                                                modifier = StringFilterModifier.CONTAINS
+                                                value = "someValue"
+                                        }
+                                }
+                                .getQuery()
+
+                assertThat(query.query)
+                        .isEqualTo(
+                                """
         SELECT a.serializedResource
         FROM ResourceEntity a
         WHERE a.resourceType = ?
@@ -150,63 +152,62 @@
         WHERE resourceType = ? AND index_name = ? AND index_value LIKE '%' || ? || '%' COLLATE NOCASE
         )
         """.trimIndent()
-      )
-    assertThat(query.args)
-      .containsExactly(
-        ResourceType.Patient.name,
-        ResourceType.Patient.name,
-        Patient.ADDRESS.paramName,
-        "someValue"
-      )
->>>>>>> 1987bf08
-  }
-
-  @Test
-  fun search_size() {
-    val query = Search(ResourceType.Patient).apply { count = 10 }.getQuery()
-
-    assertThat(query.query)
-      .isEqualTo(
-        """
+                        )
+                assertThat(query.args)
+                        .containsExactly(
+                                ResourceType.Patient.name,
+                                ResourceType.Patient.name,
+                                Patient.ADDRESS.paramName,
+                                "someValue"
+                        )
+        }
+
+        @Test
+        fun search_size() {
+                val query = Search(ResourceType.Patient).apply { count = 10 }.getQuery()
+
+                assertThat(query.query)
+                        .isEqualTo(
+                                """
         SELECT a.serializedResource
         FROM ResourceEntity a
         WHERE a.resourceType = ?
         LIMIT ?
         """.trimIndent()
-      )
-    assertThat(query.args).isEqualTo(listOf(ResourceType.Patient.name, 10))
-  }
-
-  @Test
-  fun search_size_from() {
-    val query =
-      Search(ResourceType.Patient)
-        .apply {
-          count = 10
-          from = 20
-        }
-        .getQuery()
-
-    assertThat(query.query)
-      .isEqualTo(
-        """
+                        )
+                assertThat(query.args).isEqualTo(listOf(ResourceType.Patient.name, 10))
+        }
+
+        @Test
+        fun search_size_from() {
+                val query =
+                        Search(ResourceType.Patient)
+                                .apply {
+                                        count = 10
+                                        from = 20
+                                }
+                                .getQuery()
+
+                assertThat(query.query)
+                        .isEqualTo(
+                                """
         SELECT a.serializedResource
         FROM ResourceEntity a
         WHERE a.resourceType = ?
         LIMIT ? OFFSET ?
         """.trimIndent()
-      )
-    assertThat(query.args).isEqualTo(listOf(ResourceType.Patient.name, 10, 20))
-  }
-
-  @Test
-  fun search_filter() {
-    val query =
-      Search(ResourceType.Patient).apply { filter(Patient.FAMILY) { value = "Jones" } }.getQuery()
-
-    assertThat(query.query)
-      .isEqualTo(
-        """
+                        )
+                assertThat(query.args).isEqualTo(listOf(ResourceType.Patient.name, 10, 20))
+        }
+
+        @Test
+        fun search_filter() {
+                val query =
+                        Search(ResourceType.Patient).apply { filter(Patient.FAMILY) { value = "Jones" } }.getQuery()
+
+                assertThat(query.query)
+                        .isEqualTo(
+                                """
         SELECT a.serializedResource
         FROM ResourceEntity a
         WHERE a.resourceType = ?
@@ -215,332 +216,332 @@
         WHERE resourceType = ? AND index_name = ? AND index_value LIKE ? || '%' COLLATE NOCASE
         )
         """.trimIndent()
-      )
-    assertThat(query.args)
-      .isEqualTo(
-        listOf(
-          ResourceType.Patient.name,
-          ResourceType.Patient.name,
-          Patient.FAMILY.paramName,
-          "Jones"
-        )
-      )
-  }
-
-  @Test
-  fun search_filter_token_coding() {
-    val query =
-      Search(ResourceType.Patient)
-        .apply {
-          filter(
-            Patient.GENDER,
-            Coding("http://hl7.org/fhir/ValueSet/administrative-gender", "male", "Male")
-          )
-        }
-        .getQuery()
-
-    assertThat(query.query)
-      .isEqualTo(
-        """
-        SELECT a.serializedResource
-        FROM ResourceEntity a
-        WHERE a.resourceType = ?
-        AND a.resourceId IN (
-        SELECT resourceId FROM TokenIndexEntity
-        WHERE resourceType = ? AND index_name = ? AND index_value = ?
-        AND IFNULL(index_system,'') = ?
-        )
-        """.trimIndent()
-      )
-    assertThat(query.args)
-      .isEqualTo(
-        listOf(
-          ResourceType.Patient.name,
-          ResourceType.Patient.name,
-          Patient.GENDER.paramName,
-          "male",
-          "http://hl7.org/fhir/ValueSet/administrative-gender"
-        )
-      )
-  }
-
-  @Test
-  fun search_filter_token_codeableConcept() {
-    val query =
-      Search(ResourceType.Immunization)
-        .apply {
-          filter(
-            Immunization.VACCINE_CODE,
-            CodeableConcept(Coding("http://snomed.info/sct", "260385009", "Allergy X"))
-          )
-        }
-        .getQuery()
-
-    assertThat(query.query)
-      .isEqualTo(
-        """
-        SELECT a.serializedResource
-        FROM ResourceEntity a
-        WHERE a.resourceType = ?
-        AND a.resourceId IN (
-        SELECT resourceId FROM TokenIndexEntity
-        WHERE resourceType = ? AND index_name = ? AND index_value = ?
-        AND IFNULL(index_system,'') = ?
-        )
-        """.trimIndent()
-      )
-    assertThat(query.args)
-      .isEqualTo(
-        listOf(
-          ResourceType.Immunization.name,
-          ResourceType.Immunization.name,
-          Immunization.VACCINE_CODE.paramName,
-          "260385009",
-          "http://snomed.info/sct"
-        )
-      )
-  }
-
-  @Test
-  fun search_filter_token_identifier() {
-    val identifier = Identifier()
-    identifier.value = "12345"
-    identifier.system = "http://acme.org/patient"
-
-    val query =
-      Search(ResourceType.Patient).apply { filter(Patient.IDENTIFIER, identifier) }.getQuery()
-    assertThat(query.query)
-      .isEqualTo(
-        """
-        SELECT a.serializedResource
-        FROM ResourceEntity a
-        WHERE a.resourceType = ?
-        AND a.resourceId IN (
-        SELECT resourceId FROM TokenIndexEntity
-        WHERE resourceType = ? AND index_name = ? AND index_value = ?
-        AND IFNULL(index_system,'') = ?
-        )
-        """.trimIndent()
-      )
-    assertThat(query.args)
-      .isEqualTo(
-        listOf(
-          ResourceType.Patient.name,
-          ResourceType.Patient.name,
-          Patient.IDENTIFIER.paramName,
-          "12345",
-          "http://acme.org/patient"
-        )
-      )
-  }
-
-  @Test
-  fun search_filter_token_contactPoint() {
-    val query =
-      Search(ResourceType.Patient)
-        .apply {
-          filter(
-            Patient.TELECOM,
-            ContactPoint().apply {
-              system = ContactPoint.ContactPointSystem.EMAIL
-              use = ContactPoint.ContactPointUse.HOME
-              value = "test@gmail.com"
-            }
-          )
-        }
-        .getQuery()
-    assertThat(query.query)
-      .isEqualTo(
-        """
-        SELECT a.serializedResource
-        FROM ResourceEntity a
-        WHERE a.resourceType = ?
-        AND a.resourceId IN (
-        SELECT resourceId FROM TokenIndexEntity
-        WHERE resourceType = ? AND index_name = ? AND index_value = ?
-        AND IFNULL(index_system,'') = ?
-        )
-        """.trimIndent()
-      )
-    assertThat(query.args)
-      .isEqualTo(
-        listOf(
-          ResourceType.Patient.name,
-          ResourceType.Patient.name,
-          Patient.TELECOM.paramName,
-          "test@gmail.com",
-          ContactPoint.ContactPointUse.HOME.toCode()
-        )
-      )
-  }
-
-  @Test
-  fun search_filter_token_contactPoint_missingUse() {
-    val query =
-      Search(ResourceType.Patient)
-        .apply {
-          filter(
-            Patient.TELECOM,
-            ContactPoint().apply {
-              system = ContactPoint.ContactPointSystem.EMAIL
-              value = "test@gmail.com"
-            }
-          )
-        }
-        .getQuery()
-    assertThat(query.query)
-      .isEqualTo(
-        """
-        SELECT a.serializedResource
-        FROM ResourceEntity a
-        WHERE a.resourceType = ?
-        AND a.resourceId IN (
-        SELECT resourceId FROM TokenIndexEntity
-        WHERE resourceType = ? AND index_name = ? AND index_value = ?
-        AND IFNULL(index_system,'') = ?
-        )
-        """.trimIndent()
-      )
-    assertThat(query.args)
-      .isEqualTo(
-        listOf(
-          ResourceType.Patient.name,
-          ResourceType.Patient.name,
-          Patient.TELECOM.paramName,
-          "test@gmail.com",
-          ""
-        )
-      )
-  }
-
-  @Test
-  fun search_filter_token_codeType() {
-    val query =
-      Search(ResourceType.Patient).apply { filter(Patient.GENDER, CodeType("male")) }.getQuery()
-    assertThat(query.query)
-      .isEqualTo(
-        """
-        SELECT a.serializedResource
-        FROM ResourceEntity a
-        WHERE a.resourceType = ?
-        AND a.resourceId IN (
-        SELECT resourceId FROM TokenIndexEntity
-        WHERE resourceType = ? AND index_name = ? AND index_value = ?
-        AND IFNULL(index_system,'') = ?
-        )
-        """.trimIndent()
-      )
-    assertThat(query.args)
-      .isEqualTo(
-        listOf(
-          ResourceType.Patient.name,
-          ResourceType.Patient.name,
-          Patient.GENDER.paramName,
-          "male",
-          ""
-        )
-      )
-  }
-
-  @Test
-  fun search_filter_token_boolean() {
-    val query = Search(ResourceType.Patient).apply { filter(Patient.ACTIVE, true) }.getQuery()
-
-    assertThat(query.query)
-      .isEqualTo(
-        """
-        SELECT a.serializedResource
-        FROM ResourceEntity a
-        WHERE a.resourceType = ?
-        AND a.resourceId IN (
-        SELECT resourceId FROM TokenIndexEntity
-        WHERE resourceType = ? AND index_name = ? AND index_value = ?
-        AND IFNULL(index_system,'') = ?
-        )
-        """.trimIndent()
-      )
-    assertThat(query.args)
-      .isEqualTo(
-        listOf(
-          ResourceType.Patient.name,
-          ResourceType.Patient.name,
-          Patient.ACTIVE.paramName,
-          "true",
-          ""
-        )
-      )
-  }
-
-  @Test
-  fun search_filter_token_uriType() {
-    val query =
-      Search(ResourceType.Patient)
-        .apply { filter(Patient.IDENTIFIER, UriType("16009886-bd57-11eb-8529-0242ac130003")) }
-        .getQuery()
-
-    assertThat(query.query)
-      .isEqualTo(
-        """
-        SELECT a.serializedResource
-        FROM ResourceEntity a
-        WHERE a.resourceType = ?
-        AND a.resourceId IN (
-        SELECT resourceId FROM TokenIndexEntity
-        WHERE resourceType = ? AND index_name = ? AND index_value = ?
-        AND IFNULL(index_system,'') = ?
-        )
-        """.trimIndent()
-      )
-    assertThat(query.args)
-      .isEqualTo(
-        listOf(
-          ResourceType.Patient.name,
-          ResourceType.Patient.name,
-          Patient.IDENTIFIER.paramName,
-          "16009886-bd57-11eb-8529-0242ac130003",
-          ""
-        )
-      )
-  }
-
-  @Test
-  fun search_filter_token_string() {
-    val query =
-      Search(ResourceType.Patient).apply { filter(Patient.PHONE, "+14845219791") }.getQuery()
-
-    assertThat(query.query)
-      .isEqualTo(
-        """
-        SELECT a.serializedResource
-        FROM ResourceEntity a
-        WHERE a.resourceType = ?
-        AND a.resourceId IN (
-        SELECT resourceId FROM TokenIndexEntity
-        WHERE resourceType = ? AND index_name = ? AND index_value = ?
-        AND IFNULL(index_system,'') = ?
-        )
-        """.trimIndent()
-      )
-    assertThat(query.args)
-      .isEqualTo(
-        listOf(
-          ResourceType.Patient.name,
-          ResourceType.Patient.name,
-          Patient.PHONE.paramName,
-          "+14845219791",
-          ""
-        )
-      )
-  }
-
-  @Test
-  fun search_sort_string_ascending() {
-    val query =
-      Search(ResourceType.Patient).apply { sort(Patient.GIVEN, Order.ASCENDING) }.getQuery()
-
-    assertThat(query.query)
-      .isEqualTo(
-        """
+                        )
+                assertThat(query.args)
+                        .isEqualTo(
+                                listOf(
+                                        ResourceType.Patient.name,
+                                        ResourceType.Patient.name,
+                                        Patient.FAMILY.paramName,
+                                        "Jones"
+                                )
+                        )
+        }
+
+        @Test
+        fun search_filter_token_coding() {
+                val query =
+                        Search(ResourceType.Patient)
+                                .apply {
+                                        filter(
+                                                Patient.GENDER,
+                                                Coding("http://hl7.org/fhir/ValueSet/administrative-gender", "male", "Male")
+                                        )
+                                }
+                                .getQuery()
+
+                assertThat(query.query)
+                        .isEqualTo(
+                                """
+        SELECT a.serializedResource
+        FROM ResourceEntity a
+        WHERE a.resourceType = ?
+        AND a.resourceId IN (
+        SELECT resourceId FROM TokenIndexEntity
+        WHERE resourceType = ? AND index_name = ? AND index_value = ?
+        AND IFNULL(index_system,'') = ?
+        )
+        """.trimIndent()
+                        )
+                assertThat(query.args)
+                        .isEqualTo(
+                                listOf(
+                                        ResourceType.Patient.name,
+                                        ResourceType.Patient.name,
+                                        Patient.GENDER.paramName,
+                                        "male",
+                                        "http://hl7.org/fhir/ValueSet/administrative-gender"
+                                )
+                        )
+        }
+
+        @Test
+        fun search_filter_token_codeableConcept() {
+                val query =
+                        Search(ResourceType.Immunization)
+                                .apply {
+                                        filter(
+                                                Immunization.VACCINE_CODE,
+                                                CodeableConcept(Coding("http://snomed.info/sct", "260385009", "Allergy X"))
+                                        )
+                                }
+                                .getQuery()
+
+                assertThat(query.query)
+                        .isEqualTo(
+                                """
+        SELECT a.serializedResource
+        FROM ResourceEntity a
+        WHERE a.resourceType = ?
+        AND a.resourceId IN (
+        SELECT resourceId FROM TokenIndexEntity
+        WHERE resourceType = ? AND index_name = ? AND index_value = ?
+        AND IFNULL(index_system,'') = ?
+        )
+        """.trimIndent()
+                        )
+                assertThat(query.args)
+                        .isEqualTo(
+                                listOf(
+                                        ResourceType.Immunization.name,
+                                        ResourceType.Immunization.name,
+                                        Immunization.VACCINE_CODE.paramName,
+                                        "260385009",
+                                        "http://snomed.info/sct"
+                                )
+                        )
+        }
+
+        @Test
+        fun search_filter_token_identifier() {
+                val identifier = Identifier()
+                identifier.value = "12345"
+                identifier.system = "http://acme.org/patient"
+
+                val query =
+                        Search(ResourceType.Patient).apply { filter(Patient.IDENTIFIER, identifier) }.getQuery()
+                assertThat(query.query)
+                        .isEqualTo(
+                                """
+        SELECT a.serializedResource
+        FROM ResourceEntity a
+        WHERE a.resourceType = ?
+        AND a.resourceId IN (
+        SELECT resourceId FROM TokenIndexEntity
+        WHERE resourceType = ? AND index_name = ? AND index_value = ?
+        AND IFNULL(index_system,'') = ?
+        )
+        """.trimIndent()
+                        )
+                assertThat(query.args)
+                        .isEqualTo(
+                                listOf(
+                                        ResourceType.Patient.name,
+                                        ResourceType.Patient.name,
+                                        Patient.IDENTIFIER.paramName,
+                                        "12345",
+                                        "http://acme.org/patient"
+                                )
+                        )
+        }
+
+        @Test
+        fun search_filter_token_contactPoint() {
+                val query =
+                        Search(ResourceType.Patient)
+                                .apply {
+                                        filter(
+                                                Patient.TELECOM,
+                                                ContactPoint().apply {
+                                                        system = ContactPoint.ContactPointSystem.EMAIL
+                                                        use = ContactPoint.ContactPointUse.HOME
+                                                        value = "test@gmail.com"
+                                                }
+                                        )
+                                }
+                                .getQuery()
+                assertThat(query.query)
+                        .isEqualTo(
+                                """
+        SELECT a.serializedResource
+        FROM ResourceEntity a
+        WHERE a.resourceType = ?
+        AND a.resourceId IN (
+        SELECT resourceId FROM TokenIndexEntity
+        WHERE resourceType = ? AND index_name = ? AND index_value = ?
+        AND IFNULL(index_system,'') = ?
+        )
+        """.trimIndent()
+                        )
+                assertThat(query.args)
+                        .isEqualTo(
+                                listOf(
+                                        ResourceType.Patient.name,
+                                        ResourceType.Patient.name,
+                                        Patient.TELECOM.paramName,
+                                        "test@gmail.com",
+                                        ContactPoint.ContactPointUse.HOME.toCode()
+                                )
+                        )
+        }
+
+        @Test
+        fun search_filter_token_contactPoint_missingUse() {
+                val query =
+                        Search(ResourceType.Patient)
+                                .apply {
+                                        filter(
+                                                Patient.TELECOM,
+                                                ContactPoint().apply {
+                                                        system = ContactPoint.ContactPointSystem.EMAIL
+                                                        value = "test@gmail.com"
+                                                }
+                                        )
+                                }
+                                .getQuery()
+                assertThat(query.query)
+                        .isEqualTo(
+                                """
+        SELECT a.serializedResource
+        FROM ResourceEntity a
+        WHERE a.resourceType = ?
+        AND a.resourceId IN (
+        SELECT resourceId FROM TokenIndexEntity
+        WHERE resourceType = ? AND index_name = ? AND index_value = ?
+        AND IFNULL(index_system,'') = ?
+        )
+        """.trimIndent()
+                        )
+                assertThat(query.args)
+                        .isEqualTo(
+                                listOf(
+                                        ResourceType.Patient.name,
+                                        ResourceType.Patient.name,
+                                        Patient.TELECOM.paramName,
+                                        "test@gmail.com",
+                                        ""
+                                )
+                        )
+        }
+
+        @Test
+        fun search_filter_token_codeType() {
+                val query =
+                        Search(ResourceType.Patient).apply { filter(Patient.GENDER, CodeType("male")) }.getQuery()
+                assertThat(query.query)
+                        .isEqualTo(
+                                """
+        SELECT a.serializedResource
+        FROM ResourceEntity a
+        WHERE a.resourceType = ?
+        AND a.resourceId IN (
+        SELECT resourceId FROM TokenIndexEntity
+        WHERE resourceType = ? AND index_name = ? AND index_value = ?
+        AND IFNULL(index_system,'') = ?
+        )
+        """.trimIndent()
+                        )
+                assertThat(query.args)
+                        .isEqualTo(
+                                listOf(
+                                        ResourceType.Patient.name,
+                                        ResourceType.Patient.name,
+                                        Patient.GENDER.paramName,
+                                        "male",
+                                        ""
+                                )
+                        )
+        }
+
+        @Test
+        fun search_filter_token_boolean() {
+                val query = Search(ResourceType.Patient).apply { filter(Patient.ACTIVE, true) }.getQuery()
+
+                assertThat(query.query)
+                        .isEqualTo(
+                                """
+        SELECT a.serializedResource
+        FROM ResourceEntity a
+        WHERE a.resourceType = ?
+        AND a.resourceId IN (
+        SELECT resourceId FROM TokenIndexEntity
+        WHERE resourceType = ? AND index_name = ? AND index_value = ?
+        AND IFNULL(index_system,'') = ?
+        )
+        """.trimIndent()
+                        )
+                assertThat(query.args)
+                        .isEqualTo(
+                                listOf(
+                                        ResourceType.Patient.name,
+                                        ResourceType.Patient.name,
+                                        Patient.ACTIVE.paramName,
+                                        "true",
+                                        ""
+                                )
+                        )
+        }
+
+        @Test
+        fun search_filter_token_uriType() {
+                val query =
+                        Search(ResourceType.Patient)
+                                .apply { filter(Patient.IDENTIFIER, UriType("16009886-bd57-11eb-8529-0242ac130003")) }
+                                .getQuery()
+
+                assertThat(query.query)
+                        .isEqualTo(
+                                """
+        SELECT a.serializedResource
+        FROM ResourceEntity a
+        WHERE a.resourceType = ?
+        AND a.resourceId IN (
+        SELECT resourceId FROM TokenIndexEntity
+        WHERE resourceType = ? AND index_name = ? AND index_value = ?
+        AND IFNULL(index_system,'') = ?
+        )
+        """.trimIndent()
+                        )
+                assertThat(query.args)
+                        .isEqualTo(
+                                listOf(
+                                        ResourceType.Patient.name,
+                                        ResourceType.Patient.name,
+                                        Patient.IDENTIFIER.paramName,
+                                        "16009886-bd57-11eb-8529-0242ac130003",
+                                        ""
+                                )
+                        )
+        }
+
+        @Test
+        fun search_filter_token_string() {
+                val query =
+                        Search(ResourceType.Patient).apply { filter(Patient.PHONE, "+14845219791") }.getQuery()
+
+                assertThat(query.query)
+                        .isEqualTo(
+                                """
+        SELECT a.serializedResource
+        FROM ResourceEntity a
+        WHERE a.resourceType = ?
+        AND a.resourceId IN (
+        SELECT resourceId FROM TokenIndexEntity
+        WHERE resourceType = ? AND index_name = ? AND index_value = ?
+        AND IFNULL(index_system,'') = ?
+        )
+        """.trimIndent()
+                        )
+                assertThat(query.args)
+                        .isEqualTo(
+                                listOf(
+                                        ResourceType.Patient.name,
+                                        ResourceType.Patient.name,
+                                        Patient.PHONE.paramName,
+                                        "+14845219791",
+                                        ""
+                                )
+                        )
+        }
+
+        @Test
+        fun search_sort_string_ascending() {
+                val query =
+                        Search(ResourceType.Patient).apply { sort(Patient.GIVEN, Order.ASCENDING) }.getQuery()
+
+                assertThat(query.query)
+                        .isEqualTo(
+                                """
         SELECT a.serializedResource
         FROM ResourceEntity a
         LEFT JOIN StringIndexEntity b
@@ -548,18 +549,18 @@
         WHERE a.resourceType = ?
         ORDER BY b.index_value ASC
         """.trimIndent()
-      )
-    assertThat(query.args).isEqualTo(listOf(Patient.GIVEN.paramName, ResourceType.Patient.name))
-  }
-
-  @Test
-  fun search_sort_string_descending() {
-    val query =
-      Search(ResourceType.Patient).apply { sort(Patient.GIVEN, Order.DESCENDING) }.getQuery()
-
-    assertThat(query.query)
-      .isEqualTo(
-        """
+                        )
+                assertThat(query.args).isEqualTo(listOf(Patient.GIVEN.paramName, ResourceType.Patient.name))
+        }
+
+        @Test
+        fun search_sort_string_descending() {
+                val query =
+                        Search(ResourceType.Patient).apply { sort(Patient.GIVEN, Order.DESCENDING) }.getQuery()
+
+                assertThat(query.query)
+                        .isEqualTo(
+                                """
         SELECT a.serializedResource
         FROM ResourceEntity a
         LEFT JOIN StringIndexEntity b
@@ -567,20 +568,20 @@
         WHERE a.resourceType = ?
         ORDER BY b.index_value DESC
         """.trimIndent()
-      )
-    assertThat(query.args).isEqualTo(listOf(Patient.GIVEN.paramName, ResourceType.Patient.name))
-  }
-
-  @Test
-  fun search_sort_numbers_ascending() {
-    val query =
-      Search(ResourceType.RiskAssessment)
-        .apply { sort(RiskAssessment.PROBABILITY, Order.ASCENDING) }
-        .getQuery()
-
-    assertThat(query.query)
-      .isEqualTo(
-        """
+                        )
+                assertThat(query.args).isEqualTo(listOf(Patient.GIVEN.paramName, ResourceType.Patient.name))
+        }
+
+        @Test
+        fun search_sort_numbers_ascending() {
+                val query =
+                        Search(ResourceType.RiskAssessment)
+                                .apply { sort(RiskAssessment.PROBABILITY, Order.ASCENDING) }
+                                .getQuery()
+
+                assertThat(query.query)
+                        .isEqualTo(
+                                """
       SELECT a.serializedResource
       FROM ResourceEntity a
       LEFT JOIN NumberIndexEntity b
@@ -588,24 +589,24 @@
       WHERE a.resourceType = ?
       ORDER BY b.index_value ASC
         """.trimIndent()
-      )
-  }
-
-  @Test
-  fun search_filter_sort_size_from() {
-    val query =
-      Search(ResourceType.Patient)
-        .apply {
-          filter(Patient.FAMILY) { value = "Jones" }
-          sort(Patient.GIVEN, Order.ASCENDING)
-          count = 10
-          from = 20
-        }
-        .getQuery()
-
-    assertThat(query.query)
-      .isEqualTo(
-        """
+                        )
+        }
+
+        @Test
+        fun search_filter_sort_size_from() {
+                val query =
+                        Search(ResourceType.Patient)
+                                .apply {
+                                        filter(Patient.FAMILY) { value = "Jones" }
+                                        sort(Patient.GIVEN, Order.ASCENDING)
+                                        count = 10
+                                        from = 20
+                                }
+                                .getQuery()
+
+                assertThat(query.query)
+                        .isEqualTo(
+                                """
         SELECT a.serializedResource
         FROM ResourceEntity a
         LEFT JOIN StringIndexEntity b
@@ -618,18 +619,18 @@
         ORDER BY b.index_value ASC
         LIMIT ? OFFSET ?
         """.trimIndent()
-      )
-    assertThat(query.args)
-      .isEqualTo(
-        listOf(
-          Patient.GIVEN.paramName,
-          ResourceType.Patient.name,
-          ResourceType.Patient.name,
-          Patient.FAMILY.paramName,
-          "Jones",
-          10,
-          20
-        )
-      )
-  }
+                        )
+                assertThat(query.args)
+                        .isEqualTo(
+                                listOf(
+                                        Patient.GIVEN.paramName,
+                                        ResourceType.Patient.name,
+                                        ResourceType.Patient.name,
+                                        Patient.FAMILY.paramName,
+                                        "Jones",
+                                        10,
+                                        20
+                                )
+                        )
+        }
 }