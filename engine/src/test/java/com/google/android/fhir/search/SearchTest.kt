/*
 * Copyright 2020 Google LLC
 *
 * Licensed under the Apache License, Version 2.0 (the "License");
 * you may not use this file except in compliance with the License.
 * You may obtain a copy of the License at
 *
 *       http://www.apache.org/licenses/LICENSE-2.0
 *
 * Unless required by applicable law or agreed to in writing, software
 * distributed under the License is distributed on an "AS IS" BASIS,
 * WITHOUT WARRANTIES OR CONDITIONS OF ANY KIND, either express or implied.
 * See the License for the specific language governing permissions and
 * limitations under the License.
 */

package com.google.android.fhir.search

import android.os.Build
import ca.uhn.fhir.model.api.TemporalPrecisionEnum
import ca.uhn.fhir.rest.param.ParamPrefixEnum
import com.google.android.fhir.DateProvider
import com.google.android.fhir.epochDay
import com.google.common.truth.Truth.assertThat
import java.math.BigDecimal
import java.time.Instant
import java.util.Date
import kotlin.math.absoluteValue
import kotlin.math.roundToLong
import kotlinx.coroutines.runBlocking
import org.hl7.fhir.r4.model.CodeType
import org.hl7.fhir.r4.model.CodeableConcept
import org.hl7.fhir.r4.model.Coding
import org.hl7.fhir.r4.model.Condition
import org.hl7.fhir.r4.model.ContactPoint
import org.hl7.fhir.r4.model.DateTimeType
import org.hl7.fhir.r4.model.DateType
import org.hl7.fhir.r4.model.Identifier
import org.hl7.fhir.r4.model.Immunization
import org.hl7.fhir.r4.model.Observation
import org.hl7.fhir.r4.model.Patient
import org.hl7.fhir.r4.model.ResourceType
import org.hl7.fhir.r4.model.RiskAssessment
import org.hl7.fhir.r4.model.UriType
import org.junit.Assert.assertThrows
import org.junit.Test
import org.junit.runner.RunWith
import org.robolectric.RobolectricTestRunner
import org.robolectric.annotation.Config

/** Unit tests for [MoreSearch]. */
@RunWith(RobolectricTestRunner::class)
@Config(sdk = [Build.VERSION_CODES.P])
class SearchTest {

  @Test
  fun search() = runBlocking {
    val query = Search(ResourceType.Patient).getQuery()

    assertThat(query.query)
      .isEqualTo(
        """
        SELECT a.serializedResource
        FROM ResourceEntity a
        WHERE a.resourceType = ?
        """.trimIndent()
      )
    assertThat(query.args).isEqualTo(listOf(ResourceType.Patient.name))
  }

  @Test
  fun count_search() = runBlocking {
    val query = Search(ResourceType.Patient).getQuery(true)

    assertThat(query.query)
      .isEqualTo(
        """
        SELECT COUNT(*)
        FROM ResourceEntity a
        WHERE a.resourceType = ?
        """.trimIndent()
      )
    assertThat(query.args).isEqualTo(listOf(ResourceType.Patient.name))
  }

  @Test
  fun search_string_default() {
    val query =
      Search(ResourceType.Patient)
        .apply { filter(Patient.ADDRESS, { value = "someValue" }) }
        .getQuery()

    assertThat(query.query)
      .isEqualTo(
        """
        SELECT a.serializedResource
        FROM ResourceEntity a
        WHERE a.resourceType = ?
        AND a.resourceId IN (
        SELECT resourceId FROM StringIndexEntity
        WHERE resourceType = ? AND index_name = ? AND index_value LIKE ? || '%' COLLATE NOCASE
        )
        """.trimIndent()
      )
    assertThat(query.args)
      .containsExactly(
        ResourceType.Patient.name,
        ResourceType.Patient.name,
        Patient.ADDRESS.paramName,
        "someValue"
      )
  }

  @Test
  fun search_string_exact() {
    val query =
      Search(ResourceType.Patient)
        .apply {
          filter(
            Patient.ADDRESS,
            {
              modifier = StringFilterModifier.MATCHES_EXACTLY
              value = "someValue"
            }
          )
        }
        .getQuery()

    assertThat(query.query)
      .isEqualTo(
        """
        SELECT a.serializedResource
        FROM ResourceEntity a
        WHERE a.resourceType = ?
        AND a.resourceId IN (
        SELECT resourceId FROM StringIndexEntity
        WHERE resourceType = ? AND index_name = ? AND index_value = ?
        )
        """.trimIndent()
      )
    assertThat(query.args)
      .containsExactly(
        ResourceType.Patient.name,
        ResourceType.Patient.name,
        Patient.ADDRESS.paramName,
        "someValue"
      )
  }

  @Test
  fun search_string_contains() {
    val query =
      Search(ResourceType.Patient)
        .apply {
          filter(
            Patient.ADDRESS,
            {
              modifier = StringFilterModifier.CONTAINS
              value = "someValue"
            }
          )
        }
        .getQuery()

    assertThat(query.query)
      .isEqualTo(
        """
        SELECT a.serializedResource
        FROM ResourceEntity a
        WHERE a.resourceType = ?
        AND a.resourceId IN (
        SELECT resourceId FROM StringIndexEntity
        WHERE resourceType = ? AND index_name = ? AND index_value LIKE '%' || ? || '%' COLLATE NOCASE
        )
        """.trimIndent()
      )
    assertThat(query.args)
      .containsExactly(
        ResourceType.Patient.name,
        ResourceType.Patient.name,
        Patient.ADDRESS.paramName,
        "someValue"
      )
  }

  @Test
  fun search_size() {
    val query = Search(ResourceType.Patient).apply { count = 10 }.getQuery()

    assertThat(query.query)
      .isEqualTo(
        """
        SELECT a.serializedResource
        FROM ResourceEntity a
        WHERE a.resourceType = ?
        LIMIT ?
        """.trimIndent()
      )
    assertThat(query.args).isEqualTo(listOf(ResourceType.Patient.name, 10))
  }

  @Test
  fun search_size_from() {
    val query =
      Search(ResourceType.Patient)
        .apply {
          count = 10
          from = 20
        }
        .getQuery()

    assertThat(query.query)
      .isEqualTo(
        """
        SELECT a.serializedResource
        FROM ResourceEntity a
        WHERE a.resourceType = ?
        LIMIT ? OFFSET ?
        """.trimIndent()
      )
    assertThat(query.args).isEqualTo(listOf(ResourceType.Patient.name, 10, 20))
  }

  @Test
  fun search_filter() {
    val query =
      Search(ResourceType.Patient).apply { filter(Patient.FAMILY, { value = "Jones" }) }.getQuery()

    assertThat(query.query)
      .isEqualTo(
        """
        SELECT a.serializedResource
        FROM ResourceEntity a
        WHERE a.resourceType = ?
        AND a.resourceId IN (
        SELECT resourceId FROM StringIndexEntity
        WHERE resourceType = ? AND index_name = ? AND index_value LIKE ? || '%' COLLATE NOCASE
        )
        """.trimIndent()
      )
    assertThat(query.args)
      .isEqualTo(
        listOf(
          ResourceType.Patient.name,
          ResourceType.Patient.name,
          Patient.FAMILY.paramName,
          "Jones"
        )
      )
  }

  @Test
  fun search_filter_token_coding() {
    val query =
      Search(ResourceType.Patient)
        .apply {
          filter(
            Patient.GENDER,
            {
              value =
                of(Coding("http://hl7.org/fhir/ValueSet/administrative-gender", "male", "Male"))
            }
          )
        }
        .getQuery()

    assertThat(query.query)
      .isEqualTo(
        """
        SELECT a.serializedResource
        FROM ResourceEntity a
        WHERE a.resourceType = ?
        AND a.resourceId IN (
        SELECT resourceId FROM TokenIndexEntity
        WHERE resourceType = ? AND index_name = ? AND index_value = ?
        AND IFNULL(index_system,'') = ?
        )
        """.trimIndent()
      )
    assertThat(query.args)
      .isEqualTo(
        listOf(
          ResourceType.Patient.name,
          ResourceType.Patient.name,
          Patient.GENDER.paramName,
          "male",
          "http://hl7.org/fhir/ValueSet/administrative-gender"
        )
      )
  }

  @Test
  fun search_filter_token_codeableConcept() {
    val query =
      Search(ResourceType.Immunization)
        .apply {
          filter(
            Immunization.VACCINE_CODE,
            {
              value =
                of(CodeableConcept(Coding("http://snomed.info/sct", "260385009", "Allergy X")))
            }
          )
        }
        .getQuery()

    assertThat(query.query)
      .isEqualTo(
        """
        SELECT a.serializedResource
        FROM ResourceEntity a
        WHERE a.resourceType = ?
        AND a.resourceId IN (
        SELECT resourceId FROM TokenIndexEntity
        WHERE resourceType = ? AND index_name = ? AND index_value = ?
        AND IFNULL(index_system,'') = ?
        )
        """.trimIndent()
      )
    assertThat(query.args)
      .isEqualTo(
        listOf(
          ResourceType.Immunization.name,
          ResourceType.Immunization.name,
          Immunization.VACCINE_CODE.paramName,
          "260385009",
          "http://snomed.info/sct"
        )
      )
  }

  @Test
  fun search_filter_token_identifier() {
    val identifier = Identifier()
    identifier.value = "12345"
    identifier.system = "http://acme.org/patient"

    val query =
      Search(ResourceType.Patient)
        .apply { filter(Patient.IDENTIFIER, { value = of(identifier) }) }
        .getQuery()
    assertThat(query.query)
      .isEqualTo(
        """
        SELECT a.serializedResource
        FROM ResourceEntity a
        WHERE a.resourceType = ?
        AND a.resourceId IN (
        SELECT resourceId FROM TokenIndexEntity
        WHERE resourceType = ? AND index_name = ? AND index_value = ?
        AND IFNULL(index_system,'') = ?
        )
        """.trimIndent()
      )
    assertThat(query.args)
      .isEqualTo(
        listOf(
          ResourceType.Patient.name,
          ResourceType.Patient.name,
          Patient.IDENTIFIER.paramName,
          "12345",
          "http://acme.org/patient"
        )
      )
  }

  @Test
  fun search_filter_token_contactPoint() {
    val query =
      Search(ResourceType.Patient)
        .apply {
          filter(
            Patient.TELECOM,
            {
              value =
                of(
                  ContactPoint().apply {
                    system = ContactPoint.ContactPointSystem.EMAIL
                    use = ContactPoint.ContactPointUse.HOME
                    value = "test@gmail.com"
                  }
                )
            }
          )
        }
        .getQuery()
    assertThat(query.query)
      .isEqualTo(
        """
        SELECT a.serializedResource
        FROM ResourceEntity a
        WHERE a.resourceType = ?
        AND a.resourceId IN (
        SELECT resourceId FROM TokenIndexEntity
        WHERE resourceType = ? AND index_name = ? AND index_value = ?
        AND IFNULL(index_system,'') = ?
        )
        """.trimIndent()
      )
    assertThat(query.args)
      .isEqualTo(
        listOf(
          ResourceType.Patient.name,
          ResourceType.Patient.name,
          Patient.TELECOM.paramName,
          "test@gmail.com",
          ContactPoint.ContactPointUse.HOME.toCode()
        )
      )
  }

  @Test
  fun search_filter_token_contactPoint_missingUse() {
    val query =
      Search(ResourceType.Patient)
        .apply {
          filter(
            Patient.TELECOM,
            {
              value =
                of(
                  ContactPoint().apply {
                    system = ContactPoint.ContactPointSystem.EMAIL
                    value = "test@gmail.com"
                  }
                )
            }
          )
        }
        .getQuery()
    assertThat(query.query)
      .isEqualTo(
        """
        SELECT a.serializedResource
        FROM ResourceEntity a
        WHERE a.resourceType = ?
        AND a.resourceId IN (
        SELECT resourceId FROM TokenIndexEntity
        WHERE resourceType = ? AND index_name = ? AND index_value = ?
        AND IFNULL(index_system,'') = ?
        )
        """.trimIndent()
      )
    assertThat(query.args)
      .isEqualTo(
        listOf(
          ResourceType.Patient.name,
          ResourceType.Patient.name,
          Patient.TELECOM.paramName,
          "test@gmail.com",
          ""
        )
      )
  }

  @Test
  fun search_filter_token_codeType() {
    val query =
      Search(ResourceType.Patient)
        .apply { filter(Patient.GENDER, { value = of(CodeType("male")) }) }
        .getQuery()
    assertThat(query.query)
      .isEqualTo(
        """
        SELECT a.serializedResource
        FROM ResourceEntity a
        WHERE a.resourceType = ?
        AND a.resourceId IN (
        SELECT resourceId FROM TokenIndexEntity
        WHERE resourceType = ? AND index_name = ? AND index_value = ?
        AND IFNULL(index_system,'') = ?
        )
        """.trimIndent()
      )
    assertThat(query.args)
      .isEqualTo(
        listOf(
          ResourceType.Patient.name,
          ResourceType.Patient.name,
          Patient.GENDER.paramName,
          "male",
          ""
        )
      )
  }

  @Test
  fun search_filter_token_boolean() {
    val query =
      Search(ResourceType.Patient).apply { filter(Patient.ACTIVE, { value = of(true) }) }.getQuery()

    assertThat(query.query)
      .isEqualTo(
        """
        SELECT a.serializedResource
        FROM ResourceEntity a
        WHERE a.resourceType = ?
        AND a.resourceId IN (
        SELECT resourceId FROM TokenIndexEntity
        WHERE resourceType = ? AND index_name = ? AND index_value = ?
        AND IFNULL(index_system,'') = ?
        )
        """.trimIndent()
      )
    assertThat(query.args)
      .isEqualTo(
        listOf(
          ResourceType.Patient.name,
          ResourceType.Patient.name,
          Patient.ACTIVE.paramName,
          "true",
          ""
        )
      )
  }

  @Test
  fun search_filter_token_uriType() {
    val query =
      Search(ResourceType.Patient)
        .apply {
          filter(
            Patient.IDENTIFIER,
            { value = of(UriType("16009886-bd57-11eb-8529-0242ac130003")) }
          )
        }
        .getQuery()

    assertThat(query.query)
      .isEqualTo(
        """
        SELECT a.serializedResource
        FROM ResourceEntity a
        WHERE a.resourceType = ?
        AND a.resourceId IN (
        SELECT resourceId FROM TokenIndexEntity
        WHERE resourceType = ? AND index_name = ? AND index_value = ?
        AND IFNULL(index_system,'') = ?
        )
        """.trimIndent()
      )
    assertThat(query.args)
      .isEqualTo(
        listOf(
          ResourceType.Patient.name,
          ResourceType.Patient.name,
          Patient.IDENTIFIER.paramName,
          "16009886-bd57-11eb-8529-0242ac130003",
          ""
        )
      )
  }

  @Test
  fun search_filter_token_string() {
    val query =
      Search(ResourceType.Patient)
        .apply { filter(Patient.PHONE, { value = of("+14845219791") }) }
        .getQuery()

    assertThat(query.query)
      .isEqualTo(
        """
        SELECT a.serializedResource
        FROM ResourceEntity a
        WHERE a.resourceType = ?
        AND a.resourceId IN (
        SELECT resourceId FROM TokenIndexEntity
        WHERE resourceType = ? AND index_name = ? AND index_value = ?
        AND IFNULL(index_system,'') = ?
        )
        """.trimIndent()
      )
    assertThat(query.args)
      .isEqualTo(
        listOf(
          ResourceType.Patient.name,
          ResourceType.Patient.name,
          Patient.PHONE.paramName,
          "+14845219791",
          ""
        )
      )
  }

  @Test
  fun search_date_approximate() {
    val mockDateType = DateType(Date(mockEpochTimeStamp), TemporalPrecisionEnum.DAY)
    DateProvider(Instant.ofEpochMilli(mockEpochTimeStamp))
    val value = DateType("2013-03-14")
    val query =
      Search(ResourceType.Patient)
        .apply {
          filter(
            Patient.BIRTHDATE,
            {
              this.value = of(value)
              prefix = ParamPrefixEnum.APPROXIMATE
            }
          )
        }
        .getQuery()

    assertThat(query.query)
      .isEqualTo(
        """ 
        SELECT a.serializedResource
        FROM ResourceEntity a
        WHERE a.resourceType = ?
        AND a.resourceId IN (
        SELECT resourceId FROM DateIndexEntity
        WHERE resourceType = ? AND index_name = ? AND index_from BETWEEN ? AND ? AND index_to BETWEEN ? AND ?
        )
        """.trimIndent()
      )

    val diffStart =
      (value.rangeEpochDays.first -
          APPROXIMATION_COEFFICIENT *
            (value.rangeEpochDays.first - mockDateType.rangeEpochDays.first).absoluteValue)
        .roundToLong()
    val diffEnd =
      (value.rangeEpochDays.last +
          APPROXIMATION_COEFFICIENT *
            (value.rangeEpochDays.last - mockDateType.rangeEpochDays.last).absoluteValue)
        .roundToLong()
    assertThat(query.args)
      .isEqualTo(
        listOf(
          ResourceType.Patient.name,
          ResourceType.Patient.name,
          Patient.BIRTHDATE.paramName,
          diffStart,
          diffEnd,
          diffStart,
          diffEnd
        )
      )
  }

  @Test
  fun search_date_starts_after() {
    val query =
      Search(ResourceType.Patient)
        .apply {
          filter(
            Patient.BIRTHDATE,
            {
              prefix = ParamPrefixEnum.STARTS_AFTER
              value = of(DateType("2013-03-14"))
            }
          )
        }
        .getQuery()

    assertThat(query.query)
      .isEqualTo(
        """
        SELECT a.serializedResource
        FROM ResourceEntity a
        WHERE a.resourceType = ?
        AND a.resourceId IN (
        SELECT resourceId FROM DateIndexEntity
        WHERE resourceType = ? AND index_name = ? AND index_from > ?
        )
        """.trimIndent()
      )

    assertThat(query.args)
      .isEqualTo(
        listOf(
          ResourceType.Patient.name,
          ResourceType.Patient.name,
          Patient.BIRTHDATE.paramName,
          DateTimeType("2013-03-14").value.epochDay
        )
      )
  }

  @Test
  fun search_date_ends_before() {
    val query =
      Search(ResourceType.Patient)
        .apply {
          filter(
            Patient.BIRTHDATE,
            {
              value = of(DateType("2013-03-14"))
              prefix = ParamPrefixEnum.ENDS_BEFORE
            }
          )
        }
        .getQuery()

    assertThat(query.query)
      .isEqualTo(
        """
        SELECT a.serializedResource
        FROM ResourceEntity a
        WHERE a.resourceType = ?
        AND a.resourceId IN (
        SELECT resourceId FROM DateIndexEntity
        WHERE resourceType = ? AND index_name = ? AND index_to < ?
        )
        """.trimIndent()
      )

    assertThat(query.args)
      .isEqualTo(
        listOf(
          ResourceType.Patient.name,
          ResourceType.Patient.name,
          Patient.BIRTHDATE.paramName,
          DateTimeType("2013-03-14").value.epochDay
        )
      )
  }

  @Test
  fun search_date_not_equal() {
    val query =
      Search(ResourceType.Patient)
        .apply {
          filter(
            Patient.BIRTHDATE,
            {
              value = of(DateType("2013-03-14"))
              prefix = ParamPrefixEnum.NOT_EQUAL
            }
          )
        }
        .getQuery()

    assertThat(query.query)
      .isEqualTo(
        """
        SELECT a.serializedResource
        FROM ResourceEntity a
        WHERE a.resourceType = ?
        AND a.resourceId IN (
        SELECT resourceId FROM DateIndexEntity
        WHERE resourceType = ? AND index_name = ? AND index_from NOT BETWEEN ? AND ? OR index_to NOT BETWEEN ? AND ?
        )
        """.trimIndent()
      )

    assertThat(query.args)
      .isEqualTo(
        listOf(
          ResourceType.Patient.name,
          ResourceType.Patient.name,
          Patient.BIRTHDATE.paramName,
          DateType("2013-03-14").value.epochDay,
          DateType("2013-03-14").value.epochDay,
          DateType("2013-03-14").value.epochDay,
          DateType("2013-03-14").value.epochDay
        )
      )
  }

  @Test
  fun search_date_equal() {
    val query =
      Search(ResourceType.Patient)
        .apply { filter(Patient.BIRTHDATE, { value = of(DateType("2013-03-14")) }) }
        .getQuery()

    assertThat(query.query)
      .isEqualTo(
        """
        SELECT a.serializedResource
        FROM ResourceEntity a
        WHERE a.resourceType = ?
        AND a.resourceId IN (
        SELECT resourceId FROM DateIndexEntity
        WHERE resourceType = ? AND index_name = ? AND index_from BETWEEN ? AND ? AND index_to BETWEEN ? AND ?
        )
        """.trimIndent()
      )

    assertThat(query.args)
      .isEqualTo(
        listOf(
          ResourceType.Patient.name,
          ResourceType.Patient.name,
          Patient.BIRTHDATE.paramName,
          DateType("2013-03-14").value.epochDay,
          DateType("2013-03-14").value.epochDay,
          DateType("2013-03-14").value.epochDay,
          DateType("2013-03-14").value.epochDay
        )
      )
  }

  @Test
  fun search_date_greater() {
    val query =
      Search(ResourceType.Patient)
        .apply {
          filter(
            Patient.BIRTHDATE,
            {
              value = of(DateType("2013-03-14"))
              prefix = ParamPrefixEnum.GREATERTHAN
            }
          )
        }
        .getQuery()

    assertThat(query.query)
      .isEqualTo(
        """
        SELECT a.serializedResource
        FROM ResourceEntity a
        WHERE a.resourceType = ?
        AND a.resourceId IN (
        SELECT resourceId FROM DateIndexEntity
        WHERE resourceType = ? AND index_name = ? AND index_to > ?
        )
        """.trimIndent()
      )

    assertThat(query.args)
      .isEqualTo(
        listOf(
          ResourceType.Patient.name,
          ResourceType.Patient.name,
          Patient.BIRTHDATE.paramName,
          DateTimeType("2013-03-14").value.epochDay
        )
      )
  }

  @Test
  fun search_date_greaterOrEqual() {
    val query =
      Search(ResourceType.Patient)
        .apply {
          filter(
            Patient.BIRTHDATE,
            {
              value = of(DateType("2013-03-14"))
              prefix = ParamPrefixEnum.GREATERTHAN_OR_EQUALS
            }
          )
        }
        .getQuery()

    assertThat(query.query)
      .isEqualTo(
        """
        SELECT a.serializedResource
        FROM ResourceEntity a
        WHERE a.resourceType = ?
        AND a.resourceId IN (
        SELECT resourceId FROM DateIndexEntity
        WHERE resourceType = ? AND index_name = ? AND index_to >= ?
        )
        """.trimIndent()
      )

    assertThat(query.args)
      .isEqualTo(
        listOf(
          ResourceType.Patient.name,
          ResourceType.Patient.name,
          Patient.BIRTHDATE.paramName,
          DateTimeType("2013-03-14").value.epochDay
        )
      )
  }

  @Test
  fun search_date_less() {
    val query =
      Search(ResourceType.Patient)
        .apply {
          filter(
            Patient.BIRTHDATE,
            {
              value = of(DateType("2013-03-14"))
              prefix = ParamPrefixEnum.LESSTHAN
            }
          )
        }
        .getQuery()

    assertThat(query.query)
      .isEqualTo(
        """
        SELECT a.serializedResource
        FROM ResourceEntity a
        WHERE a.resourceType = ?
        AND a.resourceId IN (
        SELECT resourceId FROM DateIndexEntity
        WHERE resourceType = ? AND index_name = ? AND index_from < ?
        )
        """.trimIndent()
      )

    assertThat(query.args)
      .isEqualTo(
        listOf(
          ResourceType.Patient.name,
          ResourceType.Patient.name,
          Patient.BIRTHDATE.paramName,
          DateType("2013-03-14").value.epochDay
        )
      )
  }

  @Test
  fun search_date_lessOrEqual() {
    val query =
      Search(ResourceType.Patient)
        .apply {
          filter(
            Patient.BIRTHDATE,
            {
              value = of(DateType("2013-03-14"))
              prefix = ParamPrefixEnum.LESSTHAN_OR_EQUALS
            }
          )
        }
        .getQuery()

    assertThat(query.query)
      .isEqualTo(
        """
        SELECT a.serializedResource
        FROM ResourceEntity a
        WHERE a.resourceType = ?
        AND a.resourceId IN (
        SELECT resourceId FROM DateIndexEntity
        WHERE resourceType = ? AND index_name = ? AND index_from <= ?
        )
        """.trimIndent()
      )

    assertThat(query.args)
      .isEqualTo(
        listOf(
          ResourceType.Patient.name,
          ResourceType.Patient.name,
          Patient.BIRTHDATE.paramName,
          DateType("2013-03-14").value.epochDay
        )
      )
  }

  @Test
  fun search_dateTime_approximate() {
    val mockDateTimeType =
      DateTimeType(Date.from(Instant.ofEpochMilli(mockEpochTimeStamp)), TemporalPrecisionEnum.DAY)
    DateProvider(Instant.ofEpochMilli(mockEpochTimeStamp))
    val value = DateTimeType("2013-03-14")

    val query =
      Search(ResourceType.Patient)
        .apply {
          filter(
            Patient.BIRTHDATE,
            {
              this.value = of(value)
              prefix = ParamPrefixEnum.APPROXIMATE
            }
          )
        }
        .getQuery()

    assertThat(query.query)
      .isEqualTo(
        """ 
        SELECT a.serializedResource
        FROM ResourceEntity a
        WHERE a.resourceType = ?
        AND a.resourceId IN (
        SELECT resourceId FROM DateTimeIndexEntity
        WHERE resourceType = ? AND index_name = ? AND index_from BETWEEN ? AND ? AND index_to BETWEEN ? AND ?
        )
        """.trimIndent()
      )

    val diffStart =
      (value.rangeEpochMillis.first -
          APPROXIMATION_COEFFICIENT *
            (value.rangeEpochMillis.first - mockDateTimeType.rangeEpochMillis.first).absoluteValue)
        .roundToLong()
    val diffEnd =
      (value.rangeEpochMillis.last +
          APPROXIMATION_COEFFICIENT *
            (value.rangeEpochMillis.last - mockDateTimeType.rangeEpochMillis.last).absoluteValue)
        .roundToLong()

    assertThat(query.args)
      .isEqualTo(
        listOf(
          ResourceType.Patient.name,
          ResourceType.Patient.name,
          Patient.BIRTHDATE.paramName,
          diffStart,
          diffEnd,
          diffStart,
          diffEnd
        )
      )
  }

  @Test
  fun search_dateTime_starts_after() {
    val query =
      Search(ResourceType.Patient)
        .apply {
          filter(
            Patient.BIRTHDATE,
            {
              value = of(DateTimeType("2013-03-14"))
              prefix = ParamPrefixEnum.STARTS_AFTER
            }
          )
        }
        .getQuery()

    assertThat(query.query)
      .isEqualTo(
        """
        SELECT a.serializedResource
        FROM ResourceEntity a
        WHERE a.resourceType = ?
        AND a.resourceId IN (
        SELECT resourceId FROM DateTimeIndexEntity
        WHERE resourceType = ? AND index_name = ? AND index_from > ?
        )
        """.trimIndent()
      )

    assertThat(query.args)
      .isEqualTo(
        listOf(
          ResourceType.Patient.name,
          ResourceType.Patient.name,
          Patient.BIRTHDATE.paramName,
          DateTimeType("2013-03-15").value.time - 1
        )
      )
  }

  @Test
  fun search_dateTime_ends_before() {
    val query =
      Search(ResourceType.Patient)
        .apply {
          filter(
            Patient.BIRTHDATE,
            {
              value = of(DateTimeType("2013-03-14"))
              prefix = ParamPrefixEnum.ENDS_BEFORE
            }
          )
        }
        .getQuery()

    assertThat(query.query)
      .isEqualTo(
        """
        SELECT a.serializedResource
        FROM ResourceEntity a
        WHERE a.resourceType = ?
        AND a.resourceId IN (
        SELECT resourceId FROM DateTimeIndexEntity
        WHERE resourceType = ? AND index_name = ? AND index_to < ?
        )
        """.trimIndent()
      )

    assertThat(query.args)
      .isEqualTo(
        listOf(
          ResourceType.Patient.name,
          ResourceType.Patient.name,
          Patient.BIRTHDATE.paramName,
          DateTimeType("2013-03-14").value.time
        )
      )
  }

  @Test
  fun search_dateTime_not_equal() {
    val query =
      Search(ResourceType.Patient)
        .apply {
          filter(
            Patient.BIRTHDATE,
            {
              value = of(DateTimeType("2013-03-14"))
              prefix = ParamPrefixEnum.NOT_EQUAL
            }
          )
        }
        .getQuery()

    assertThat(query.query)
      .isEqualTo(
        """
        SELECT a.serializedResource
        FROM ResourceEntity a
        WHERE a.resourceType = ?
        AND a.resourceId IN (
        SELECT resourceId FROM DateTimeIndexEntity
        WHERE resourceType = ? AND index_name = ? AND (index_from NOT BETWEEN ? AND ? OR index_to NOT BETWEEN ? AND ?)
        )
        """.trimIndent()
      )

    assertThat(query.args)
      .isEqualTo(
        listOf(
          ResourceType.Patient.name,
          ResourceType.Patient.name,
          Patient.BIRTHDATE.paramName,
          DateTimeType("2013-03-14").value.time,
          DateTimeType("2013-03-15").value.time - 1,
          DateTimeType("2013-03-14").value.time,
          DateTimeType("2013-03-15").value.time - 1
        )
      )
  }

  @Test
  fun search_dateTime_equal() {
    val query =
      Search(ResourceType.Patient)
        .apply {
          filter(
            Patient.BIRTHDATE,
            {
              value = of(DateTimeType("2013-03-14"))
              prefix = ParamPrefixEnum.EQUAL
            }
          )
        }
        .getQuery()

    assertThat(query.query)
      .isEqualTo(
        """
        SELECT a.serializedResource
        FROM ResourceEntity a
        WHERE a.resourceType = ?
        AND a.resourceId IN (
        SELECT resourceId FROM DateTimeIndexEntity
        WHERE resourceType = ? AND index_name = ? AND index_from BETWEEN ? AND ? AND index_to BETWEEN ? AND ?
        )
        """.trimIndent()
      )

    assertThat(query.args)
      .isEqualTo(
        listOf(
          ResourceType.Patient.name,
          ResourceType.Patient.name,
          Patient.BIRTHDATE.paramName,
          DateTimeType("2013-03-14").value.time,
          DateTimeType("2013-03-15").value.time - 1,
          DateTimeType("2013-03-14").value.time,
          DateTimeType("2013-03-15").value.time - 1
        )
      )
  }

  @Test
  fun search_dateTime_greater() {
    val query =
      Search(ResourceType.Patient)
        .apply {
          filter(
            Patient.BIRTHDATE,
            {
              value = of(DateTimeType("2013-03-14"))
              prefix = ParamPrefixEnum.GREATERTHAN
            }
          )
        }
        .getQuery()

    assertThat(query.query)
      .isEqualTo(
        """
        SELECT a.serializedResource
        FROM ResourceEntity a
        WHERE a.resourceType = ?
        AND a.resourceId IN (
        SELECT resourceId FROM DateTimeIndexEntity
        WHERE resourceType = ? AND index_name = ? AND index_to > ?
        )
        """.trimIndent()
      )

    assertThat(query.args)
      .isEqualTo(
        listOf(
          ResourceType.Patient.name,
          ResourceType.Patient.name,
          Patient.BIRTHDATE.paramName,
          DateTimeType("2013-03-15").value.time - 1
        )
      )
  }

  @Test
  fun search_dateTime_greaterOrEqual() {
    val query =
      Search(ResourceType.Patient)
        .apply {
          filter(
            Patient.BIRTHDATE,
            {
              value = of(DateTimeType("2013-03-14"))
              prefix = ParamPrefixEnum.GREATERTHAN_OR_EQUALS
            }
          )
        }
        .getQuery()

    assertThat(query.query)
      .isEqualTo(
        """
        SELECT a.serializedResource
        FROM ResourceEntity a
        WHERE a.resourceType = ?
        AND a.resourceId IN (
        SELECT resourceId FROM DateTimeIndexEntity
        WHERE resourceType = ? AND index_name = ? AND index_to >= ?
        )
        """.trimIndent()
      )

    assertThat(query.args)
      .isEqualTo(
        listOf(
          ResourceType.Patient.name,
          ResourceType.Patient.name,
          Patient.BIRTHDATE.paramName,
          DateTimeType("2013-03-14").value.time
        )
      )
  }

  @Test
  fun search_dateTime_less() {
    val query =
      Search(ResourceType.Patient)
        .apply {
          filter(
            Patient.BIRTHDATE,
            {
              value = of(DateTimeType("2013-03-14"))
              prefix = ParamPrefixEnum.LESSTHAN
            }
          )
        }
        .getQuery()

    assertThat(query.query)
      .isEqualTo(
        """
        SELECT a.serializedResource
        FROM ResourceEntity a
        WHERE a.resourceType = ?
        AND a.resourceId IN (
        SELECT resourceId FROM DateTimeIndexEntity
        WHERE resourceType = ? AND index_name = ? AND index_from < ?
        )
        """.trimIndent()
      )

    assertThat(query.args)
      .isEqualTo(
        listOf(
          ResourceType.Patient.name,
          ResourceType.Patient.name,
          Patient.BIRTHDATE.paramName,
          DateTimeType("2013-03-14").value.time
        )
      )
  }

  @Test
  fun search_dateTime_lessOrEqual() {
    val query =
      Search(ResourceType.Patient)
        .apply {
          filter(
            Patient.BIRTHDATE,
            {
              value = of(DateTimeType("2013-03-14"))
              prefix = ParamPrefixEnum.LESSTHAN_OR_EQUALS
            }
          )
        }
        .getQuery()

    assertThat(query.query)
      .isEqualTo(
        """
        SELECT a.serializedResource
        FROM ResourceEntity a
        WHERE a.resourceType = ?
        AND a.resourceId IN (
        SELECT resourceId FROM DateTimeIndexEntity
        WHERE resourceType = ? AND index_name = ? AND index_from <= ?
        )
        """.trimIndent()
      )

    assertThat(query.args)
      .isEqualTo(
        listOf(
          ResourceType.Patient.name,
          ResourceType.Patient.name,
          Patient.BIRTHDATE.paramName,
          DateTimeType("2013-03-15").value.time - 1
        )
      )
  }

  @Test
  fun search_sort_string_ascending() {
    val query =
      Search(ResourceType.Patient).apply { sort(Patient.GIVEN, Order.ASCENDING) }.getQuery()

    assertThat(query.query)
      .isEqualTo(
        """
        SELECT a.serializedResource
        FROM ResourceEntity a
        LEFT JOIN StringIndexEntity b
        ON a.resourceType = b.resourceType AND a.resourceId = b.resourceId AND b.index_name = ?
        WHERE a.resourceType = ?
        ORDER BY b.index_value ASC
        """.trimIndent()
      )
    assertThat(query.args).isEqualTo(listOf(Patient.GIVEN.paramName, ResourceType.Patient.name))
  }

  @Test
  fun search_sort_string_descending() {
    val query =
      Search(ResourceType.Patient).apply { sort(Patient.GIVEN, Order.DESCENDING) }.getQuery()

    assertThat(query.query)
      .isEqualTo(
        """
        SELECT a.serializedResource
        FROM ResourceEntity a
        LEFT JOIN StringIndexEntity b
        ON a.resourceType = b.resourceType AND a.resourceId = b.resourceId AND b.index_name = ?
        WHERE a.resourceType = ?
        ORDER BY b.index_value DESC
        """.trimIndent()
      )
    assertThat(query.args).isEqualTo(listOf(Patient.GIVEN.paramName, ResourceType.Patient.name))
  }

  @Test
  fun search_sort_numbers_ascending() {
    val query =
      Search(ResourceType.RiskAssessment)
        .apply { sort(RiskAssessment.PROBABILITY, Order.ASCENDING) }
        .getQuery()

    assertThat(query.query)
      .isEqualTo(
        """
        SELECT a.serializedResource
        FROM ResourceEntity a
        LEFT JOIN NumberIndexEntity b
        ON a.resourceType = b.resourceType AND a.resourceId = b.resourceId AND b.index_name = ?
        WHERE a.resourceType = ?
        ORDER BY b.index_value ASC
        """.trimIndent()
      )
  }

  @Test
  fun search_filter_sort_size_from() {
    val query =
      Search(ResourceType.Patient)
        .apply {
          filter(Patient.FAMILY, { value = "Jones" })
          sort(Patient.GIVEN, Order.ASCENDING)
          count = 10
          from = 20
        }
        .getQuery()

    assertThat(query.query)
      .isEqualTo(
        """
        SELECT a.serializedResource
        FROM ResourceEntity a
        LEFT JOIN StringIndexEntity b
        ON a.resourceType = b.resourceType AND a.resourceId = b.resourceId AND b.index_name = ?
        WHERE a.resourceType = ?
        AND a.resourceId IN (
        SELECT resourceId FROM StringIndexEntity
        WHERE resourceType = ? AND index_name = ? AND index_value LIKE ? || '%' COLLATE NOCASE
        )
        ORDER BY b.index_value ASC
        LIMIT ? OFFSET ?
        """.trimIndent()
      )
    assertThat(query.args)
      .isEqualTo(
        listOf(
          Patient.GIVEN.paramName,
          ResourceType.Patient.name,
          ResourceType.Patient.name,
          Patient.FAMILY.paramName,
          "Jones",
          10,
          20
        )
      )
  }

  @Test
  fun search_number_equals() {
    /* x contains pairs of values and their corresponding range (see BigDecimal.getRange() in
    MoreSearch.KT) */
    for (x in
      listOf(
        BigDecimal("100") to BigDecimal("0.5"),
        BigDecimal("100.00") to BigDecimal("0.005"),
        BigDecimal("1e3") to BigDecimal("5")
      )) {
      val query =
        Search(ResourceType.RiskAssessment)
          .apply {
            filter(
              RiskAssessment.PROBABILITY,
              {
                prefix = ParamPrefixEnum.EQUAL
                value = x.first
              }
            )
          }
          .getQuery()
      assertThat(query.query)
        .isEqualTo(
          """ 
          SELECT a.serializedResource
          FROM ResourceEntity a
          WHERE a.resourceType = ?
          AND a.resourceId IN (
          SELECT resourceId FROM NumberIndexEntity
          WHERE resourceType = ? AND index_name = ? AND index_value >= ? AND index_value < ?
          )
          """.trimIndent()
        )

      assertThat(query.args)
        .isEqualTo(
          listOf(
            ResourceType.RiskAssessment.name,
            ResourceType.RiskAssessment.name,
            RiskAssessment.PROBABILITY.paramName,
            (x.first - x.second).toDouble(),
            (x.first + x.second).toDouble()
          )
        )
    }
  }

  @Test
  fun search_number_notEquals() {
    val query =
      Search(ResourceType.RiskAssessment)
        .apply {
          filter(
            RiskAssessment.PROBABILITY,
            {
              prefix = ParamPrefixEnum.NOT_EQUAL
              value = BigDecimal("100.00")
            }
          )
        }
        .getQuery()
    assertThat(query.query)
      .isEqualTo(
        """ 
        SELECT a.serializedResource
        FROM ResourceEntity a
        WHERE a.resourceType = ?
        AND a.resourceId IN (
        SELECT resourceId FROM NumberIndexEntity
        WHERE resourceType = ? AND index_name = ? AND (index_value < ? OR index_value >= ?)
        )
        """.trimIndent()
      )

    assertThat(query.args)
      .isEqualTo(
        listOf(
          ResourceType.RiskAssessment.name,
          ResourceType.RiskAssessment.name,
          RiskAssessment.PROBABILITY.paramName,
          BigDecimal.valueOf(99.995).toDouble(),
          BigDecimal.valueOf(100.005).toDouble()
        )
      )
  }

  @Test
  fun search_number_greater() {
    val query =
      Search(ResourceType.RiskAssessment)
        .apply {
          filter(
            RiskAssessment.PROBABILITY,
            {
              prefix = ParamPrefixEnum.GREATERTHAN
              value = BigDecimal("100.00")
            }
          )
        }
        .getQuery()
    assertThat(query.query)
      .isEqualTo(
        """ 
        SELECT a.serializedResource
        FROM ResourceEntity a
        WHERE a.resourceType = ?
        AND a.resourceId IN (
        SELECT resourceId FROM NumberIndexEntity
        WHERE resourceType = ? AND index_name = ? AND index_value > ?
        )
        """.trimIndent()
      )

    assertThat(query.args)
      .isEqualTo(
        listOf(
          ResourceType.RiskAssessment.name,
          ResourceType.RiskAssessment.name,
          RiskAssessment.PROBABILITY.paramName,
          BigDecimal("100.00").toDouble()
        )
      )
  }
  @Test
  fun search_number_greaterThanEqual() {
    val query =
      Search(ResourceType.RiskAssessment)
        .apply {
          filter(
            RiskAssessment.PROBABILITY,
            {
              prefix = ParamPrefixEnum.GREATERTHAN_OR_EQUALS
              value = BigDecimal("100.00")
            }
          )
        }
        .getQuery()
    assertThat(query.query)
      .isEqualTo(
        """ 
        SELECT a.serializedResource
        FROM ResourceEntity a
        WHERE a.resourceType = ?
        AND a.resourceId IN (
        SELECT resourceId FROM NumberIndexEntity
        WHERE resourceType = ? AND index_name = ? AND index_value >= ?
        )
        """.trimIndent()
      )

    assertThat(query.args)
      .isEqualTo(
        listOf(
          ResourceType.RiskAssessment.name,
          ResourceType.RiskAssessment.name,
          RiskAssessment.PROBABILITY.paramName,
          BigDecimal("100.00").toDouble()
        )
      )
  }
  @Test
  fun search_number_less() {
    val query =
      Search(ResourceType.RiskAssessment)
        .apply {
          filter(
            RiskAssessment.PROBABILITY,
            {
              prefix = ParamPrefixEnum.LESSTHAN
              value = BigDecimal("100.00")
            }
          )
        }
        .getQuery()
    assertThat(query.query)
      .isEqualTo(
        """ 
        SELECT a.serializedResource
        FROM ResourceEntity a
        WHERE a.resourceType = ?
        AND a.resourceId IN (
        SELECT resourceId FROM NumberIndexEntity
        WHERE resourceType = ? AND index_name = ? AND index_value < ?
        )
        """.trimIndent()
      )

    assertThat(query.args)
      .isEqualTo(
        listOf(
          ResourceType.RiskAssessment.name,
          ResourceType.RiskAssessment.name,
          RiskAssessment.PROBABILITY.paramName,
          BigDecimal("100.00").toDouble()
        )
      )
  }
  @Test
  fun search_number_lessThanEquals() {
    val query =
      Search(ResourceType.RiskAssessment)
        .apply {
          filter(
            RiskAssessment.PROBABILITY,
            {
              prefix = ParamPrefixEnum.LESSTHAN_OR_EQUALS
              value = BigDecimal("100.00")
            }
          )
        }
        .getQuery()
    assertThat(query.query)
      .isEqualTo(
        """ 
        SELECT a.serializedResource
        FROM ResourceEntity a
        WHERE a.resourceType = ?
        AND a.resourceId IN (
        SELECT resourceId FROM NumberIndexEntity
        WHERE resourceType = ? AND index_name = ? AND index_value <= ?
        )
        """.trimIndent()
      )

    assertThat(query.args)
      .isEqualTo(
        listOf(
          ResourceType.RiskAssessment.name,
          ResourceType.RiskAssessment.name,
          RiskAssessment.PROBABILITY.paramName,
          BigDecimal("100.00").toDouble()
        )
      )
  }

  @Test
  fun search_integer_endsBefore_error() {
    val illegalArgumentException =
      assertThrows(java.lang.IllegalArgumentException::class.java) {
        Search(ResourceType.RiskAssessment)
          .apply {
            filter(
              RiskAssessment.PROBABILITY,
              {
                prefix = ParamPrefixEnum.ENDS_BEFORE
                value = BigDecimal("100")
              }
            )
          }
          .getQuery()
      }
    assertThat(illegalArgumentException.message)
      .isEqualTo("Prefix ENDS_BEFORE not allowed for Integer type")
  }
  @Test
  fun search_decimal_endsBefore() {
    val query =
      Search(ResourceType.RiskAssessment)
        .apply {
          filter(
            RiskAssessment.PROBABILITY,
            {
              prefix = ParamPrefixEnum.ENDS_BEFORE
              value = BigDecimal("100.00")
            }
          )
        }
        .getQuery()
    assertThat(query.query)
      .isEqualTo(
        """ 
        SELECT a.serializedResource
        FROM ResourceEntity a
        WHERE a.resourceType = ?
        AND a.resourceId IN (
        SELECT resourceId FROM NumberIndexEntity
        WHERE resourceType = ? AND index_name = ? AND index_value < ?
        )
        """.trimIndent()
      )

    assertThat(query.args)
      .isEqualTo(
        listOf(
          ResourceType.RiskAssessment.name,
          ResourceType.RiskAssessment.name,
          RiskAssessment.PROBABILITY.paramName,
          BigDecimal("100.00").toDouble()
        )
      )
  }

  @Test
  fun search_integer_startsAfter_error() {
    val illegalArgumentException =
      assertThrows(java.lang.IllegalArgumentException::class.java) {
        Search(ResourceType.RiskAssessment)
          .apply {
            filter(
              RiskAssessment.PROBABILITY,
              {
                prefix = ParamPrefixEnum.STARTS_AFTER
                value = BigDecimal("100")
              }
            )
          }
          .getQuery()
      }
    assertThat(illegalArgumentException.message)
      .isEqualTo("Prefix STARTS_AFTER not allowed for Integer type")
  }

  @Test
  fun search_decimal_startsAfter() {
    val query =
      Search(ResourceType.RiskAssessment)
        .apply {
          filter(
            RiskAssessment.PROBABILITY,
            {
              prefix = ParamPrefixEnum.STARTS_AFTER
              value = BigDecimal("100.00")
            }
          )
        }
        .getQuery()
    assertThat(query.query)
      .isEqualTo(
        """ 
        SELECT a.serializedResource
        FROM ResourceEntity a
        WHERE a.resourceType = ?
        AND a.resourceId IN (
        SELECT resourceId FROM NumberIndexEntity
        WHERE resourceType = ? AND index_name = ? AND index_value > ?
        )
        """.trimIndent()
      )

    assertThat(query.args)
      .isEqualTo(
        listOf(
          ResourceType.RiskAssessment.name,
          ResourceType.RiskAssessment.name,
          RiskAssessment.PROBABILITY.paramName,
          BigDecimal("100.00").toDouble()
        )
      )
  }
  @Test
  fun search_number_approximate() {
    val query =
      Search(ResourceType.RiskAssessment)
        .apply {
          filter(
            RiskAssessment.PROBABILITY,
            {
              prefix = ParamPrefixEnum.APPROXIMATE
              value = BigDecimal("100.00")
            }
          )
        }
        .getQuery()
    assertThat(query.query)
      .isEqualTo(
        """ 
        SELECT a.serializedResource
        FROM ResourceEntity a
        WHERE a.resourceType = ?
        AND a.resourceId IN (
        SELECT resourceId FROM NumberIndexEntity
        WHERE resourceType = ? AND index_name = ? AND index_value >= ? AND index_value <= ?
        )
        """.trimIndent()
      )

    assertThat(query.args)
      .isEqualTo(
        listOf(
          ResourceType.RiskAssessment.name,
          ResourceType.RiskAssessment.name,
          RiskAssessment.PROBABILITY.paramName,
          BigDecimal("90.00").toDouble(),
          BigDecimal("110.00").toDouble()
        )
      )
  }

  @Test
  fun search_quantity_equals() {
    val query =
      Search(ResourceType.Observation)
        .apply {
          filter(
            Observation.VALUE_QUANTITY,
            {
              prefix = ParamPrefixEnum.EQUAL
              unit = "g"
              value = BigDecimal("5.403")
            }
          )
        }
        .getQuery()
    assertThat(query.query)
      .isEqualTo(
        """
        SELECT a.serializedResource
        FROM ResourceEntity a
        WHERE a.resourceType = ?
        AND a.resourceId IN (
        SELECT resourceId FROM QuantityIndexEntity
        WHERE resourceType= ? AND index_name = ?
        AND index_code = ? AND index_value >= ? AND index_value < ?
        )
        """.trimIndent()
      )
    assertThat(query.args)
      .isEqualTo(
        listOfNotNull(
          ResourceType.Observation.name,
          ResourceType.Observation.name,
          Observation.VALUE_QUANTITY.paramName,
          "g",
          BigDecimal("5.4025").toDouble(),
          BigDecimal("5.4035").toDouble()
        )
      )
  }

  @Test
  fun search_quantity_less() {
    val query =
      Search(ResourceType.Observation)
        .apply {
          filter(
            Observation.VALUE_QUANTITY,
            {
              prefix = ParamPrefixEnum.LESSTHAN
              unit = "g"
              value = BigDecimal("5.403")
            }
          )
        }
        .getQuery()
    assertThat(query.query)
      .isEqualTo(
        """
        SELECT a.serializedResource
        FROM ResourceEntity a
        WHERE a.resourceType = ?
        AND a.resourceId IN (
        SELECT resourceId FROM QuantityIndexEntity
        WHERE resourceType= ? AND index_name = ?
        AND index_code = ? AND index_value < ?
        )
        """.trimIndent()
      )
    assertThat(query.args)
      .isEqualTo(
        listOfNotNull(
          ResourceType.Observation.name,
          ResourceType.Observation.name,
          Observation.VALUE_QUANTITY.paramName,
          "g",
          BigDecimal("5.403").toDouble()
        )
      )
  }
  @Test
  fun search_quantity_less_or_equal() {
    val query =
      Search(ResourceType.Observation)
        .apply {
          filter(
            Observation.VALUE_QUANTITY,
            {
              prefix = ParamPrefixEnum.LESSTHAN_OR_EQUALS
              system = "http://unitsofmeasure.org"
              value = BigDecimal("5.403")
            }
          )
        }
        .getQuery()
    assertThat(query.query)
      .isEqualTo(
        """
        SELECT a.serializedResource
        FROM ResourceEntity a
        WHERE a.resourceType = ?
        AND a.resourceId IN (
        SELECT resourceId FROM QuantityIndexEntity
        WHERE resourceType= ? AND index_name = ?
        AND index_system = ? AND index_value <= ?
        )
        """.trimIndent()
      )
    assertThat(query.args)
      .isEqualTo(
        listOfNotNull(
          ResourceType.Observation.name,
          ResourceType.Observation.name,
          Observation.VALUE_QUANTITY.paramName,
          "http://unitsofmeasure.org",
          BigDecimal("5.403").toDouble()
        )
      )
  }

  @Test
  fun search_quantity_greater() {
    val query =
      Search(ResourceType.Observation)
        .apply {
          filter(
            Observation.VALUE_QUANTITY,
            {
              prefix = ParamPrefixEnum.GREATERTHAN
              system = "http://unitsofmeasure.org"
              value = BigDecimal("5.403")
            }
          )
        }
        .getQuery()
    assertThat(query.query)
      .isEqualTo(
        """
        SELECT a.serializedResource
        FROM ResourceEntity a
        WHERE a.resourceType = ?
        AND a.resourceId IN (
        SELECT resourceId FROM QuantityIndexEntity
        WHERE resourceType= ? AND index_name = ?
        AND index_system = ? AND index_value > ?
        )
        """.trimIndent()
      )
    assertThat(query.args)
      .isEqualTo(
        listOfNotNull(
          ResourceType.Observation.name,
          ResourceType.Observation.name,
          Observation.VALUE_QUANTITY.paramName,
          "http://unitsofmeasure.org",
          BigDecimal("5.403").toDouble()
        )
      )
  }

  @Test
  fun search_quantity_greater_equal() {
    val query =
      Search(ResourceType.Observation)
        .apply {
          filter(
            Observation.VALUE_QUANTITY,
            {
              prefix = ParamPrefixEnum.GREATERTHAN_OR_EQUALS
              value = BigDecimal("5.403")
            }
          )
        }
        .getQuery()
    assertThat(query.query)
      .isEqualTo(
        """
        SELECT a.serializedResource
        FROM ResourceEntity a
        WHERE a.resourceType = ?
        AND a.resourceId IN (
        SELECT resourceId FROM QuantityIndexEntity
        WHERE resourceType= ? AND index_name = ?
        AND index_value >= ?
        )
        """.trimIndent()
      )
    assertThat(query.args)
      .isEqualTo(
        listOfNotNull(
          ResourceType.Observation.name,
          ResourceType.Observation.name,
          Observation.VALUE_QUANTITY.paramName,
          BigDecimal("5.403").toDouble()
        )
      )
  }

  @Test
  fun search_quantity_not_equal() {
    val query =
      Search(ResourceType.Observation)
        .apply {
          filter(
            Observation.VALUE_QUANTITY,
            {
              prefix = ParamPrefixEnum.NOT_EQUAL
              value = BigDecimal("5.403")
            }
          )
        }
        .getQuery()
    assertThat(query.query)
      .isEqualTo(
        """
        SELECT a.serializedResource
        FROM ResourceEntity a
        WHERE a.resourceType = ?
        AND a.resourceId IN (
        SELECT resourceId FROM QuantityIndexEntity
        WHERE resourceType= ? AND index_name = ?
        AND (index_value < ? OR index_value >= ?)
        )
        """.trimIndent()
      )
    assertThat(query.args)
      .isEqualTo(
        listOfNotNull(
          ResourceType.Observation.name,
          ResourceType.Observation.name,
          Observation.VALUE_QUANTITY.paramName,
          BigDecimal("5.4025").toDouble(),
          BigDecimal("5.4035").toDouble()
        )
      )
  }

  @Test
  fun search_quantity_starts_after() {
    val query =
      Search(ResourceType.Observation)
        .apply {
          filter(
            Observation.VALUE_QUANTITY,
            {
              prefix = ParamPrefixEnum.STARTS_AFTER
              value = BigDecimal("5.403")
            }
          )
        }
        .getQuery()
    assertThat(query.query)
      .isEqualTo(
        """
        SELECT a.serializedResource
        FROM ResourceEntity a
        WHERE a.resourceType = ?
        AND a.resourceId IN (
        SELECT resourceId FROM QuantityIndexEntity
        WHERE resourceType= ? AND index_name = ?
        AND index_value > ?
        )
        """.trimIndent()
      )
    assertThat(query.args)
      .isEqualTo(
        listOfNotNull(
          ResourceType.Observation.name,
          ResourceType.Observation.name,
          Observation.VALUE_QUANTITY.paramName,
          BigDecimal("5.403").toDouble()
        )
      )
  }

  @Test
  fun search_quantity_ends_before() {
    val query =
      Search(ResourceType.Observation)
        .apply {
          filter(
            Observation.VALUE_QUANTITY,
            {
              prefix = ParamPrefixEnum.ENDS_BEFORE
              value = BigDecimal("5.403")
            }
          )
        }
        .getQuery()
    assertThat(query.query)
      .isEqualTo(
        """
        SELECT a.serializedResource
        FROM ResourceEntity a
        WHERE a.resourceType = ?
        AND a.resourceId IN (
        SELECT resourceId FROM QuantityIndexEntity
        WHERE resourceType= ? AND index_name = ?
        AND index_value < ?
        )
        """.trimIndent()
      )
    assertThat(query.args)
      .isEqualTo(
        listOfNotNull(
          ResourceType.Observation.name,
          ResourceType.Observation.name,
          Observation.VALUE_QUANTITY.paramName,
          BigDecimal("5.403").toDouble()
        )
      )
  }

  @Test
  fun search_quantity_canonical_match() {
    val query =
      Search(ResourceType.Observation)
        .apply {
          filter(
            Observation.VALUE_QUANTITY,
            {
              prefix = ParamPrefixEnum.EQUAL
              value = BigDecimal("5403")
              system = "http://unitsofmeasure.org"
              unit = "mg"
            }
          )
        }
        .getQuery()
    assertThat(query.query)
      .isEqualTo(
        """
        SELECT a.serializedResource
        FROM ResourceEntity a
        WHERE a.resourceType = ?
        AND a.resourceId IN (
        SELECT resourceId FROM QuantityIndexEntity
        WHERE resourceType= ? AND index_name = ?
        AND index_system = ? AND index_code = ? AND index_value >= ? AND index_value < ?
        )
        """.trimIndent()
      )
    assertThat(query.args)
      .isEqualTo(
        listOfNotNull(
          ResourceType.Observation.name,
          ResourceType.Observation.name,
          Observation.VALUE_QUANTITY.paramName,
          "http://unitsofmeasure.org",
          "g",
          BigDecimal("5.4025").toDouble(),
          BigDecimal("5.4035").toDouble()
        )
      )
  }

  @Test
  fun search_has_patient_with_diabetes() {
    val query =
      Search(ResourceType.Patient)
        .apply {
          has<Condition>(Condition.SUBJECT) {
            filter(
              Condition.CODE,
              { value = of(Coding("http://snomed.info/sct", "44054006", "Diabetes")) }
            )
          }
        }
        .getQuery()

    assertThat(query.query)
      .isEqualTo(
        """ 
        SELECT a.serializedResource
        FROM ResourceEntity a
        WHERE a.resourceType = ?
        AND a.resourceId IN (
        SELECT substr(a.index_value, 9)
        FROM ReferenceIndexEntity a
        WHERE a.resourceType = ? AND a.index_name = ?
        AND a.resourceId IN (
        SELECT resourceId FROM TokenIndexEntity
        WHERE resourceType = ? AND index_name = ? AND index_value = ?
        AND IFNULL(index_system,'') = ?
        )
        )
        """.trimIndent()
      )

    assertThat(query.args)
      .isEqualTo(
        listOf(
          ResourceType.Patient.name,
          ResourceType.Condition.name,
          Condition.SUBJECT.paramName,
          ResourceType.Condition.name,
          Condition.CODE.paramName,
          "44054006",
          "http://snomed.info/sct"
        )
      )
  }

  @Test
  fun search_has_patient_with_influenza_vaccine_status_completed_in_India() {
    val query =
      Search(ResourceType.Patient)
        .apply {
          has<Immunization>(Immunization.PATIENT) {
            filter(
              Immunization.VACCINE_CODE,
              {
                value =
                  of(
                    Coding(
                      "http://hl7.org/fhir/sid/cvx",
                      "140",
                      "Influenza, seasonal, injectable, preservative free"
                    )
                  )
              }
            )
            //      Follow Immunization.ImmunizationStatus
            filter(
              Immunization.STATUS,
              { value = of(Coding("http://hl7.org/fhir/event-status", "completed", "Body Weight")) }
            )
          }

          filter(
            Patient.ADDRESS_COUNTRY,
            {
              modifier = StringFilterModifier.MATCHES_EXACTLY
              value = "IN"
            }
          )
        }
        .getQuery()

    assertThat(query.query)
      .isEqualTo(
        """
        SELECT a.serializedResource
        FROM ResourceEntity a
        WHERE a.resourceType = ?
        AND a.resourceId IN (
        SELECT resourceId FROM StringIndexEntity
        WHERE resourceType = ? AND index_name = ? AND index_value = ?
        )
        AND a.resourceId IN (
        SELECT substr(a.index_value, 9)
        FROM ReferenceIndexEntity a
        WHERE a.resourceType = ? AND a.index_name = ?
        AND a.resourceId IN (
        SELECT resourceId FROM TokenIndexEntity
        WHERE resourceType = ? AND index_name = ? AND index_value = ?
        AND IFNULL(index_system,'') = ?
        INTERSECT
        SELECT resourceId FROM TokenIndexEntity
        WHERE resourceType = ? AND index_name = ? AND index_value = ?
        AND IFNULL(index_system,'') = ?
        )
        )
        """.trimIndent()
      )

    assertThat(query.args)
      .isEqualTo(
        listOf(
          ResourceType.Patient.name,
          ResourceType.Patient.name,
          Patient.ADDRESS_COUNTRY.paramName,
          "IN",
          ResourceType.Immunization.name,
          Immunization.PATIENT.paramName,
          ResourceType.Immunization.name,
          Immunization.VACCINE_CODE.paramName,
          "140",
          "http://hl7.org/fhir/sid/cvx",
          ResourceType.Immunization.name,
          Immunization.STATUS.paramName,
          "completed",
          "http://hl7.org/fhir/event-status"
        )
      )
  }

  @Test
  fun practitioner_has_patient_has_condition_diabetes_and_hypertension() {
    val query =
      Search(ResourceType.Patient)
        .apply {
          has<Condition>(Condition.SUBJECT) {
            filter(
              Condition.CODE,
              { value = of(Coding("http://snomed.info/sct", "44054006", "Diabetes")) }
            )
          }
          has<Condition>(Condition.SUBJECT) {
            filter(
              Condition.CODE,
              { value = of(Coding("http://snomed.info/sct", "827069000", "Hypertension stage 1")) }
            )
          }
        }
        .getQuery()

    assertThat(query.query)
      .isEqualTo(
        """
        SELECT a.serializedResource
        FROM ResourceEntity a
        WHERE a.resourceType = ?
        AND a.resourceId IN (
        SELECT substr(a.index_value, 9)
        FROM ReferenceIndexEntity a
        WHERE a.resourceType = ? AND a.index_name = ?
        AND a.resourceId IN (
        SELECT resourceId FROM TokenIndexEntity
        WHERE resourceType = ? AND index_name = ? AND index_value = ?
        AND IFNULL(index_system,'') = ?
        )
        INTERSECT
        SELECT substr(a.index_value, 9)
        FROM ReferenceIndexEntity a
        WHERE a.resourceType = ? AND a.index_name = ?
        AND a.resourceId IN (
        SELECT resourceId FROM TokenIndexEntity
        WHERE resourceType = ? AND index_name = ? AND index_value = ?
        AND IFNULL(index_system,'') = ?
        )
        )
        """.trimIndent()
      )

    assertThat(query.args)
      .isEqualTo(
        listOf(
          ResourceType.Patient.name,
          ResourceType.Condition.name,
          Condition.SUBJECT.paramName,
          ResourceType.Condition.name,
          Condition.CODE.paramName,
          "44054006",
          "http://snomed.info/sct",
          ResourceType.Condition.name,
          Condition.SUBJECT.paramName,
          ResourceType.Condition.name,
          Condition.CODE.paramName,
          "827069000",
          "http://snomed.info/sct",
        )
      )
  }

  @Test
<<<<<<< HEAD
  fun search_date_sort() {
    val query =
      Search(ResourceType.Patient).apply { sort(Patient.BIRTHDATE, Order.ASCENDING) }.getQuery()
=======
  fun search_patient_single_search_param_multiple_values_disjunction() {
    val query =
      Search(ResourceType.Patient)
        .apply {
          filter(
            Patient.GIVEN,
            {
              value = "John"
              modifier = StringFilterModifier.MATCHES_EXACTLY
            },
            {
              value = "Jane"
              modifier = StringFilterModifier.MATCHES_EXACTLY
            },
            operation = Operation.OR
          )
        }
        .getQuery()
>>>>>>> 6e722c69

    assertThat(query.query)
      .isEqualTo(
        """
        SELECT a.serializedResource
        FROM ResourceEntity a
<<<<<<< HEAD
        LEFT JOIN DateIndexEntity b
        ON a.resourceType = b.resourceType AND a.resourceId = b.resourceId AND b.index_name = ?
        WHERE a.resourceType = ?
        ORDER BY b.index_from ASC
        """.trimIndent()
      )
  }

  @Test
  fun search_date_sort_descending() {
    val query =
      Search(ResourceType.Patient).apply { sort(Patient.BIRTHDATE, Order.DESCENDING) }.getQuery()
=======
        WHERE a.resourceType = ?
        AND a.resourceId IN (
        SELECT resourceId FROM StringIndexEntity
        WHERE resourceType = ? AND index_name = ? AND index_value = ?
        UNION
        SELECT resourceId FROM StringIndexEntity
        WHERE resourceType = ? AND index_name = ? AND index_value = ?
        )
        """.trimIndent()
      )

    assertThat(query.args)
      .isEqualTo(listOf("Patient", "Patient", "given", "John", "Patient", "given", "Jane"))
  }

  @Test
  fun search_patient_single_search_param_multiple_params_disjunction() {
    val query =
      Search(ResourceType.Patient)
        .apply {
          filter(
            Patient.GIVEN,
            {
              value = "John"
              modifier = StringFilterModifier.MATCHES_EXACTLY
            }
          )

          filter(
            Patient.GIVEN,
            {
              value = "Jane"
              modifier = StringFilterModifier.MATCHES_EXACTLY
            }
          )
          operation = Operation.OR
        }
        .getQuery()
>>>>>>> 6e722c69

    assertThat(query.query)
      .isEqualTo(
        """
        SELECT a.serializedResource
        FROM ResourceEntity a
<<<<<<< HEAD
        LEFT JOIN DateIndexEntity b
        ON a.resourceType = b.resourceType AND a.resourceId = b.resourceId AND b.index_name = ?
        WHERE a.resourceType = ?
        ORDER BY b.index_from DESC
        """.trimIndent()
      )
=======
        WHERE a.resourceType = ?
        AND a.resourceId IN (
        SELECT resourceId FROM StringIndexEntity
        WHERE resourceType = ? AND index_name = ? AND index_value = ?
        UNION
        SELECT resourceId FROM StringIndexEntity
        WHERE resourceType = ? AND index_name = ? AND index_value = ?
        )
        """.trimIndent()
      )

    assertThat(query.args)
      .isEqualTo(listOf("Patient", "Patient", "given", "John", "Patient", "given", "Jane"))
  }
  // Test for https://github.com/google/android-fhir/issues/903
  @Test
  fun search_patient_search_params_single_given_multiple_family() {
    val query =
      Search(ResourceType.Patient)
        .apply {
          filter(Patient.GIVEN, { value = "John" })
          filter(Patient.FAMILY, { value = "Doe" }, { value = "Roe" })
        }
        .getQuery()

    assertThat(query.query)
      .isEqualTo(
        """
        SELECT a.serializedResource
        FROM ResourceEntity a
        WHERE a.resourceType = ?
        AND a.resourceId IN (
        SELECT resourceId FROM StringIndexEntity
        WHERE resourceType = ? AND index_name = ? AND index_value LIKE ? || '%' COLLATE NOCASE
        UNION
        SELECT resourceId FROM StringIndexEntity
        WHERE resourceType = ? AND index_name = ? AND index_value LIKE ? || '%' COLLATE NOCASE
        )
        AND a.resourceId IN (
        SELECT resourceId FROM StringIndexEntity
        WHERE resourceType = ? AND index_name = ? AND index_value LIKE ? || '%' COLLATE NOCASE
        )
        """.trimIndent()
      )

    assertThat(query.args)
      .isEqualTo(
        listOf(
          "Patient",
          "Patient",
          "family",
          "Doe",
          "Patient",
          "family",
          "Roe",
          "Patient",
          "given",
          "John"
        )
      )
  }
  private companion object {
    const val mockEpochTimeStamp = 1628516301000
    const val APPROXIMATION_COEFFICIENT = 0.1
>>>>>>> 6e722c69
  }
}<|MERGE_RESOLUTION|>--- conflicted
+++ resolved
@@ -603,7 +603,7 @@
 
     assertThat(query.query)
       .isEqualTo(
-        """ 
+        """
         SELECT a.serializedResource
         FROM ResourceEntity a
         WHERE a.resourceType = ?
@@ -970,7 +970,7 @@
 
     assertThat(query.query)
       .isEqualTo(
-        """ 
+        """
         SELECT a.serializedResource
         FROM ResourceEntity a
         WHERE a.resourceType = ?
@@ -2369,11 +2369,42 @@
   }
 
   @Test
-<<<<<<< HEAD
   fun search_date_sort() {
     val query =
       Search(ResourceType.Patient).apply { sort(Patient.BIRTHDATE, Order.ASCENDING) }.getQuery()
-=======
+
+    assertThat(query.query)
+      .isEqualTo(
+        """
+        SELECT a.serializedResource
+        FROM ResourceEntity a
+        LEFT JOIN DateIndexEntity b
+        ON a.resourceType = b.resourceType AND a.resourceId = b.resourceId AND b.index_name = ?
+        WHERE a.resourceType = ?
+        ORDER BY b.index_from ASC
+        """.trimIndent()
+      )
+  }
+
+  @Test
+  fun search_date_sort_descending() {
+    val query =
+      Search(ResourceType.Patient).apply { sort(Patient.BIRTHDATE, Order.DESCENDING) }.getQuery()
+
+    assertThat(query.query)
+      .isEqualTo(
+        """
+        SELECT a.serializedResource
+        FROM ResourceEntity a
+        LEFT JOIN DateIndexEntity b
+        ON a.resourceType = b.resourceType AND a.resourceId = b.resourceId AND b.index_name = ?
+        WHERE a.resourceType = ?
+        ORDER BY b.index_from DESC
+        """.trimIndent()
+      )
+  }
+
+  @Test
   fun search_patient_single_search_param_multiple_values_disjunction() {
     val query =
       Search(ResourceType.Patient)
@@ -2392,27 +2423,12 @@
           )
         }
         .getQuery()
->>>>>>> 6e722c69
-
-    assertThat(query.query)
-      .isEqualTo(
-        """
-        SELECT a.serializedResource
-        FROM ResourceEntity a
-<<<<<<< HEAD
-        LEFT JOIN DateIndexEntity b
-        ON a.resourceType = b.resourceType AND a.resourceId = b.resourceId AND b.index_name = ?
-        WHERE a.resourceType = ?
-        ORDER BY b.index_from ASC
-        """.trimIndent()
-      )
-  }
-
-  @Test
-  fun search_date_sort_descending() {
-    val query =
-      Search(ResourceType.Patient).apply { sort(Patient.BIRTHDATE, Order.DESCENDING) }.getQuery()
-=======
+
+    assertThat(query.query)
+      .isEqualTo(
+        """
+        SELECT a.serializedResource
+        FROM ResourceEntity a
         WHERE a.resourceType = ?
         AND a.resourceId IN (
         SELECT resourceId FROM StringIndexEntity
@@ -2451,21 +2467,12 @@
           operation = Operation.OR
         }
         .getQuery()
->>>>>>> 6e722c69
-
-    assertThat(query.query)
-      .isEqualTo(
-        """
-        SELECT a.serializedResource
-        FROM ResourceEntity a
-<<<<<<< HEAD
-        LEFT JOIN DateIndexEntity b
-        ON a.resourceType = b.resourceType AND a.resourceId = b.resourceId AND b.index_name = ?
-        WHERE a.resourceType = ?
-        ORDER BY b.index_from DESC
-        """.trimIndent()
-      )
-=======
+
+    assertThat(query.query)
+      .isEqualTo(
+        """
+        SELECT a.serializedResource
+        FROM ResourceEntity a
         WHERE a.resourceType = ?
         AND a.resourceId IN (
         SELECT resourceId FROM StringIndexEntity
@@ -2530,6 +2537,5 @@
   private companion object {
     const val mockEpochTimeStamp = 1628516301000
     const val APPROXIMATION_COEFFICIENT = 0.1
->>>>>>> 6e722c69
   }
 }