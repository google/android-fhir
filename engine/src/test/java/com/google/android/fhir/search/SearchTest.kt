--- conflicted
+++ resolved
@@ -1598,10 +1598,6 @@
         )
       )
   }
-<<<<<<< HEAD
-  private companion object {
-    const val mockEpochTimeStamp = 1628516301000
-=======
 
   @Test
   fun search_quantity_equals() {
@@ -1933,6 +1929,9 @@
           BigDecimal("5.4035").toDouble()
         )
       )
->>>>>>> 74da80ea
-  }
+  }
+  
+   private companion object {
+    const val mockEpochTimeStamp = 1628516301000
+   }
 }