/*
 * Copyright 2020 Google LLC
 *
 * Licensed under the Apache License, Version 2.0 (the "License");
 * you may not use this file except in compliance with the License.
 * You may obtain a copy of the License at
 *
 *       http://www.apache.org/licenses/LICENSE-2.0
 *
 * Unless required by applicable law or agreed to in writing, software
 * distributed under the License is distributed on an "AS IS" BASIS,
 * WITHOUT WARRANTIES OR CONDITIONS OF ANY KIND, either express or implied.
 * See the License for the specific language governing permissions and
 * limitations under the License.
 */

package com.google.android.fhir.search

import android.os.Build
import ca.uhn.fhir.rest.param.ParamPrefixEnum
import com.google.android.fhir.epochDay
import com.google.common.truth.Truth.assertThat
import java.math.BigDecimal
import kotlinx.coroutines.runBlocking
import org.hl7.fhir.r4.model.Appointment
import org.hl7.fhir.r4.model.CodeType
import org.hl7.fhir.r4.model.CodeableConcept
import org.hl7.fhir.r4.model.Coding
import org.hl7.fhir.r4.model.Condition
import org.hl7.fhir.r4.model.ContactPoint
import org.hl7.fhir.r4.model.DateTimeType
import org.hl7.fhir.r4.model.DateType
import org.hl7.fhir.r4.model.Identifier
import org.hl7.fhir.r4.model.Immunization
import org.hl7.fhir.r4.model.Observation
import org.hl7.fhir.r4.model.Patient
import org.hl7.fhir.r4.model.ResourceType
import org.hl7.fhir.r4.model.RiskAssessment
import org.hl7.fhir.r4.model.UriType
import org.junit.Assert.assertThrows
import org.junit.Test
import org.junit.runner.RunWith
import org.robolectric.RobolectricTestRunner
import org.robolectric.annotation.Config

/** Unit tests for [MoreSearch]. */
@RunWith(RobolectricTestRunner::class)
@Config(sdk = [Build.VERSION_CODES.P])
class SearchTest {
  @Test
  fun search() = runBlocking {
    val query = Search(ResourceType.Patient).getQuery()

    assertThat(query.query)
      .isEqualTo(
        """
        SELECT a.serializedResource
        FROM ResourceEntity a
        WHERE a.resourceType = ?
        """.trimIndent()
      )
    assertThat(query.args).isEqualTo(listOf(ResourceType.Patient.name))
  }

  @Test
  fun count_search() = runBlocking {
    val query = Search(ResourceType.Patient).getQuery(true)

    assertThat(query.query)
      .isEqualTo(
        """
        SELECT COUNT(*)
        FROM ResourceEntity a
        WHERE a.resourceType = ?
        """.trimIndent()
      )
    assertThat(query.args).isEqualTo(listOf(ResourceType.Patient.name))
  }

  @Test
  fun search_string_default() {
    val query =
      Search(ResourceType.Patient)
        .apply { filter(Patient.ADDRESS) { value = "someValue" } }
        .getQuery()

    assertThat(query.query)
      .isEqualTo(
        """
        SELECT a.serializedResource
        FROM ResourceEntity a
        WHERE a.resourceType = ?
        AND a.resourceId IN (
        SELECT resourceId FROM StringIndexEntity
        WHERE resourceType = ? AND index_name = ? AND index_value LIKE ? || '%' COLLATE NOCASE
        )
        """.trimIndent()
      )
    assertThat(query.args)
      .containsExactly(
        ResourceType.Patient.name,
        ResourceType.Patient.name,
        Patient.ADDRESS.paramName,
        "someValue"
      )
  }

  @Test
  fun search_string_exact() {
    val query =
      Search(ResourceType.Patient)
        .apply {
          filter(Patient.ADDRESS) {
            modifier = StringFilterModifier.MATCHES_EXACTLY
            value = "someValue"
          }
        }
        .getQuery()

    assertThat(query.query)
      .isEqualTo(
        """
        SELECT a.serializedResource
        FROM ResourceEntity a
        WHERE a.resourceType = ?
        AND a.resourceId IN (
        SELECT resourceId FROM StringIndexEntity
        WHERE resourceType = ? AND index_name = ? AND index_value = ?
        )
        """.trimIndent()
      )
    assertThat(query.args)
      .containsExactly(
        ResourceType.Patient.name,
        ResourceType.Patient.name,
        Patient.ADDRESS.paramName,
        "someValue"
      )
  }

  @Test
  fun search_string_contains() {
    val query =
      Search(ResourceType.Patient)
        .apply {
          filter(Patient.ADDRESS) {
            modifier = StringFilterModifier.CONTAINS
            value = "someValue"
          }
        }
        .getQuery()

    assertThat(query.query)
      .isEqualTo(
        """
        SELECT a.serializedResource
        FROM ResourceEntity a
        WHERE a.resourceType = ?
        AND a.resourceId IN (
        SELECT resourceId FROM StringIndexEntity
        WHERE resourceType = ? AND index_name = ? AND index_value LIKE '%' || ? || '%' COLLATE NOCASE
        )
        """.trimIndent()
      )
    assertThat(query.args)
      .containsExactly(
        ResourceType.Patient.name,
        ResourceType.Patient.name,
        Patient.ADDRESS.paramName,
        "someValue"
      )
  }

  @Test
  fun search_size() {
    val query = Search(ResourceType.Patient).apply { count = 10 }.getQuery()

    assertThat(query.query)
      .isEqualTo(
        """
        SELECT a.serializedResource
        FROM ResourceEntity a
        WHERE a.resourceType = ?
        LIMIT ?
        """.trimIndent()
      )
    assertThat(query.args).isEqualTo(listOf(ResourceType.Patient.name, 10))
  }

  @Test
  fun search_size_from() {
    val query =
      Search(ResourceType.Patient)
        .apply {
          count = 10
          from = 20
        }
        .getQuery()

    assertThat(query.query)
      .isEqualTo(
        """
        SELECT a.serializedResource
        FROM ResourceEntity a
        WHERE a.resourceType = ?
        LIMIT ? OFFSET ?
        """.trimIndent()
      )
    assertThat(query.args).isEqualTo(listOf(ResourceType.Patient.name, 10, 20))
  }

  @Test
  fun search_filter() {
    val query =
      Search(ResourceType.Patient).apply { filter(Patient.FAMILY) { value = "Jones" } }.getQuery()

    assertThat(query.query)
      .isEqualTo(
        """
        SELECT a.serializedResource
        FROM ResourceEntity a
        WHERE a.resourceType = ?
        AND a.resourceId IN (
        SELECT resourceId FROM StringIndexEntity
        WHERE resourceType = ? AND index_name = ? AND index_value LIKE ? || '%' COLLATE NOCASE
        )
        """.trimIndent()
      )
    assertThat(query.args)
      .isEqualTo(
        listOf(
          ResourceType.Patient.name,
          ResourceType.Patient.name,
          Patient.FAMILY.paramName,
          "Jones"
        )
      )
  }

  @Test
  fun search_filter_token_coding() {
    val query =
      Search(ResourceType.Patient)
        .apply {
          filter(
            Patient.GENDER,
            Coding("http://hl7.org/fhir/ValueSet/administrative-gender", "male", "Male")
          )
        }
        .getQuery()

    assertThat(query.query)
      .isEqualTo(
        """
        SELECT a.serializedResource
        FROM ResourceEntity a
        WHERE a.resourceType = ?
        AND a.resourceId IN (
        SELECT resourceId FROM TokenIndexEntity
        WHERE resourceType = ? AND index_name = ? AND index_value = ?
        AND IFNULL(index_system,'') = ?
        )
        """.trimIndent()
      )
    assertThat(query.args)
      .isEqualTo(
        listOf(
          ResourceType.Patient.name,
          ResourceType.Patient.name,
          Patient.GENDER.paramName,
          "male",
          "http://hl7.org/fhir/ValueSet/administrative-gender"
        )
      )
  }

  @Test
  fun search_filter_token_codeableConcept() {
    val query =
      Search(ResourceType.Immunization)
        .apply {
          filter(
            Immunization.VACCINE_CODE,
            CodeableConcept(Coding("http://snomed.info/sct", "260385009", "Allergy X"))
          )
        }
        .getQuery()

    assertThat(query.query)
      .isEqualTo(
        """
        SELECT a.serializedResource
        FROM ResourceEntity a
        WHERE a.resourceType = ?
        AND a.resourceId IN (
        SELECT resourceId FROM TokenIndexEntity
        WHERE resourceType = ? AND index_name = ? AND index_value = ?
        AND IFNULL(index_system,'') = ?
        )
        """.trimIndent()
      )
    assertThat(query.args)
      .isEqualTo(
        listOf(
          ResourceType.Immunization.name,
          ResourceType.Immunization.name,
          Immunization.VACCINE_CODE.paramName,
          "260385009",
          "http://snomed.info/sct"
        )
      )
  }

  @Test
  fun search_filter_token_identifier() {
    val identifier = Identifier()
    identifier.value = "12345"
    identifier.system = "http://acme.org/patient"

    val query =
      Search(ResourceType.Patient).apply { filter(Patient.IDENTIFIER, identifier) }.getQuery()
    assertThat(query.query)
      .isEqualTo(
        """
        SELECT a.serializedResource
        FROM ResourceEntity a
        WHERE a.resourceType = ?
        AND a.resourceId IN (
        SELECT resourceId FROM TokenIndexEntity
        WHERE resourceType = ? AND index_name = ? AND index_value = ?
        AND IFNULL(index_system,'') = ?
        )
        """.trimIndent()
      )
    assertThat(query.args)
      .isEqualTo(
        listOf(
          ResourceType.Patient.name,
          ResourceType.Patient.name,
          Patient.IDENTIFIER.paramName,
          "12345",
          "http://acme.org/patient"
        )
      )
  }

  @Test
  fun search_filter_token_contactPoint() {
    val query =
      Search(ResourceType.Patient)
        .apply {
          filter(
            Patient.TELECOM,
            ContactPoint().apply {
              system = ContactPoint.ContactPointSystem.EMAIL
              use = ContactPoint.ContactPointUse.HOME
              value = "test@gmail.com"
            }
          )
        }
        .getQuery()
    assertThat(query.query)
      .isEqualTo(
        """
        SELECT a.serializedResource
        FROM ResourceEntity a
        WHERE a.resourceType = ?
        AND a.resourceId IN (
        SELECT resourceId FROM TokenIndexEntity
        WHERE resourceType = ? AND index_name = ? AND index_value = ?
        AND IFNULL(index_system,'') = ?
        )
        """.trimIndent()
      )
    assertThat(query.args)
      .isEqualTo(
        listOf(
          ResourceType.Patient.name,
          ResourceType.Patient.name,
          Patient.TELECOM.paramName,
          "test@gmail.com",
          ContactPoint.ContactPointUse.HOME.toCode()
        )
      )
  }

  @Test
  fun search_filter_token_contactPoint_missingUse() {
    val query =
      Search(ResourceType.Patient)
        .apply {
          filter(
            Patient.TELECOM,
            ContactPoint().apply {
              system = ContactPoint.ContactPointSystem.EMAIL
              value = "test@gmail.com"
            }
          )
        }
        .getQuery()
    assertThat(query.query)
      .isEqualTo(
        """
        SELECT a.serializedResource
        FROM ResourceEntity a
        WHERE a.resourceType = ?
        AND a.resourceId IN (
        SELECT resourceId FROM TokenIndexEntity
        WHERE resourceType = ? AND index_name = ? AND index_value = ?
        AND IFNULL(index_system,'') = ?
        )
        """.trimIndent()
      )
    assertThat(query.args)
      .isEqualTo(
        listOf(
          ResourceType.Patient.name,
          ResourceType.Patient.name,
          Patient.TELECOM.paramName,
          "test@gmail.com",
          ""
        )
      )
  }

  @Test
  fun search_filter_token_codeType() {
    val query =
      Search(ResourceType.Patient).apply { filter(Patient.GENDER, CodeType("male")) }.getQuery()
    assertThat(query.query)
      .isEqualTo(
        """
        SELECT a.serializedResource
        FROM ResourceEntity a
        WHERE a.resourceType = ?
        AND a.resourceId IN (
        SELECT resourceId FROM TokenIndexEntity
        WHERE resourceType = ? AND index_name = ? AND index_value = ?
        AND IFNULL(index_system,'') = ?
        )
        """.trimIndent()
      )
    assertThat(query.args)
      .isEqualTo(
        listOf(
          ResourceType.Patient.name,
          ResourceType.Patient.name,
          Patient.GENDER.paramName,
          "male",
          ""
        )
      )
  }

  @Test
  fun search_filter_token_boolean() {
    val query = Search(ResourceType.Patient).apply { filter(Patient.ACTIVE, true) }.getQuery()

    assertThat(query.query)
      .isEqualTo(
        """
        SELECT a.serializedResource
        FROM ResourceEntity a
        WHERE a.resourceType = ?
        AND a.resourceId IN (
        SELECT resourceId FROM TokenIndexEntity
        WHERE resourceType = ? AND index_name = ? AND index_value = ?
        AND IFNULL(index_system,'') = ?
        )
        """.trimIndent()
      )
    assertThat(query.args)
      .isEqualTo(
        listOf(
          ResourceType.Patient.name,
          ResourceType.Patient.name,
          Patient.ACTIVE.paramName,
          "true",
          ""
        )
      )
  }

  @Test
  fun search_filter_token_uriType() {
    val query =
      Search(ResourceType.Patient)
        .apply { filter(Patient.IDENTIFIER, UriType("16009886-bd57-11eb-8529-0242ac130003")) }
        .getQuery()

    assertThat(query.query)
      .isEqualTo(
        """
        SELECT a.serializedResource
        FROM ResourceEntity a
        WHERE a.resourceType = ?
        AND a.resourceId IN (
        SELECT resourceId FROM TokenIndexEntity
        WHERE resourceType = ? AND index_name = ? AND index_value = ?
        AND IFNULL(index_system,'') = ?
        )
        """.trimIndent()
      )
    assertThat(query.args)
      .isEqualTo(
        listOf(
          ResourceType.Patient.name,
          ResourceType.Patient.name,
          Patient.IDENTIFIER.paramName,
          "16009886-bd57-11eb-8529-0242ac130003",
          ""
        )
      )
  }

  @Test
  fun search_filter_token_string() {
    val query =
      Search(ResourceType.Patient).apply { filter(Patient.PHONE, "+14845219791") }.getQuery()

    assertThat(query.query)
      .isEqualTo(
        """
        SELECT a.serializedResource
        FROM ResourceEntity a
        WHERE a.resourceType = ?
        AND a.resourceId IN (
        SELECT resourceId FROM TokenIndexEntity
        WHERE resourceType = ? AND index_name = ? AND index_value = ?
        AND IFNULL(index_system,'') = ?
        )
        """.trimIndent()
      )
    assertThat(query.args)
      .isEqualTo(
        listOf(
          ResourceType.Patient.name,
          ResourceType.Patient.name,
          Patient.PHONE.paramName,
          "+14845219791",
          ""
        )
      )
  }

  @Test
  fun search_date_starts_after() {
    val query =
      Search(ResourceType.Patient)
        .apply { filter(Patient.BIRTHDATE, DateType("2013-03-14"), ParamPrefixEnum.STARTS_AFTER) }
        .getQuery()

    assertThat(query.query)
      .isEqualTo(
        """
        SELECT a.serializedResource
        FROM ResourceEntity a
        WHERE a.resourceType = ?
        AND a.resourceId IN (
        SELECT resourceId FROM DateIndexEntity
        WHERE resourceType = ? AND index_name = ? AND index_from > ?
        )
        """.trimIndent()
      )

    assertThat(query.args)
      .isEqualTo(
        listOf(
          ResourceType.Patient.name,
          ResourceType.Patient.name,
          Patient.BIRTHDATE.paramName,
          DateTimeType("2013-03-14").value.epochDay
        )
      )
  }

  @Test
  fun search_date_ends_before() {
    val query =
      Search(ResourceType.Patient)
        .apply { filter(Patient.BIRTHDATE, DateType("2013-03-14"), ParamPrefixEnum.ENDS_BEFORE) }
        .getQuery()

    assertThat(query.query)
      .isEqualTo(
        """
        SELECT a.serializedResource
        FROM ResourceEntity a
        WHERE a.resourceType = ?
        AND a.resourceId IN (
        SELECT resourceId FROM DateIndexEntity
        WHERE resourceType = ? AND index_name = ? AND index_to < ?
        )
        """.trimIndent()
      )

    assertThat(query.args)
      .isEqualTo(
        listOf(
          ResourceType.Patient.name,
          ResourceType.Patient.name,
          Patient.BIRTHDATE.paramName,
          DateTimeType("2013-03-14").value.epochDay
        )
      )
  }

  @Test
  fun search_date_not_equal() {
    val query =
      Search(ResourceType.Patient)
        .apply { filter(Patient.BIRTHDATE, DateType("2013-03-14"), ParamPrefixEnum.NOT_EQUAL) }
        .getQuery()

    assertThat(query.query)
      .isEqualTo(
        """
        SELECT a.serializedResource
        FROM ResourceEntity a
        WHERE a.resourceType = ?
        AND a.resourceId IN (
        SELECT resourceId FROM DateIndexEntity
        WHERE resourceType = ? AND index_name = ? AND index_from NOT BETWEEN ? AND ? OR index_to NOT BETWEEN ? AND ?
        )
        """.trimIndent()
      )

    assertThat(query.args)
      .isEqualTo(
        listOf(
          ResourceType.Patient.name,
          ResourceType.Patient.name,
          Patient.BIRTHDATE.paramName,
          DateType("2013-03-14").value.epochDay,
          DateType("2013-03-14").value.epochDay,
          DateType("2013-03-14").value.epochDay,
          DateType("2013-03-14").value.epochDay
        )
      )
  }

  @Test
  fun search_date_equal() {
    val query =
      Search(ResourceType.Patient)
        .apply { filter(Patient.BIRTHDATE, DateType("2013-03-14")) }
        .getQuery()

    assertThat(query.query)
      .isEqualTo(
        """
        SELECT a.serializedResource
        FROM ResourceEntity a
        WHERE a.resourceType = ?
        AND a.resourceId IN (
        SELECT resourceId FROM DateIndexEntity
        WHERE resourceType = ? AND index_name = ? AND index_from BETWEEN ? AND ? AND index_to BETWEEN ? AND ?
        )
        """.trimIndent()
      )

    assertThat(query.args)
      .isEqualTo(
        listOf(
          ResourceType.Patient.name,
          ResourceType.Patient.name,
          Patient.BIRTHDATE.paramName,
          DateType("2013-03-14").value.epochDay,
          DateType("2013-03-14").value.epochDay,
          DateType("2013-03-14").value.epochDay,
          DateType("2013-03-14").value.epochDay
        )
      )
  }

  @Test
  fun search_date_greater() {
    val query =
      Search(ResourceType.Patient)
        .apply { filter(Patient.BIRTHDATE, DateType("2013-03-14"), ParamPrefixEnum.GREATERTHAN) }
        .getQuery()

    assertThat(query.query)
      .isEqualTo(
        """
        SELECT a.serializedResource
        FROM ResourceEntity a
        WHERE a.resourceType = ?
        AND a.resourceId IN (
        SELECT resourceId FROM DateIndexEntity
        WHERE resourceType = ? AND index_name = ? AND index_to > ?
        )
        """.trimIndent()
      )

    assertThat(query.args)
      .isEqualTo(
        listOf(
          ResourceType.Patient.name,
          ResourceType.Patient.name,
          Patient.BIRTHDATE.paramName,
          DateTimeType("2013-03-14").value.epochDay
        )
      )
  }

  @Test
  fun search_date_greaterOrEqual() {
    val query =
      Search(ResourceType.Patient)
        .apply {
          filter(Patient.BIRTHDATE, DateType("2013-03-14"), ParamPrefixEnum.GREATERTHAN_OR_EQUALS)
        }
        .getQuery()

    assertThat(query.query)
      .isEqualTo(
        """
        SELECT a.serializedResource
        FROM ResourceEntity a
        WHERE a.resourceType = ?
        AND a.resourceId IN (
        SELECT resourceId FROM DateIndexEntity
        WHERE resourceType = ? AND index_name = ? AND index_to >= ?
        )
        """.trimIndent()
      )

    assertThat(query.args)
      .isEqualTo(
        listOf(
          ResourceType.Patient.name,
          ResourceType.Patient.name,
          Patient.BIRTHDATE.paramName,
          DateTimeType("2013-03-14").value.epochDay
        )
      )
  }

  @Test
  fun search_date_less() {
    val query =
      Search(ResourceType.Patient)
        .apply { filter(Patient.BIRTHDATE, DateType("2013-03-14"), ParamPrefixEnum.LESSTHAN) }
        .getQuery()

    assertThat(query.query)
      .isEqualTo(
        """
        SELECT a.serializedResource
        FROM ResourceEntity a
        WHERE a.resourceType = ?
        AND a.resourceId IN (
        SELECT resourceId FROM DateIndexEntity
        WHERE resourceType = ? AND index_name = ? AND index_from < ?
        )
        """.trimIndent()
      )

    assertThat(query.args)
      .isEqualTo(
        listOf(
          ResourceType.Patient.name,
          ResourceType.Patient.name,
          Patient.BIRTHDATE.paramName,
          DateType("2013-03-14").value.epochDay
        )
      )
  }

  @Test
  fun search_date_lessOrEqual() {
    val query =
      Search(ResourceType.Patient)
        .apply {
          filter(Patient.BIRTHDATE, DateType("2013-03-14"), ParamPrefixEnum.LESSTHAN_OR_EQUALS)
        }
        .getQuery()

    assertThat(query.query)
      .isEqualTo(
        """
        SELECT a.serializedResource
        FROM ResourceEntity a
        WHERE a.resourceType = ?
        AND a.resourceId IN (
        SELECT resourceId FROM DateIndexEntity
        WHERE resourceType = ? AND index_name = ? AND index_from <= ?
        )
        """.trimIndent()
      )

    assertThat(query.args)
      .isEqualTo(
        listOf(
          ResourceType.Patient.name,
          ResourceType.Patient.name,
          Patient.BIRTHDATE.paramName,
          DateType("2013-03-14").value.epochDay
        )
      )
  }

  @Test
  fun search_dateTime_starts_after() {
    val query =
      Search(ResourceType.Patient)
        .apply {
          filter(Patient.BIRTHDATE, DateTimeType("2013-03-14"), ParamPrefixEnum.STARTS_AFTER)
        }
        .getQuery()

    assertThat(query.query)
      .isEqualTo(
        """
        SELECT a.serializedResource
        FROM ResourceEntity a
        WHERE a.resourceType = ?
        AND a.resourceId IN (
        SELECT resourceId FROM DateTimeIndexEntity
        WHERE resourceType = ? AND index_name = ? AND index_from > ?
        )
        """.trimIndent()
      )

    assertThat(query.args)
      .isEqualTo(
        listOf(
          ResourceType.Patient.name,
          ResourceType.Patient.name,
          Patient.BIRTHDATE.paramName,
          DateTimeType("2013-03-15").value.time - 1
        )
      )
  }

  @Test
  fun search_dateTime_ends_before() {
    val query =
      Search(ResourceType.Patient)
        .apply {
          filter(Patient.BIRTHDATE, DateTimeType("2013-03-14"), ParamPrefixEnum.ENDS_BEFORE)
        }
        .getQuery()

    assertThat(query.query)
      .isEqualTo(
        """
        SELECT a.serializedResource
        FROM ResourceEntity a
        WHERE a.resourceType = ?
        AND a.resourceId IN (
        SELECT resourceId FROM DateTimeIndexEntity
        WHERE resourceType = ? AND index_name = ? AND index_to < ?
        )
        """.trimIndent()
      )

    assertThat(query.args)
      .isEqualTo(
        listOf(
          ResourceType.Patient.name,
          ResourceType.Patient.name,
          Patient.BIRTHDATE.paramName,
          DateTimeType("2013-03-14").value.time
        )
      )
  }

  @Test
  fun search_dateTime_not_equal() {
    val query =
      Search(ResourceType.Patient)
        .apply { filter(Patient.BIRTHDATE, DateTimeType("2013-03-14"), ParamPrefixEnum.NOT_EQUAL) }
        .getQuery()

    assertThat(query.query)
      .isEqualTo(
        """
        SELECT a.serializedResource
        FROM ResourceEntity a
        WHERE a.resourceType = ?
        AND a.resourceId IN (
        SELECT resourceId FROM DateTimeIndexEntity
        WHERE resourceType = ? AND index_name = ? AND (index_from NOT BETWEEN ? AND ? OR index_to NOT BETWEEN ? AND ?)
        )
        """.trimIndent()
      )

    assertThat(query.args)
      .isEqualTo(
        listOf(
          ResourceType.Patient.name,
          ResourceType.Patient.name,
          Patient.BIRTHDATE.paramName,
          DateTimeType("2013-03-14").value.time,
          DateTimeType("2013-03-15").value.time - 1,
          DateTimeType("2013-03-14").value.time,
          DateTimeType("2013-03-15").value.time - 1
        )
      )
  }

  @Test
  fun search_dateTime_equal() {
    val query =
      Search(ResourceType.Patient)
        .apply { filter(Patient.BIRTHDATE, DateTimeType("2013-03-14"), ParamPrefixEnum.EQUAL) }
        .getQuery()

    assertThat(query.query)
      .isEqualTo(
        """
        SELECT a.serializedResource
        FROM ResourceEntity a
        WHERE a.resourceType = ?
        AND a.resourceId IN (
        SELECT resourceId FROM DateTimeIndexEntity
        WHERE resourceType = ? AND index_name = ? AND index_from BETWEEN ? AND ? AND index_to BETWEEN ? AND ?
        )
        """.trimIndent()
      )

    assertThat(query.args)
      .isEqualTo(
        listOf(
          ResourceType.Patient.name,
          ResourceType.Patient.name,
          Patient.BIRTHDATE.paramName,
          DateTimeType("2013-03-14").value.time,
          DateTimeType("2013-03-15").value.time - 1,
          DateTimeType("2013-03-14").value.time,
          DateTimeType("2013-03-15").value.time - 1
        )
      )
  }

  @Test
  fun search_dateTime_greater() {
    val query =
      Search(ResourceType.Patient)
        .apply {
          filter(Patient.BIRTHDATE, DateTimeType("2013-03-14"), ParamPrefixEnum.GREATERTHAN)
        }
        .getQuery()

    assertThat(query.query)
      .isEqualTo(
        """
        SELECT a.serializedResource
        FROM ResourceEntity a
        WHERE a.resourceType = ?
        AND a.resourceId IN (
        SELECT resourceId FROM DateTimeIndexEntity
        WHERE resourceType = ? AND index_name = ? AND index_to > ?
        )
        """.trimIndent()
      )

    assertThat(query.args)
      .isEqualTo(
        listOf(
          ResourceType.Patient.name,
          ResourceType.Patient.name,
          Patient.BIRTHDATE.paramName,
          DateTimeType("2013-03-15").value.time - 1
        )
      )
  }

  @Test
  fun search_dateTime_greaterOrEqual() {
    val query =
      Search(ResourceType.Patient)
        .apply {
          filter(
            Patient.BIRTHDATE,
            DateTimeType("2013-03-14"),
            ParamPrefixEnum.GREATERTHAN_OR_EQUALS
          )
        }
        .getQuery()

    assertThat(query.query)
      .isEqualTo(
        """
        SELECT a.serializedResource
        FROM ResourceEntity a
        WHERE a.resourceType = ?
        AND a.resourceId IN (
        SELECT resourceId FROM DateTimeIndexEntity
        WHERE resourceType = ? AND index_name = ? AND index_to >= ?
        )
        """.trimIndent()
      )

    assertThat(query.args)
      .isEqualTo(
        listOf(
          ResourceType.Patient.name,
          ResourceType.Patient.name,
          Patient.BIRTHDATE.paramName,
          DateTimeType("2013-03-14").value.time
        )
      )
  }

  @Test
  fun search_dateTime_less() {
    val query =
      Search(ResourceType.Patient)
        .apply { filter(Patient.BIRTHDATE, DateTimeType("2013-03-14"), ParamPrefixEnum.LESSTHAN) }
        .getQuery()

    assertThat(query.query)
      .isEqualTo(
        """
        SELECT a.serializedResource
        FROM ResourceEntity a
        WHERE a.resourceType = ?
        AND a.resourceId IN (
        SELECT resourceId FROM DateTimeIndexEntity
        WHERE resourceType = ? AND index_name = ? AND index_from < ?
        )
        """.trimIndent()
      )

    assertThat(query.args)
      .isEqualTo(
        listOf(
          ResourceType.Patient.name,
          ResourceType.Patient.name,
          Patient.BIRTHDATE.paramName,
          DateTimeType("2013-03-14").value.time
        )
      )
  }

  @Test
  fun search_dateTime_lessOrEqual() {
    val query =
      Search(ResourceType.Patient)
        .apply {
          filter(Patient.BIRTHDATE, DateTimeType("2013-03-14"), ParamPrefixEnum.LESSTHAN_OR_EQUALS)
        }
        .getQuery()

    assertThat(query.query)
      .isEqualTo(
        """
        SELECT a.serializedResource
        FROM ResourceEntity a
        WHERE a.resourceType = ?
        AND a.resourceId IN (
        SELECT resourceId FROM DateTimeIndexEntity
        WHERE resourceType = ? AND index_name = ? AND index_from <= ?
        )
        """.trimIndent()
      )

    assertThat(query.args)
      .isEqualTo(
        listOf(
          ResourceType.Patient.name,
          ResourceType.Patient.name,
          Patient.BIRTHDATE.paramName,
          DateTimeType("2013-03-15").value.time - 1
        )
      )
  }

  @Test
  fun search_sort_string_ascending() {
    val query =
      Search(ResourceType.Patient).apply { sort(Patient.GIVEN, Order.ASCENDING) }.getQuery()

    assertThat(query.query)
      .isEqualTo(
        """
        SELECT a.serializedResource
        FROM ResourceEntity a
        LEFT JOIN StringIndexEntity b
        ON a.resourceType = b.resourceType AND a.resourceId = b.resourceId AND b.index_name = ?
        WHERE a.resourceType = ?
        ORDER BY b.index_value ASC
        """.trimIndent()
      )
    assertThat(query.args).isEqualTo(listOf(Patient.GIVEN.paramName, ResourceType.Patient.name))
  }

  @Test
  fun search_sort_string_descending() {
    val query =
      Search(ResourceType.Patient).apply { sort(Patient.GIVEN, Order.DESCENDING) }.getQuery()

    assertThat(query.query)
      .isEqualTo(
        """
        SELECT a.serializedResource
        FROM ResourceEntity a
        LEFT JOIN StringIndexEntity b
        ON a.resourceType = b.resourceType AND a.resourceId = b.resourceId AND b.index_name = ?
        WHERE a.resourceType = ?
        ORDER BY b.index_value DESC
        """.trimIndent()
      )
    assertThat(query.args).isEqualTo(listOf(Patient.GIVEN.paramName, ResourceType.Patient.name))
  }

  @Test
  fun search_sort_numbers_ascending() {
    val query =
      Search(ResourceType.RiskAssessment)
        .apply { sort(RiskAssessment.PROBABILITY, Order.ASCENDING) }
        .getQuery()

    assertThat(query.query)
      .isEqualTo(
        """
        SELECT a.serializedResource
        FROM ResourceEntity a
        LEFT JOIN NumberIndexEntity b
        ON a.resourceType = b.resourceType AND a.resourceId = b.resourceId AND b.index_name = ?
        WHERE a.resourceType = ?
        ORDER BY b.index_value ASC
        """.trimIndent()
      )
  }

  @Test
  fun search_filter_sort_size_from() {
    val query =
      Search(ResourceType.Patient)
        .apply {
          filter(Patient.FAMILY) { value = "Jones" }
          sort(Patient.GIVEN, Order.ASCENDING)
          count = 10
          from = 20
        }
        .getQuery()

    assertThat(query.query)
      .isEqualTo(
        """
        SELECT a.serializedResource
        FROM ResourceEntity a
        LEFT JOIN StringIndexEntity b
        ON a.resourceType = b.resourceType AND a.resourceId = b.resourceId AND b.index_name = ?
        WHERE a.resourceType = ?
        AND a.resourceId IN (
        SELECT resourceId FROM StringIndexEntity
        WHERE resourceType = ? AND index_name = ? AND index_value LIKE ? || '%' COLLATE NOCASE
        )
        ORDER BY b.index_value ASC
        LIMIT ? OFFSET ?
        """.trimIndent()
      )
    assertThat(query.args)
      .isEqualTo(
        listOf(
          Patient.GIVEN.paramName,
          ResourceType.Patient.name,
          ResourceType.Patient.name,
          Patient.FAMILY.paramName,
          "Jones",
          10,
          20
        )
      )
  }

  @Test
  fun search_number_equals() {
    /* x contains pairs of values and their corresponding range (see BigDecimal.getRange() in
    MoreSearch.KT) */
    for (x in
      listOf(
        BigDecimal("100") to BigDecimal("0.5"),
        BigDecimal("100.00") to BigDecimal("0.005"),
        BigDecimal("1e3") to BigDecimal("5")
      )) {
      val query =
        Search(ResourceType.RiskAssessment)
          .apply {
            filter(RiskAssessment.PROBABILITY) {
              prefix = ParamPrefixEnum.EQUAL
              value = x.first
            }
          }
          .getQuery()
      assertThat(query.query)
        .isEqualTo(
          """ 
          SELECT a.serializedResource
          FROM ResourceEntity a
          WHERE a.resourceType = ?
          AND a.resourceId IN (
          SELECT resourceId FROM NumberIndexEntity
          WHERE resourceType = ? AND index_name = ? AND index_value >= ? AND index_value < ?
          )
          """.trimIndent()
        )

      assertThat(query.args)
        .isEqualTo(
          listOf(
            ResourceType.RiskAssessment.name,
            ResourceType.RiskAssessment.name,
            RiskAssessment.PROBABILITY.paramName,
            (x.first - x.second).toDouble(),
            (x.first + x.second).toDouble()
          )
        )
    }
  }

  @Test
  fun search_number_notEquals() {
    val query =
      Search(ResourceType.RiskAssessment)
        .apply {
          filter(RiskAssessment.PROBABILITY) {
            prefix = ParamPrefixEnum.NOT_EQUAL
            value = BigDecimal("100.00")
          }
        }
        .getQuery()
    assertThat(query.query)
      .isEqualTo(
        """ 
        SELECT a.serializedResource
        FROM ResourceEntity a
        WHERE a.resourceType = ?
        AND a.resourceId IN (
        SELECT resourceId FROM NumberIndexEntity
        WHERE resourceType = ? AND index_name = ? AND (index_value < ? OR index_value >= ?)
        )
        """.trimIndent()
      )

    assertThat(query.args)
      .isEqualTo(
        listOf(
          ResourceType.RiskAssessment.name,
          ResourceType.RiskAssessment.name,
          RiskAssessment.PROBABILITY.paramName,
          BigDecimal.valueOf(99.995).toDouble(),
          BigDecimal.valueOf(100.005).toDouble()
        )
      )
  }

  @Test
  fun search_number_greater() {
    val query =
      Search(ResourceType.RiskAssessment)
        .apply {
          filter(RiskAssessment.PROBABILITY) {
            prefix = ParamPrefixEnum.GREATERTHAN
            value = BigDecimal("100.00")
          }
        }
        .getQuery()
    assertThat(query.query)
      .isEqualTo(
        """ 
        SELECT a.serializedResource
        FROM ResourceEntity a
        WHERE a.resourceType = ?
        AND a.resourceId IN (
        SELECT resourceId FROM NumberIndexEntity
        WHERE resourceType = ? AND index_name = ? AND index_value > ?
        )
        """.trimIndent()
      )

    assertThat(query.args)
      .isEqualTo(
        listOf(
          ResourceType.RiskAssessment.name,
          ResourceType.RiskAssessment.name,
          RiskAssessment.PROBABILITY.paramName,
          BigDecimal("100.00").toDouble()
        )
      )
  }
  @Test
  fun search_number_greaterThanEqual() {
    val query =
      Search(ResourceType.RiskAssessment)
        .apply {
          filter(RiskAssessment.PROBABILITY) {
            prefix = ParamPrefixEnum.GREATERTHAN_OR_EQUALS
            value = BigDecimal("100.00")
          }
        }
        .getQuery()
    assertThat(query.query)
      .isEqualTo(
        """ 
        SELECT a.serializedResource
        FROM ResourceEntity a
        WHERE a.resourceType = ?
        AND a.resourceId IN (
        SELECT resourceId FROM NumberIndexEntity
        WHERE resourceType = ? AND index_name = ? AND index_value >= ?
        )
        """.trimIndent()
      )

    assertThat(query.args)
      .isEqualTo(
        listOf(
          ResourceType.RiskAssessment.name,
          ResourceType.RiskAssessment.name,
          RiskAssessment.PROBABILITY.paramName,
          BigDecimal("100.00").toDouble()
        )
      )
  }
  @Test
  fun search_number_less() {
    val query =
      Search(ResourceType.RiskAssessment)
        .apply {
          filter(RiskAssessment.PROBABILITY) {
            prefix = ParamPrefixEnum.LESSTHAN
            value = BigDecimal("100.00")
          }
        }
        .getQuery()
    assertThat(query.query)
      .isEqualTo(
        """ 
        SELECT a.serializedResource
        FROM ResourceEntity a
        WHERE a.resourceType = ?
        AND a.resourceId IN (
        SELECT resourceId FROM NumberIndexEntity
        WHERE resourceType = ? AND index_name = ? AND index_value < ?
        )
        """.trimIndent()
      )

    assertThat(query.args)
      .isEqualTo(
        listOf(
          ResourceType.RiskAssessment.name,
          ResourceType.RiskAssessment.name,
          RiskAssessment.PROBABILITY.paramName,
          BigDecimal("100.00").toDouble()
        )
      )
  }
  @Test
  fun search_number_lessThanEquals() {
    val query =
      Search(ResourceType.RiskAssessment)
        .apply {
          filter(RiskAssessment.PROBABILITY) {
            prefix = ParamPrefixEnum.LESSTHAN_OR_EQUALS
            value = BigDecimal("100.00")
          }
        }
        .getQuery()
    assertThat(query.query)
      .isEqualTo(
        """ 
        SELECT a.serializedResource
        FROM ResourceEntity a
        WHERE a.resourceType = ?
        AND a.resourceId IN (
        SELECT resourceId FROM NumberIndexEntity
        WHERE resourceType = ? AND index_name = ? AND index_value <= ?
        )
        """.trimIndent()
      )

    assertThat(query.args)
      .isEqualTo(
        listOf(
          ResourceType.RiskAssessment.name,
          ResourceType.RiskAssessment.name,
          RiskAssessment.PROBABILITY.paramName,
          BigDecimal("100.00").toDouble()
        )
      )
  }

  @Test
  fun search_integer_endsBefore_error() {
    val illegalArgumentException =
      assertThrows(java.lang.IllegalArgumentException::class.java) {
        Search(ResourceType.RiskAssessment)
          .apply {
            filter(RiskAssessment.PROBABILITY) {
              prefix = ParamPrefixEnum.ENDS_BEFORE
              value = BigDecimal("100")
            }
          }
          .getQuery()
      }
    assertThat(illegalArgumentException.message)
      .isEqualTo("Prefix ENDS_BEFORE not allowed for Integer type")
  }
  @Test
  fun search_decimal_endsBefore() {
    val query =
      Search(ResourceType.RiskAssessment)
        .apply {
          filter(RiskAssessment.PROBABILITY) {
            prefix = ParamPrefixEnum.ENDS_BEFORE
            value = BigDecimal("100.00")
          }
        }
        .getQuery()
    assertThat(query.query)
      .isEqualTo(
        """ 
        SELECT a.serializedResource
        FROM ResourceEntity a
        WHERE a.resourceType = ?
        AND a.resourceId IN (
        SELECT resourceId FROM NumberIndexEntity
        WHERE resourceType = ? AND index_name = ? AND index_value < ?
        )
        """.trimIndent()
      )

    assertThat(query.args)
      .isEqualTo(
        listOf(
          ResourceType.RiskAssessment.name,
          ResourceType.RiskAssessment.name,
          RiskAssessment.PROBABILITY.paramName,
          BigDecimal("100.00").toDouble()
        )
      )
  }

  @Test
  fun search_integer_startsAfter_error() {
    val illegalArgumentException =
      assertThrows(java.lang.IllegalArgumentException::class.java) {
        Search(ResourceType.RiskAssessment)
          .apply {
            filter(RiskAssessment.PROBABILITY) {
              prefix = ParamPrefixEnum.STARTS_AFTER
              value = BigDecimal("100")
            }
          }
          .getQuery()
      }
    assertThat(illegalArgumentException.message)
      .isEqualTo("Prefix STARTS_AFTER not allowed for Integer type")
  }

  @Test
  fun search_decimal_startsAfter() {
    val query =
      Search(ResourceType.RiskAssessment)
        .apply {
          filter(RiskAssessment.PROBABILITY) {
            prefix = ParamPrefixEnum.STARTS_AFTER
            value = BigDecimal("100.00")
          }
        }
        .getQuery()
    assertThat(query.query)
      .isEqualTo(
        """ 
        SELECT a.serializedResource
        FROM ResourceEntity a
        WHERE a.resourceType = ?
        AND a.resourceId IN (
        SELECT resourceId FROM NumberIndexEntity
        WHERE resourceType = ? AND index_name = ? AND index_value > ?
        )
        """.trimIndent()
      )

    assertThat(query.args)
      .isEqualTo(
        listOf(
          ResourceType.RiskAssessment.name,
          ResourceType.RiskAssessment.name,
          RiskAssessment.PROBABILITY.paramName,
          BigDecimal("100.00").toDouble()
        )
      )
  }
  @Test
  fun search_number_approximate() {
    val query =
      Search(ResourceType.RiskAssessment)
        .apply {
          filter(RiskAssessment.PROBABILITY) {
            prefix = ParamPrefixEnum.APPROXIMATE
            value = BigDecimal("100.00")
          }
        }
        .getQuery()
    assertThat(query.query)
      .isEqualTo(
        """ 
        SELECT a.serializedResource
        FROM ResourceEntity a
        WHERE a.resourceType = ?
        AND a.resourceId IN (
        SELECT resourceId FROM NumberIndexEntity
        WHERE resourceType = ? AND index_name = ? AND index_value >= ? AND index_value <= ?
        )
        """.trimIndent()
      )

    assertThat(query.args)
      .isEqualTo(
        listOf(
          ResourceType.RiskAssessment.name,
          ResourceType.RiskAssessment.name,
          RiskAssessment.PROBABILITY.paramName,
          BigDecimal("90.00").toDouble(),
          BigDecimal("110.00").toDouble()
        )
      )
  }

  @Test
  fun search_quantity_equals() {
    val query =
      Search(ResourceType.Observation)
        .apply {
          filter(Observation.VALUE_QUANTITY) {
            prefix = ParamPrefixEnum.EQUAL
            unit = "g"
            value = BigDecimal("5.403")
          }
        }
        .getQuery()
    assertThat(query.query)
      .isEqualTo(
        """
        SELECT a.serializedResource
        FROM ResourceEntity a
        WHERE a.resourceType = ?
        AND a.resourceId IN (
        SELECT resourceId FROM QuantityIndexEntity
        WHERE resourceType= ? AND index_name = ?
        AND (index_code = ? OR index_unit = ?) AND index_value >= ? AND index_value < ?
        )
        """.trimIndent()
      )
    assertThat(query.args)
      .isEqualTo(
        listOfNotNull(
          ResourceType.Observation.name,
          ResourceType.Observation.name,
          Observation.VALUE_QUANTITY.paramName,
          "g",
          "g",
          BigDecimal("5.4025").toDouble(),
          BigDecimal("5.4035").toDouble()
        )
      )
  }

  @Test
  fun search_quantity_less() {
    val query =
      Search(ResourceType.Observation)
        .apply {
          filter(Observation.VALUE_QUANTITY) {
            prefix = ParamPrefixEnum.LESSTHAN
            unit = "g"
            value = BigDecimal("5.403")
          }
        }
        .getQuery()
    assertThat(query.query)
      .isEqualTo(
        """
        SELECT a.serializedResource
        FROM ResourceEntity a
        WHERE a.resourceType = ?
        AND a.resourceId IN (
        SELECT resourceId FROM QuantityIndexEntity
        WHERE resourceType= ? AND index_name = ?
        AND (index_code = ? OR index_unit = ?) AND index_value < ?
        )
        """.trimIndent()
      )
    assertThat(query.args)
      .isEqualTo(
        listOfNotNull(
          ResourceType.Observation.name,
          ResourceType.Observation.name,
          Observation.VALUE_QUANTITY.paramName,
          "g",
          "g",
          BigDecimal("5.403").toDouble()
        )
      )
  }
  @Test
  fun search_quantity_less_or_equal() {
    val query =
      Search(ResourceType.Observation)
        .apply {
          filter(Observation.VALUE_QUANTITY) {
            prefix = ParamPrefixEnum.LESSTHAN_OR_EQUALS
            system = "http://unitsofmeasure.org"
            value = BigDecimal("5.403")
          }
        }
        .getQuery()
    assertThat(query.query)
      .isEqualTo(
        """
        SELECT a.serializedResource
        FROM ResourceEntity a
        WHERE a.resourceType = ?
        AND a.resourceId IN (
        SELECT resourceId FROM QuantityIndexEntity
        WHERE resourceType= ? AND index_name = ?
        AND index_system = ? AND index_value <= ?
        )
        """.trimIndent()
      )
    assertThat(query.args)
      .isEqualTo(
        listOfNotNull(
          ResourceType.Observation.name,
          ResourceType.Observation.name,
          Observation.VALUE_QUANTITY.paramName,
          "http://unitsofmeasure.org",
          BigDecimal("5.403").toDouble()
        )
      )
  }

  @Test
  fun search_quantity_greater() {
    val query =
      Search(ResourceType.Observation)
        .apply {
          filter(Observation.VALUE_QUANTITY) {
            prefix = ParamPrefixEnum.GREATERTHAN
            system = "http://unitsofmeasure.org"
            value = BigDecimal("5.403")
          }
        }
        .getQuery()
    assertThat(query.query)
      .isEqualTo(
        """
        SELECT a.serializedResource
        FROM ResourceEntity a
        WHERE a.resourceType = ?
        AND a.resourceId IN (
        SELECT resourceId FROM QuantityIndexEntity
        WHERE resourceType= ? AND index_name = ?
        AND index_system = ? AND index_value > ?
        )
        """.trimIndent()
      )
    assertThat(query.args)
      .isEqualTo(
        listOfNotNull(
          ResourceType.Observation.name,
          ResourceType.Observation.name,
          Observation.VALUE_QUANTITY.paramName,
          "http://unitsofmeasure.org",
          BigDecimal("5.403").toDouble()
        )
      )
  }

  @Test
  fun search_quantity_greater_equal() {
    val query =
      Search(ResourceType.Observation)
        .apply {
          filter(Observation.VALUE_QUANTITY) {
            prefix = ParamPrefixEnum.GREATERTHAN_OR_EQUALS
            value = BigDecimal("5.403")
          }
        }
        .getQuery()
    assertThat(query.query)
      .isEqualTo(
        """
        SELECT a.serializedResource
        FROM ResourceEntity a
        WHERE a.resourceType = ?
        AND a.resourceId IN (
        SELECT resourceId FROM QuantityIndexEntity
        WHERE resourceType= ? AND index_name = ?
        AND index_value >= ?
        )
        """.trimIndent()
      )
    assertThat(query.args)
      .isEqualTo(
        listOfNotNull(
          ResourceType.Observation.name,
          ResourceType.Observation.name,
          Observation.VALUE_QUANTITY.paramName,
          BigDecimal("5.403").toDouble()
        )
      )
  }

  @Test
  fun search_quantity_not_equal() {
    val query =
      Search(ResourceType.Observation)
        .apply {
          filter(Observation.VALUE_QUANTITY) {
            prefix = ParamPrefixEnum.NOT_EQUAL
            value = BigDecimal("5.403")
          }
        }
        .getQuery()
    assertThat(query.query)
      .isEqualTo(
        """
        SELECT a.serializedResource
        FROM ResourceEntity a
        WHERE a.resourceType = ?
        AND a.resourceId IN (
        SELECT resourceId FROM QuantityIndexEntity
        WHERE resourceType= ? AND index_name = ?
        AND (index_value < ? OR index_value >= ?)
        )
        """.trimIndent()
      )
    assertThat(query.args)
      .isEqualTo(
        listOfNotNull(
          ResourceType.Observation.name,
          ResourceType.Observation.name,
          Observation.VALUE_QUANTITY.paramName,
          BigDecimal("5.4025").toDouble(),
          BigDecimal("5.4035").toDouble()
        )
      )
  }

  @Test
  fun search_quantity_starts_after() {
    val query =
      Search(ResourceType.Observation)
        .apply {
          filter(Observation.VALUE_QUANTITY) {
            prefix = ParamPrefixEnum.STARTS_AFTER
            value = BigDecimal("5.403")
          }
        }
        .getQuery()
    assertThat(query.query)
      .isEqualTo(
        """
        SELECT a.serializedResource
        FROM ResourceEntity a
        WHERE a.resourceType = ?
        AND a.resourceId IN (
        SELECT resourceId FROM QuantityIndexEntity
        WHERE resourceType= ? AND index_name = ?
        AND index_value > ?
        )
        """.trimIndent()
      )
    assertThat(query.args)
      .isEqualTo(
        listOfNotNull(
          ResourceType.Observation.name,
          ResourceType.Observation.name,
          Observation.VALUE_QUANTITY.paramName,
          BigDecimal("5.403").toDouble()
        )
      )
  }

  @Test
  fun search_quantity_ends_before() {
    val query =
      Search(ResourceType.Observation)
        .apply {
          filter(Observation.VALUE_QUANTITY) {
            prefix = ParamPrefixEnum.ENDS_BEFORE
            value = BigDecimal("5.403")
          }
        }
        .getQuery()
    assertThat(query.query)
      .isEqualTo(
        """
        SELECT a.serializedResource
        FROM ResourceEntity a
        WHERE a.resourceType = ?
        AND a.resourceId IN (
        SELECT resourceId FROM QuantityIndexEntity
        WHERE resourceType= ? AND index_name = ?
        AND index_value < ?
        )
        """.trimIndent()
      )
    assertThat(query.args)
      .isEqualTo(
        listOfNotNull(
          ResourceType.Observation.name,
          ResourceType.Observation.name,
          Observation.VALUE_QUANTITY.paramName,
          BigDecimal("5.403").toDouble()
        )
      )
  }

  @Test
  fun search_quantity_canonical_match() {
    val query =
      Search(ResourceType.Observation)
        .apply {
          filter(Observation.VALUE_QUANTITY) {
            prefix = ParamPrefixEnum.EQUAL
            value = BigDecimal("5403")
            system = "http://unitsofmeasure.org"
            unit = "mg"
          }
        }
        .getQuery()
    assertThat(query.query)
      .isEqualTo(
        """
        SELECT a.serializedResource
        FROM ResourceEntity a
        WHERE a.resourceType = ?
        AND a.resourceId IN (
        SELECT resourceId FROM QuantityIndexEntity
        WHERE resourceType= ? AND index_name = ?
        AND index_system = ? AND (index_code = ? AND index_value >= ? AND index_value < ? OR index_canonicalCode = ? AND index_canonicalValue >= ? AND index_canonicalValue < ?)
        )
        """.trimIndent()
      )
    assertThat(query.args)
      .isEqualTo(
        listOfNotNull(
          ResourceType.Observation.name,
          ResourceType.Observation.name,
          Observation.VALUE_QUANTITY.paramName,
          "http://unitsofmeasure.org",
          "mg",
          BigDecimal("5402.5").toDouble(),
          BigDecimal("5403.5").toDouble(),
          "g",
          BigDecimal("5.4025").toDouble(),
          BigDecimal("5.4035").toDouble()
        )
      )
  }

  @Test
<<<<<<< HEAD
  fun search_date_sort() {
    val query =
      Search(ResourceType.Patient).apply { sort(Patient.BIRTHDATE, Order.ASCENDING) }.getQuery()

    assertThat(query.query)
      .isEqualTo(
        """
        SELECT a.serializedResource
        FROM ResourceEntity a
        LEFT JOIN DateIndexEntity b
        ON a.resourceType = b.resourceType AND a.resourceId = b.resourceId AND b.index_name = ?
        WHERE a.resourceType = ?
        ORDER BY b.index_from ASC
        """.trimIndent()
      )
  }

  @Test
  fun search_date_sort_descending() {
    val query =
      Search(ResourceType.Patient).apply { sort(Patient.BIRTHDATE, Order.DESCENDING) }.getQuery()
=======
  fun search_has_patient_with_diabetes() {
    val query =
      Search(ResourceType.Patient)
        .apply {
          has<Condition>(Condition.SUBJECT) {
            filter(Condition.CODE, Coding("http://snomed.info/sct", "44054006", "Diabetes"))
          }
        }
        .getQuery()

    assertThat(query.query)
      .isEqualTo(
        """ 
        SELECT a.serializedResource
        FROM ResourceEntity a
        WHERE a.resourceType = ?
        AND a.resourceId IN (
        SELECT substr(a.index_value, 9)
        FROM ReferenceIndexEntity a
        WHERE a.resourceType = ? AND a.index_name = ?
        AND a.resourceId IN (
        SELECT resourceId FROM TokenIndexEntity
        WHERE resourceType = ? AND index_name = ? AND index_value = ?
        AND IFNULL(index_system,'') = ?
        )
        )
        """.trimIndent()
      )

    assertThat(query.args)
      .isEqualTo(
        listOf(
          ResourceType.Patient.name,
          ResourceType.Condition.name,
          Condition.SUBJECT.paramName,
          ResourceType.Condition.name,
          Condition.CODE.paramName,
          "44054006",
          "http://snomed.info/sct"
        )
      )
  }

  @Test
  fun search_has_patient_with_influenza_vaccine_status_completed_in_India() {
    val query =
      Search(ResourceType.Patient)
        .apply {
          has<Immunization>(Immunization.PATIENT) {
            filter(
              Immunization.VACCINE_CODE,
              Coding(
                "http://hl7.org/fhir/sid/cvx",
                "140",
                "Influenza, seasonal, injectable, preservative free"
              )
            )
            //      Follow Immunization.ImmunizationStatus
            filter(
              Immunization.STATUS,
              Coding("http://hl7.org/fhir/event-status", "completed", "Body Weight")
            )
          }

          filter(Patient.ADDRESS_COUNTRY) {
            modifier = StringFilterModifier.MATCHES_EXACTLY
            value = "IN"
          }
        }
        .getQuery()
>>>>>>> 844f3971

    assertThat(query.query)
      .isEqualTo(
        """
        SELECT a.serializedResource
        FROM ResourceEntity a
<<<<<<< HEAD
        LEFT JOIN DateIndexEntity b
        ON a.resourceType = b.resourceType AND a.resourceId = b.resourceId AND b.index_name = ?
        WHERE a.resourceType = ?
        ORDER BY b.index_from DESC
        """.trimIndent()
      )
  }

  @Test
  fun search_date_sort_appointmentDate() {
    val query =
      Search(ResourceType.Appointment).apply { sort(Appointment.DATE, Order.ASCENDING) }.getQuery()
=======
        WHERE a.resourceType = ?
        AND a.resourceId IN (
        SELECT resourceId FROM StringIndexEntity
        WHERE resourceType = ? AND index_name = ? AND index_value = ?
        )
        AND a.resourceId IN (
        SELECT substr(a.index_value, 9)
        FROM ReferenceIndexEntity a
        WHERE a.resourceType = ? AND a.index_name = ?
        AND a.resourceId IN (
        SELECT resourceId FROM TokenIndexEntity
        WHERE resourceType = ? AND index_name = ? AND index_value = ?
        AND IFNULL(index_system,'') = ?
        INTERSECT
        SELECT resourceId FROM TokenIndexEntity
        WHERE resourceType = ? AND index_name = ? AND index_value = ?
        AND IFNULL(index_system,'') = ?
        )
        )
        """.trimIndent()
      )

    assertThat(query.args)
      .isEqualTo(
        listOf(
          ResourceType.Patient.name,
          ResourceType.Patient.name,
          Patient.ADDRESS_COUNTRY.paramName,
          "IN",
          ResourceType.Immunization.name,
          Immunization.PATIENT.paramName,
          ResourceType.Immunization.name,
          Immunization.VACCINE_CODE.paramName,
          "140",
          "http://hl7.org/fhir/sid/cvx",
          ResourceType.Immunization.name,
          Immunization.STATUS.paramName,
          "completed",
          "http://hl7.org/fhir/event-status"
        )
      )
  }

  @Test
  fun practitioner_has_patient_has_condition_diabetes_and_hypertension() {
    val query =
      Search(ResourceType.Patient)
        .apply {
          has<Condition>(Condition.SUBJECT) {
            filter(Condition.CODE, Coding("http://snomed.info/sct", "44054006", "Diabetes"))
          }
          has<Condition>(Condition.SUBJECT) {
            filter(
              Condition.CODE,
              Coding("http://snomed.info/sct", "827069000", "Hypertension stage 1")
            )
          }
        }
        .getQuery()
>>>>>>> 844f3971

    assertThat(query.query)
      .isEqualTo(
        """
        SELECT a.serializedResource
        FROM ResourceEntity a
<<<<<<< HEAD
        LEFT JOIN DateIndexEntity b
        ON a.resourceType = b.resourceType AND a.resourceId = b.resourceId AND b.index_name = ?
        WHERE a.resourceType = ?
        ORDER BY b.index_from ASC
        """.trimIndent()
      )
=======
        WHERE a.resourceType = ?
        AND a.resourceId IN (
        SELECT substr(a.index_value, 9)
        FROM ReferenceIndexEntity a
        WHERE a.resourceType = ? AND a.index_name = ?
        AND a.resourceId IN (
        SELECT resourceId FROM TokenIndexEntity
        WHERE resourceType = ? AND index_name = ? AND index_value = ?
        AND IFNULL(index_system,'') = ?
        )
        INTERSECT
        SELECT substr(a.index_value, 9)
        FROM ReferenceIndexEntity a
        WHERE a.resourceType = ? AND a.index_name = ?
        AND a.resourceId IN (
        SELECT resourceId FROM TokenIndexEntity
        WHERE resourceType = ? AND index_name = ? AND index_value = ?
        AND IFNULL(index_system,'') = ?
        )
        )
        """.trimIndent()
      )

    assertThat(query.args)
      .isEqualTo(
        listOf(
          ResourceType.Patient.name,
          ResourceType.Condition.name,
          Condition.SUBJECT.paramName,
          ResourceType.Condition.name,
          Condition.CODE.paramName,
          "44054006",
          "http://snomed.info/sct",
          ResourceType.Condition.name,
          Condition.SUBJECT.paramName,
          ResourceType.Condition.name,
          Condition.CODE.paramName,
          "827069000",
          "http://snomed.info/sct",
        )
      )
>>>>>>> 844f3971
  }
}<|MERGE_RESOLUTION|>--- conflicted
+++ resolved
@@ -1860,29 +1860,6 @@
   }
 
   @Test
-<<<<<<< HEAD
-  fun search_date_sort() {
-    val query =
-      Search(ResourceType.Patient).apply { sort(Patient.BIRTHDATE, Order.ASCENDING) }.getQuery()
-
-    assertThat(query.query)
-      .isEqualTo(
-        """
-        SELECT a.serializedResource
-        FROM ResourceEntity a
-        LEFT JOIN DateIndexEntity b
-        ON a.resourceType = b.resourceType AND a.resourceId = b.resourceId AND b.index_name = ?
-        WHERE a.resourceType = ?
-        ORDER BY b.index_from ASC
-        """.trimIndent()
-      )
-  }
-
-  @Test
-  fun search_date_sort_descending() {
-    val query =
-      Search(ResourceType.Patient).apply { sort(Patient.BIRTHDATE, Order.DESCENDING) }.getQuery()
-=======
   fun search_has_patient_with_diabetes() {
     val query =
       Search(ResourceType.Patient)
@@ -1953,27 +1930,12 @@
           }
         }
         .getQuery()
->>>>>>> 844f3971
-
-    assertThat(query.query)
-      .isEqualTo(
-        """
-        SELECT a.serializedResource
-        FROM ResourceEntity a
-<<<<<<< HEAD
-        LEFT JOIN DateIndexEntity b
-        ON a.resourceType = b.resourceType AND a.resourceId = b.resourceId AND b.index_name = ?
-        WHERE a.resourceType = ?
-        ORDER BY b.index_from DESC
-        """.trimIndent()
-      )
-  }
-
-  @Test
-  fun search_date_sort_appointmentDate() {
-    val query =
-      Search(ResourceType.Appointment).apply { sort(Appointment.DATE, Order.ASCENDING) }.getQuery()
-=======
+
+    assertThat(query.query)
+      .isEqualTo(
+        """
+        SELECT a.serializedResource
+        FROM ResourceEntity a
         WHERE a.resourceType = ?
         AND a.resourceId IN (
         SELECT resourceId FROM StringIndexEntity
@@ -2033,21 +1995,12 @@
           }
         }
         .getQuery()
->>>>>>> 844f3971
-
-    assertThat(query.query)
-      .isEqualTo(
-        """
-        SELECT a.serializedResource
-        FROM ResourceEntity a
-<<<<<<< HEAD
-        LEFT JOIN DateIndexEntity b
-        ON a.resourceType = b.resourceType AND a.resourceId = b.resourceId AND b.index_name = ?
-        WHERE a.resourceType = ?
-        ORDER BY b.index_from ASC
-        """.trimIndent()
-      )
-=======
+
+    assertThat(query.query)
+      .isEqualTo(
+        """
+        SELECT a.serializedResource
+        FROM ResourceEntity a
         WHERE a.resourceType = ?
         AND a.resourceId IN (
         SELECT substr(a.index_value, 9)
@@ -2089,6 +2042,59 @@
           "http://snomed.info/sct",
         )
       )
->>>>>>> 844f3971
+  }
+
+  @Test
+  fun search_date_sort() {
+    val query =
+      Search(ResourceType.Patient).apply { sort(Patient.BIRTHDATE, Order.ASCENDING) }.getQuery()
+
+    assertThat(query.query)
+      .isEqualTo(
+        """
+        SELECT a.serializedResource
+        FROM ResourceEntity a
+        LEFT JOIN DateIndexEntity b
+        ON a.resourceType = b.resourceType AND a.resourceId = b.resourceId AND b.index_name = ?
+        WHERE a.resourceType = ?
+        ORDER BY b.index_from ASC
+        """.trimIndent()
+      )
+  }
+
+  @Test
+  fun search_date_sort_descending() {
+    val query =
+      Search(ResourceType.Patient).apply { sort(Patient.BIRTHDATE, Order.DESCENDING) }.getQuery()
+
+    assertThat(query.query)
+      .isEqualTo(
+        """
+        SELECT a.serializedResource
+        FROM ResourceEntity a
+        LEFT JOIN DateIndexEntity b
+        ON a.resourceType = b.resourceType AND a.resourceId = b.resourceId AND b.index_name = ?
+        WHERE a.resourceType = ?
+        ORDER BY b.index_from DESC
+        """.trimIndent()
+      )
+  }
+
+  @Test
+  fun search_date_sort_appointmentDate() {
+    val query =
+      Search(ResourceType.Appointment).apply { sort(Appointment.DATE, Order.ASCENDING) }.getQuery()
+
+    assertThat(query.query)
+      .isEqualTo(
+        """
+        SELECT a.serializedResource
+        FROM ResourceEntity a
+        LEFT JOIN DateIndexEntity b
+        ON a.resourceType = b.resourceType AND a.resourceId = b.resourceId AND b.index_name = ?
+        WHERE a.resourceType = ?
+        ORDER BY b.index_from ASC
+        """.trimIndent()
+      )
   }
 }