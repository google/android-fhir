/*
 * Copyright 2022-2024 Google LLC
 *
 * Licensed under the Apache License, Version 2.0 (the "License");
 * you may not use this file except in compliance with the License.
 * You may obtain a copy of the License at
 *
 *       http://www.apache.org/licenses/LICENSE-2.0
 *
 * Unless required by applicable law or agreed to in writing, software
 * distributed under the License is distributed on an "AS IS" BASIS,
 * WITHOUT WARRANTIES OR CONDITIONS OF ANY KIND, either express or implied.
 * See the License for the specific language governing permissions and
 * limitations under the License.
 */

package com.google.android.fhir.search

import android.os.Build
import androidx.room.util.convertUUIDToByte
import ca.uhn.fhir.model.api.TemporalPrecisionEnum
import ca.uhn.fhir.rest.param.ParamPrefixEnum
import com.google.android.fhir.DateProvider
import com.google.android.fhir.epochDay
import com.google.android.fhir.search.filter.ReferenceParamFilterCriterion
import com.google.common.truth.Correspondence
import com.google.common.truth.Truth.assertThat
import java.math.BigDecimal
import java.time.Instant
import java.util.Date
import java.util.UUID
import kotlin.math.absoluteValue
import kotlin.math.roundToLong
import kotlinx.coroutines.runBlocking
import org.hl7.fhir.r4.model.CarePlan
import org.hl7.fhir.r4.model.CodeType
import org.hl7.fhir.r4.model.CodeableConcept
import org.hl7.fhir.r4.model.Coding
import org.hl7.fhir.r4.model.Condition
import org.hl7.fhir.r4.model.ContactPoint
import org.hl7.fhir.r4.model.DateTimeType
import org.hl7.fhir.r4.model.DateType
import org.hl7.fhir.r4.model.Encounter
import org.hl7.fhir.r4.model.Identifier
import org.hl7.fhir.r4.model.Immunization
import org.hl7.fhir.r4.model.Library
import org.hl7.fhir.r4.model.Observation
import org.hl7.fhir.r4.model.Organization
import org.hl7.fhir.r4.model.Patient
import org.hl7.fhir.r4.model.Practitioner
import org.hl7.fhir.r4.model.ResourceType
import org.hl7.fhir.r4.model.RiskAssessment
import org.hl7.fhir.r4.model.UriType
import org.junit.Test
import org.junit.runner.RunWith
import org.robolectric.RobolectricTestRunner
import org.robolectric.annotation.Config

/** Unit tests for [MoreSearch]. */
@RunWith(RobolectricTestRunner::class)
@Config(sdk = [Build.VERSION_CODES.P])
class SearchTest {

  @Test
  fun search() = runBlocking {
    val query = Search(ResourceType.Patient).getQuery()

    assertThat(query.query)
      .isEqualTo(
        """
        SELECT a.resourceUuid, a.serializedResource
        FROM ResourceEntity a
        WHERE a.resourceType = ?
                """
          .trimIndent(),
      )
    assertThat(query.args).isEqualTo(listOf(ResourceType.Patient.name))
  }

  @Test
  fun count() = runBlocking {
    val query = Search(ResourceType.Patient).getQuery(true)

    assertThat(query.query)
      .isEqualTo(
        """
        SELECT COUNT(*)
        FROM ResourceEntity a
        WHERE a.resourceType = ?
                """
          .trimIndent(),
      )
    assertThat(query.args).isEqualTo(listOf(ResourceType.Patient.name))
  }

  @Test
  fun search_size() {
    val query = Search(ResourceType.Patient).apply { count = 10 }.getQuery()

    assertThat(query.query)
      .isEqualTo(
        """
        SELECT a.resourceUuid, a.serializedResource
        FROM ResourceEntity a
        WHERE a.resourceType = ?
        LIMIT ?
                """
          .trimIndent(),
      )
    assertThat(query.args).isEqualTo(listOf(ResourceType.Patient.name, 10))
  }

  @Test
  fun search_size_from() {
    val query =
      Search(ResourceType.Patient)
        .apply {
          count = 10
          from = 20
        }
        .getQuery()

    assertThat(query.query)
      .isEqualTo(
        """
        SELECT a.resourceUuid, a.serializedResource
        FROM ResourceEntity a
        WHERE a.resourceType = ?
        LIMIT ? OFFSET ?
                """
          .trimIndent(),
      )
    assertThat(query.args).isEqualTo(listOf(ResourceType.Patient.name, 10, 20))
  }

  @Test
  fun search_filter_date_approximate() {
    val mockDateType = DateType(Date(mockEpochTimeStamp), TemporalPrecisionEnum.DAY)
    DateProvider(Instant.ofEpochMilli(mockEpochTimeStamp))
    val value = DateType("2013-03-14")
    val query =
      Search(ResourceType.Patient)
        .apply {
          filter(
            Patient.BIRTHDATE,
            {
              this.value = of(value)
              prefix = ParamPrefixEnum.APPROXIMATE
            },
          )
        }
        .getQuery()

    assertThat(query.query)
      .isEqualTo(
        """
        SELECT a.resourceUuid, a.serializedResource
        FROM ResourceEntity a
        WHERE a.resourceUuid IN (
        SELECT resourceUuid FROM DateIndexEntity
        WHERE resourceType = ? AND index_name = ? AND (index_from BETWEEN ? AND ? AND index_to BETWEEN ? AND ?)
        )
                """
          .trimIndent(),
      )

    val diffStart =
      (value.rangeEpochDays.first -
          APPROXIMATION_COEFFICIENT *
            (value.rangeEpochDays.first - mockDateType.rangeEpochDays.first).absoluteValue)
        .roundToLong()
    val diffEnd =
      (value.rangeEpochDays.last +
          APPROXIMATION_COEFFICIENT *
            (value.rangeEpochDays.last - mockDateType.rangeEpochDays.last).absoluteValue)
        .roundToLong()
    assertThat(query.args)
      .isEqualTo(
        listOf(
          ResourceType.Patient.name,
          Patient.BIRTHDATE.paramName,
          diffStart,
          diffEnd,
          diffStart,
          diffEnd,
        ),
      )
  }

  @Test
  fun search_filter_date_starts_after() {
    val query =
      Search(ResourceType.Patient)
        .apply {
          filter(
            Patient.BIRTHDATE,
            {
              prefix = ParamPrefixEnum.STARTS_AFTER
              value = of(DateType("2013-03-14"))
            },
          )
        }
        .getQuery()

    assertThat(query.query)
      .isEqualTo(
        """
        SELECT a.resourceUuid, a.serializedResource
        FROM ResourceEntity a
        WHERE a.resourceUuid IN (
        SELECT resourceUuid FROM DateIndexEntity
        WHERE resourceType = ? AND index_name = ? AND index_from > ?
        )
                """
          .trimIndent(),
      )

    assertThat(query.args)
      .isEqualTo(
        listOf(
          ResourceType.Patient.name,
          Patient.BIRTHDATE.paramName,
          DateTimeType("2013-03-14").value.epochDay,
        ),
      )
  }

  @Test
  fun search_filter_date_ends_before() {
    val query =
      Search(ResourceType.Patient)
        .apply {
          filter(
            Patient.BIRTHDATE,
            {
              value = of(DateType("2013-03-14"))
              prefix = ParamPrefixEnum.ENDS_BEFORE
            },
          )
        }
        .getQuery()

    assertThat(query.query)
      .isEqualTo(
        """
        SELECT a.resourceUuid, a.serializedResource
        FROM ResourceEntity a
        WHERE a.resourceUuid IN (
        SELECT resourceUuid FROM DateIndexEntity
        WHERE resourceType = ? AND index_name = ? AND index_to < ?
        )
                """
          .trimIndent(),
      )

    assertThat(query.args)
      .isEqualTo(
        listOf(
          ResourceType.Patient.name,
          Patient.BIRTHDATE.paramName,
          DateTimeType("2013-03-14").value.epochDay,
        ),
      )
  }

  @Test
  fun search_filter_date_not_equal() {
    val query =
      Search(ResourceType.Patient)
        .apply {
          filter(
            Patient.BIRTHDATE,
            {
              value = of(DateType("2013-03-14"))
              prefix = ParamPrefixEnum.NOT_EQUAL
            },
          )
        }
        .getQuery()

    assertThat(query.query)
      .isEqualTo(
        """
        SELECT a.resourceUuid, a.serializedResource
        FROM ResourceEntity a
        WHERE a.resourceUuid IN (
        SELECT resourceUuid FROM DateIndexEntity
        WHERE resourceType = ? AND index_name = ? AND (index_from NOT BETWEEN ? AND ? OR index_to NOT BETWEEN ? AND ?)
        )
                """
          .trimIndent(),
      )

    assertThat(query.args)
      .isEqualTo(
        listOf(
          ResourceType.Patient.name,
          Patient.BIRTHDATE.paramName,
          DateType("2013-03-14").value.epochDay,
          DateType("2013-03-14").value.epochDay,
          DateType("2013-03-14").value.epochDay,
          DateType("2013-03-14").value.epochDay,
        ),
      )
  }

  @Test
  fun search_filter_date_equal() {
    val query =
      Search(ResourceType.Patient)
        .apply { filter(Patient.BIRTHDATE, { value = of(DateType("2013-03-14")) }) }
        .getQuery()

    assertThat(query.query)
      .isEqualTo(
        """
        SELECT a.resourceUuid, a.serializedResource
        FROM ResourceEntity a
        WHERE a.resourceUuid IN (
        SELECT resourceUuid FROM DateIndexEntity
        WHERE resourceType = ? AND index_name = ? AND (index_from BETWEEN ? AND ? AND index_to BETWEEN ? AND ?)
        )
                """
          .trimIndent(),
      )

    assertThat(query.args)
      .isEqualTo(
        listOf(
          ResourceType.Patient.name,
          Patient.BIRTHDATE.paramName,
          DateType("2013-03-14").value.epochDay,
          DateType("2013-03-14").value.epochDay,
          DateType("2013-03-14").value.epochDay,
          DateType("2013-03-14").value.epochDay,
        ),
      )
  }

  @Test
  fun search_filter_date_greater() {
    val query =
      Search(ResourceType.Patient)
        .apply {
          filter(
            Patient.BIRTHDATE,
            {
              value = of(DateType("2013-03-14"))
              prefix = ParamPrefixEnum.GREATERTHAN
            },
          )
        }
        .getQuery()

    assertThat(query.query)
      .isEqualTo(
        """
        SELECT a.resourceUuid, a.serializedResource
        FROM ResourceEntity a
        WHERE a.resourceUuid IN (
        SELECT resourceUuid FROM DateIndexEntity
        WHERE resourceType = ? AND index_name = ? AND index_to > ?
        )
                """
          .trimIndent(),
      )

    assertThat(query.args)
      .isEqualTo(
        listOf(
          ResourceType.Patient.name,
          Patient.BIRTHDATE.paramName,
          DateTimeType("2013-03-14").value.epochDay,
        ),
      )
  }

  @Test
  fun search_filter_date_greaterOrEqual() {
    val query =
      Search(ResourceType.Patient)
        .apply {
          filter(
            Patient.BIRTHDATE,
            {
              value = of(DateType("2013-03-14"))
              prefix = ParamPrefixEnum.GREATERTHAN_OR_EQUALS
            },
          )
        }
        .getQuery()

    assertThat(query.query)
      .isEqualTo(
        """
        SELECT a.resourceUuid, a.serializedResource
        FROM ResourceEntity a
        WHERE a.resourceUuid IN (
        SELECT resourceUuid FROM DateIndexEntity
        WHERE resourceType = ? AND index_name = ? AND index_to >= ?
        )
                """
          .trimIndent(),
      )

    assertThat(query.args)
      .isEqualTo(
        listOf(
          ResourceType.Patient.name,
          Patient.BIRTHDATE.paramName,
          DateTimeType("2013-03-14").value.epochDay,
        ),
      )
  }

  @Test
  fun search_filter_date_less() {
    val query =
      Search(ResourceType.Patient)
        .apply {
          filter(
            Patient.BIRTHDATE,
            {
              value = of(DateType("2013-03-14"))
              prefix = ParamPrefixEnum.LESSTHAN
            },
          )
        }
        .getQuery()

    assertThat(query.query)
      .isEqualTo(
        """
        SELECT a.resourceUuid, a.serializedResource
        FROM ResourceEntity a
        WHERE a.resourceUuid IN (
        SELECT resourceUuid FROM DateIndexEntity
        WHERE resourceType = ? AND index_name = ? AND index_from < ?
        )
                """
          .trimIndent(),
      )

    assertThat(query.args)
      .isEqualTo(
        listOf(
          ResourceType.Patient.name,
          Patient.BIRTHDATE.paramName,
          DateType("2013-03-14").value.epochDay,
        ),
      )
  }

  @Test
  fun search_filter_date_lessOrEqual() {
    val query =
      Search(ResourceType.Patient)
        .apply {
          filter(
            Patient.BIRTHDATE,
            {
              value = of(DateType("2013-03-14"))
              prefix = ParamPrefixEnum.LESSTHAN_OR_EQUALS
            },
          )
        }
        .getQuery()

    assertThat(query.query)
      .isEqualTo(
        """
        SELECT a.resourceUuid, a.serializedResource
        FROM ResourceEntity a
        WHERE a.resourceUuid IN (
        SELECT resourceUuid FROM DateIndexEntity
        WHERE resourceType = ? AND index_name = ? AND index_from <= ?
        )
                """
          .trimIndent(),
      )

    assertThat(query.args)
      .isEqualTo(
        listOf(
          ResourceType.Patient.name,
          Patient.BIRTHDATE.paramName,
          DateType("2013-03-14").value.epochDay,
        ),
      )
  }

  @Test
  fun search_filter_dateTime_approximate() {
    val mockDateTimeType =
      DateTimeType(Date.from(Instant.ofEpochMilli(mockEpochTimeStamp)), TemporalPrecisionEnum.DAY)
    DateProvider(Instant.ofEpochMilli(mockEpochTimeStamp))
    val value = DateTimeType("2013-03-14")

    val query =
      Search(ResourceType.Patient)
        .apply {
          filter(
            Patient.BIRTHDATE,
            {
              this.value = of(value)
              prefix = ParamPrefixEnum.APPROXIMATE
            },
          )
        }
        .getQuery()

    assertThat(query.query)
      .isEqualTo(
        """
        SELECT a.resourceUuid, a.serializedResource
        FROM ResourceEntity a
        WHERE a.resourceUuid IN (
        SELECT resourceUuid FROM DateTimeIndexEntity
        WHERE resourceType = ? AND index_name = ? AND (index_from BETWEEN ? AND ? AND index_to BETWEEN ? AND ?)
        )
                """
          .trimIndent(),
      )

    val diffStart =
      (value.rangeEpochMillis.first -
          APPROXIMATION_COEFFICIENT *
            (value.rangeEpochMillis.first - mockDateTimeType.rangeEpochMillis.first).absoluteValue)
        .roundToLong()
    val diffEnd =
      (value.rangeEpochMillis.last +
          APPROXIMATION_COEFFICIENT *
            (value.rangeEpochMillis.last - mockDateTimeType.rangeEpochMillis.last).absoluteValue)
        .roundToLong()

    assertThat(query.args)
      .isEqualTo(
        listOf(
          ResourceType.Patient.name,
          Patient.BIRTHDATE.paramName,
          diffStart,
          diffEnd,
          diffStart,
          diffEnd,
        ),
      )
  }

  @Test
  fun search_filter_dateTime_starts_after() {
    val query =
      Search(ResourceType.Patient)
        .apply {
          filter(
            Patient.BIRTHDATE,
            {
              value = of(DateTimeType("2013-03-14"))
              prefix = ParamPrefixEnum.STARTS_AFTER
            },
          )
        }
        .getQuery()

    assertThat(query.query)
      .isEqualTo(
        """
        SELECT a.resourceUuid, a.serializedResource
        FROM ResourceEntity a
        WHERE a.resourceUuid IN (
        SELECT resourceUuid FROM DateTimeIndexEntity
        WHERE resourceType = ? AND index_name = ? AND index_from > ?
        )
                """
          .trimIndent(),
      )

    assertThat(query.args)
      .isEqualTo(
        listOf(
          ResourceType.Patient.name,
          Patient.BIRTHDATE.paramName,
          DateTimeType("2013-03-15").value.time - 1,
        ),
      )
  }

  @Test
  fun search_filter_dateTime_ends_before() {
    val query =
      Search(ResourceType.Patient)
        .apply {
          filter(
            Patient.BIRTHDATE,
            {
              value = of(DateTimeType("2013-03-14"))
              prefix = ParamPrefixEnum.ENDS_BEFORE
            },
          )
        }
        .getQuery()

    assertThat(query.query)
      .isEqualTo(
        """
        SELECT a.resourceUuid, a.serializedResource
        FROM ResourceEntity a
        WHERE a.resourceUuid IN (
        SELECT resourceUuid FROM DateTimeIndexEntity
        WHERE resourceType = ? AND index_name = ? AND index_to < ?
        )
                """
          .trimIndent(),
      )

    assertThat(query.args)
      .isEqualTo(
        listOf(
          ResourceType.Patient.name,
          Patient.BIRTHDATE.paramName,
          DateTimeType("2013-03-14").value.time,
        ),
      )
  }

  @Test
  fun search_filter_dateTime_not_equal() {
    val query =
      Search(ResourceType.Patient)
        .apply {
          filter(
            Patient.BIRTHDATE,
            {
              value = of(DateTimeType("2013-03-14"))
              prefix = ParamPrefixEnum.NOT_EQUAL
            },
          )
        }
        .getQuery()

    assertThat(query.query)
      .isEqualTo(
        """
        SELECT a.resourceUuid, a.serializedResource
        FROM ResourceEntity a
        WHERE a.resourceUuid IN (
        SELECT resourceUuid FROM DateTimeIndexEntity
        WHERE resourceType = ? AND index_name = ? AND (index_from NOT BETWEEN ? AND ? OR index_to NOT BETWEEN ? AND ?)
        )
                """
          .trimIndent(),
      )

    assertThat(query.args)
      .isEqualTo(
        listOf(
          ResourceType.Patient.name,
          Patient.BIRTHDATE.paramName,
          DateTimeType("2013-03-14").value.time,
          DateTimeType("2013-03-15").value.time - 1,
          DateTimeType("2013-03-14").value.time,
          DateTimeType("2013-03-15").value.time - 1,
        ),
      )
  }

  @Test
  fun search_filter_dateTime_equal() {
    val query =
      Search(ResourceType.Patient)
        .apply {
          filter(
            Patient.BIRTHDATE,
            {
              value = of(DateTimeType("2013-03-14"))
              prefix = ParamPrefixEnum.EQUAL
            },
          )
        }
        .getQuery()

    assertThat(query.query)
      .isEqualTo(
        """
        SELECT a.resourceUuid, a.serializedResource
        FROM ResourceEntity a
        WHERE a.resourceUuid IN (
        SELECT resourceUuid FROM DateTimeIndexEntity
        WHERE resourceType = ? AND index_name = ? AND (index_from BETWEEN ? AND ? AND index_to BETWEEN ? AND ?)
        )
                """
          .trimIndent(),
      )

    assertThat(query.args)
      .isEqualTo(
        listOf(
          ResourceType.Patient.name,
          Patient.BIRTHDATE.paramName,
          DateTimeType("2013-03-14").value.time,
          DateTimeType("2013-03-15").value.time - 1,
          DateTimeType("2013-03-14").value.time,
          DateTimeType("2013-03-15").value.time - 1,
        ),
      )
  }

  @Test
  fun search_filter_dateTime_greater() {
    val query =
      Search(ResourceType.Patient)
        .apply {
          filter(
            Patient.BIRTHDATE,
            {
              value = of(DateTimeType("2013-03-14"))
              prefix = ParamPrefixEnum.GREATERTHAN
            },
          )
        }
        .getQuery()

    assertThat(query.query)
      .isEqualTo(
        """
        SELECT a.resourceUuid, a.serializedResource
        FROM ResourceEntity a
        WHERE a.resourceUuid IN (
        SELECT resourceUuid FROM DateTimeIndexEntity
        WHERE resourceType = ? AND index_name = ? AND index_to > ?
        )
                """
          .trimIndent(),
      )

    assertThat(query.args)
      .isEqualTo(
        listOf(
          ResourceType.Patient.name,
          Patient.BIRTHDATE.paramName,
          DateTimeType("2013-03-15").value.time - 1,
        ),
      )
  }

  @Test
  fun search_filter_dateTime_greaterOrEqual() {
    val query =
      Search(ResourceType.Patient)
        .apply {
          filter(
            Patient.BIRTHDATE,
            {
              value = of(DateTimeType("2013-03-14"))
              prefix = ParamPrefixEnum.GREATERTHAN_OR_EQUALS
            },
          )
        }
        .getQuery()

    assertThat(query.query)
      .isEqualTo(
        """
        SELECT a.resourceUuid, a.serializedResource
        FROM ResourceEntity a
        WHERE a.resourceUuid IN (
        SELECT resourceUuid FROM DateTimeIndexEntity
        WHERE resourceType = ? AND index_name = ? AND index_to >= ?
        )
                """
          .trimIndent(),
      )

    assertThat(query.args)
      .isEqualTo(
        listOf(
          ResourceType.Patient.name,
          Patient.BIRTHDATE.paramName,
          DateTimeType("2013-03-14").value.time,
        ),
      )
  }

  @Test
  fun search_filter_dateTime_less() {
    val query =
      Search(ResourceType.Patient)
        .apply {
          filter(
            Patient.BIRTHDATE,
            {
              value = of(DateTimeType("2013-03-14"))
              prefix = ParamPrefixEnum.LESSTHAN
            },
          )
        }
        .getQuery()

    assertThat(query.query)
      .isEqualTo(
        """
        SELECT a.resourceUuid, a.serializedResource
        FROM ResourceEntity a
        WHERE a.resourceUuid IN (
        SELECT resourceUuid FROM DateTimeIndexEntity
        WHERE resourceType = ? AND index_name = ? AND index_from < ?
        )
                """
          .trimIndent(),
      )

    assertThat(query.args)
      .isEqualTo(
        listOf(
          ResourceType.Patient.name,
          Patient.BIRTHDATE.paramName,
          DateTimeType("2013-03-14").value.time,
        ),
      )
  }

  @Test
  fun search_filter_dateTime_lessOrEqual() {
    val query =
      Search(ResourceType.Patient)
        .apply {
          filter(
            Patient.BIRTHDATE,
            {
              value = of(DateTimeType("2013-03-14"))
              prefix = ParamPrefixEnum.LESSTHAN_OR_EQUALS
            },
          )
        }
        .getQuery()

    assertThat(query.query)
      .isEqualTo(
        """
        SELECT a.resourceUuid, a.serializedResource
        FROM ResourceEntity a
        WHERE a.resourceUuid IN (
        SELECT resourceUuid FROM DateTimeIndexEntity
        WHERE resourceType = ? AND index_name = ? AND index_from <= ?
        )
                """
          .trimIndent(),
      )

    assertThat(query.args)
      .isEqualTo(
        listOf(
          ResourceType.Patient.name,
          Patient.BIRTHDATE.paramName,
          DateTimeType("2013-03-15").value.time - 1,
        ),
      )
  }

  @Test
  fun search_filter_string_default() {
    val query =
      Search(ResourceType.Patient)
        .apply { filter(Patient.ADDRESS, { value = "someValue" }) }
        .getQuery()

    assertThat(query.query)
      .isEqualTo(
        """
        SELECT a.resourceUuid, a.serializedResource
        FROM ResourceEntity a
        WHERE a.resourceUuid IN (
        SELECT resourceUuid FROM StringIndexEntity
        WHERE resourceType = ? AND index_name = ? AND index_value LIKE ? || '%' COLLATE NOCASE
        )
                """
          .trimIndent(),
      )
    assertThat(query.args)
      .containsExactly(
        ResourceType.Patient.name,
        Patient.ADDRESS.paramName,
        "someValue",
      )
  }

  @Test
  fun search_filter_string_exact() {
    val query =
      Search(ResourceType.Patient)
        .apply {
          filter(
            Patient.ADDRESS,
            {
              modifier = StringFilterModifier.MATCHES_EXACTLY
              value = "someValue"
            },
          )
        }
        .getQuery()

    assertThat(query.query)
      .isEqualTo(
        """
        SELECT a.resourceUuid, a.serializedResource
        FROM ResourceEntity a
        WHERE a.resourceUuid IN (
        SELECT resourceUuid FROM StringIndexEntity
        WHERE resourceType = ? AND index_name = ? AND index_value = ?
        )
                """
          .trimIndent(),
      )
    assertThat(query.args)
      .containsExactly(
        ResourceType.Patient.name,
        Patient.ADDRESS.paramName,
        "someValue",
      )
  }

  @Test
  fun search_filter_string_contains() {
    val query =
      Search(ResourceType.Patient)
        .apply {
          filter(
            Patient.ADDRESS,
            {
              modifier = StringFilterModifier.CONTAINS
              value = "someValue"
            },
          )
        }
        .getQuery()

    assertThat(query.query)
      .isEqualTo(
        """
        SELECT a.resourceUuid, a.serializedResource
        FROM ResourceEntity a
        WHERE a.resourceUuid IN (
        SELECT resourceUuid FROM StringIndexEntity
        WHERE resourceType = ? AND index_name = ? AND index_value LIKE '%' || ? || '%' COLLATE NOCASE
        )
                """
          .trimIndent(),
      )
    assertThat(query.args)
      .containsExactly(
        ResourceType.Patient.name,
        Patient.ADDRESS.paramName,
        "someValue",
      )
  }

  @Test
  fun search_filter_token_coding() {
    val query =
      Search(ResourceType.Patient)
        .apply {
          filter(
            Patient.GENDER,
            {
              value =
                of(Coding("http://hl7.org/fhir/ValueSet/administrative-gender", "male", "Male"))
            },
          )
        }
        .getQuery()

    assertThat(query.query)
      .isEqualTo(
        """
        SELECT a.resourceUuid, a.serializedResource
        FROM ResourceEntity a
        WHERE a.resourceUuid IN (
        SELECT resourceUuid FROM TokenIndexEntity
        WHERE resourceType = ? AND index_name = ? AND (index_value = ? AND IFNULL(index_system,'') = ?)
        )
                """
          .trimIndent(),
      )
    assertThat(query.args)
      .isEqualTo(
        listOf(
          ResourceType.Patient.name,
          Patient.GENDER.paramName,
          "male",
          "http://hl7.org/fhir/ValueSet/administrative-gender",
        ),
      )
  }

  @Test
  fun search_filter_token_codeableConcept() {
    val query =
      Search(ResourceType.Immunization)
        .apply {
          filter(
            Immunization.VACCINE_CODE,
            {
              value =
                of(CodeableConcept(Coding("http://snomed.info/sct", "260385009", "Allergy X")))
            },
          )
        }
        .getQuery()

    assertThat(query.query)
      .isEqualTo(
        """
        SELECT a.resourceUuid, a.serializedResource
        FROM ResourceEntity a
        WHERE a.resourceUuid IN (
        SELECT resourceUuid FROM TokenIndexEntity
        WHERE resourceType = ? AND index_name = ? AND (index_value = ? AND IFNULL(index_system,'') = ?)
        )
                """
          .trimIndent(),
      )
    assertThat(query.args)
      .isEqualTo(
        listOf(
          ResourceType.Immunization.name,
          Immunization.VACCINE_CODE.paramName,
          "260385009",
          "http://snomed.info/sct",
        ),
      )
  }

  @Test
  fun search_filter_token_identifier() {
    val identifier = Identifier()
    identifier.value = "12345"
    identifier.system = "http://acme.org/patient"

    val query =
      Search(ResourceType.Patient)
        .apply { filter(Patient.IDENTIFIER, { value = of(identifier) }) }
        .getQuery()
    assertThat(query.query)
      .isEqualTo(
        """
        SELECT a.resourceUuid, a.serializedResource
        FROM ResourceEntity a
        WHERE a.resourceUuid IN (
        SELECT resourceUuid FROM TokenIndexEntity
        WHERE resourceType = ? AND index_name = ? AND (index_value = ? AND IFNULL(index_system,'') = ?)
        )
                """
          .trimIndent(),
      )
    assertThat(query.args)
      .isEqualTo(
        listOf(
          ResourceType.Patient.name,
          Patient.IDENTIFIER.paramName,
          "12345",
          "http://acme.org/patient",
        ),
      )
  }

  @Test
  fun search_filter_token_contactPoint() {
    val query =
      Search(ResourceType.Patient)
        .apply {
          filter(
            Patient.TELECOM,
            {
              value =
                of(
                  ContactPoint().apply {
                    system = ContactPoint.ContactPointSystem.EMAIL
                    use = ContactPoint.ContactPointUse.HOME
                    value = "test@gmail.com"
                  },
                )
            },
          )
        }
        .getQuery()
    assertThat(query.query)
      .isEqualTo(
        """
        SELECT a.resourceUuid, a.serializedResource
        FROM ResourceEntity a
        WHERE a.resourceUuid IN (
        SELECT resourceUuid FROM TokenIndexEntity
        WHERE resourceType = ? AND index_name = ? AND (index_value = ? AND IFNULL(index_system,'') = ?)
        )
                """
          .trimIndent(),
      )
    assertThat(query.args)
      .isEqualTo(
        listOf(
          ResourceType.Patient.name,
          Patient.TELECOM.paramName,
          "test@gmail.com",
          ContactPoint.ContactPointUse.HOME.toCode(),
        ),
      )
  }

  @Test
  fun search_filter_token_contactPoint_missingUse() {
    val query =
      Search(ResourceType.Patient)
        .apply {
          filter(
            Patient.TELECOM,
            {
              value =
                of(
                  ContactPoint().apply {
                    system = ContactPoint.ContactPointSystem.EMAIL
                    value = "test@gmail.com"
                  },
                )
            },
          )
        }
        .getQuery()
    assertThat(query.query)
      .isEqualTo(
        """
        SELECT a.resourceUuid, a.serializedResource
        FROM ResourceEntity a
        WHERE a.resourceUuid IN (
        SELECT resourceUuid FROM TokenIndexEntity
        WHERE resourceType = ? AND index_name = ? AND index_value = ?
        )
                """
          .trimIndent(),
      )
    assertThat(query.args)
      .isEqualTo(
        listOf(
          ResourceType.Patient.name,
          Patient.TELECOM.paramName,
          "test@gmail.com",
        ),
      )
  }

  @Test
  fun search_filter_token_codeType() {
    val query =
      Search(ResourceType.Patient)
        .apply { filter(Patient.GENDER, { value = of(CodeType("male")) }) }
        .getQuery()
    assertThat(query.query)
      .isEqualTo(
        """
        SELECT a.resourceUuid, a.serializedResource
        FROM ResourceEntity a
        WHERE a.resourceUuid IN (
        SELECT resourceUuid FROM TokenIndexEntity
        WHERE resourceType = ? AND index_name = ? AND index_value = ?
        )
                """
          .trimIndent(),
      )
    assertThat(query.args)
      .isEqualTo(
        listOf(
          ResourceType.Patient.name,
          Patient.GENDER.paramName,
          "male",
        ),
      )
  }

  @Test
  fun search_filter_token_boolean() {
    val query =
      Search(ResourceType.Patient).apply { filter(Patient.ACTIVE, { value = of(true) }) }.getQuery()

    assertThat(query.query)
      .isEqualTo(
        """
        SELECT a.resourceUuid, a.serializedResource
        FROM ResourceEntity a
        WHERE a.resourceUuid IN (
        SELECT resourceUuid FROM TokenIndexEntity
        WHERE resourceType = ? AND index_name = ? AND index_value = ?
        )
                """
          .trimIndent(),
      )
    assertThat(query.args)
      .isEqualTo(
        listOf(
          ResourceType.Patient.name,
          Patient.ACTIVE.paramName,
          "true",
        ),
      )
  }

  @Test
  fun search_filter_token_uriType() {
    val query =
      Search(ResourceType.Patient)
        .apply {
          filter(
            Patient.IDENTIFIER,
            { value = of(UriType("16009886-bd57-11eb-8529-0242ac130003")) },
          )
        }
        .getQuery()

    assertThat(query.query)
      .isEqualTo(
        """
        SELECT a.resourceUuid, a.serializedResource
        FROM ResourceEntity a
        WHERE a.resourceUuid IN (
        SELECT resourceUuid FROM TokenIndexEntity
        WHERE resourceType = ? AND index_name = ? AND index_value = ?
        )
                """
          .trimIndent(),
      )
    assertThat(query.args)
      .isEqualTo(
        listOf(
          ResourceType.Patient.name,
          Patient.IDENTIFIER.paramName,
          "16009886-bd57-11eb-8529-0242ac130003",
        ),
      )
  }

  @Test
  fun search_filter_token_string() {
    val query =
      Search(ResourceType.Patient)
        .apply { filter(Patient.PHONE, { value = of("+14845219791") }) }
        .getQuery()

    assertThat(query.query)
      .isEqualTo(
        """
        SELECT a.resourceUuid, a.serializedResource
        FROM ResourceEntity a
        WHERE a.resourceUuid IN (
        SELECT resourceUuid FROM TokenIndexEntity
        WHERE resourceType = ? AND index_name = ? AND index_value = ?
        )
                """
          .trimIndent(),
      )
    assertThat(query.args)
      .isEqualTo(
        listOf(
          ResourceType.Patient.name,
          Patient.PHONE.paramName,
          "+14845219791",
        ),
      )
  }

  @Test
  fun search_filter_quantity_equals() {
    val query =
      Search(ResourceType.Observation)
        .apply {
          filter(
            Observation.VALUE_QUANTITY,
            {
              prefix = ParamPrefixEnum.EQUAL
              unit = "g"
              value = BigDecimal("5.403")
            },
          )
        }
        .getQuery()
    assertThat(query.query)
      .isEqualTo(
        """
        SELECT a.resourceUuid, a.serializedResource
        FROM ResourceEntity a
        WHERE a.resourceUuid IN (
        SELECT resourceUuid FROM QuantityIndexEntity
        WHERE resourceType = ? AND index_name = ? AND (index_code = ? AND index_value >= ? AND index_value < ?)
        )
                """
          .trimIndent(),
      )
    assertThat(query.args)
      .isEqualTo(
        listOfNotNull(
          ResourceType.Observation.name,
          Observation.VALUE_QUANTITY.paramName,
          "g",
          BigDecimal("5.4025").toDouble(),
          BigDecimal("5.4035").toDouble(),
        ),
      )
  }

  @Test
  fun search_filter_quantity_less() {
    val query =
      Search(ResourceType.Observation)
        .apply {
          filter(
            Observation.VALUE_QUANTITY,
            {
              prefix = ParamPrefixEnum.LESSTHAN
              unit = "g"
              value = BigDecimal("5.403")
            },
          )
        }
        .getQuery()
    assertThat(query.query)
      .isEqualTo(
        """
        SELECT a.resourceUuid, a.serializedResource
        FROM ResourceEntity a
        WHERE a.resourceUuid IN (
        SELECT resourceUuid FROM QuantityIndexEntity
        WHERE resourceType = ? AND index_name = ? AND (index_code = ? AND index_value < ?)
        )
                """
          .trimIndent(),
      )
    assertThat(query.args)
      .isEqualTo(
        listOfNotNull(
          ResourceType.Observation.name,
          Observation.VALUE_QUANTITY.paramName,
          "g",
          BigDecimal("5.403").toDouble(),
        ),
      )
  }

  @Test
  fun search_filter_quantity_less_or_equal() {
    val query =
      Search(ResourceType.Observation)
        .apply {
          filter(
            Observation.VALUE_QUANTITY,
            {
              prefix = ParamPrefixEnum.LESSTHAN_OR_EQUALS
              system = "http://unitsofmeasure.org"
              value = BigDecimal("5.403")
            },
          )
        }
        .getQuery()
    assertThat(query.query)
      .isEqualTo(
        """
        SELECT a.resourceUuid, a.serializedResource
        FROM ResourceEntity a
        WHERE a.resourceUuid IN (
        SELECT resourceUuid FROM QuantityIndexEntity
        WHERE resourceType = ? AND index_name = ? AND (index_system = ? AND index_value <= ?)
        )
                """
          .trimIndent(),
      )
    assertThat(query.args)
      .isEqualTo(
        listOfNotNull(
          ResourceType.Observation.name,
          Observation.VALUE_QUANTITY.paramName,
          "http://unitsofmeasure.org",
          BigDecimal("5.403").toDouble(),
        ),
      )
  }

  @Test
  fun search_filter_quantity_greater() {
    val query =
      Search(ResourceType.Observation)
        .apply {
          filter(
            Observation.VALUE_QUANTITY,
            {
              prefix = ParamPrefixEnum.GREATERTHAN
              system = "http://unitsofmeasure.org"
              value = BigDecimal("5.403")
            },
          )
        }
        .getQuery()
    assertThat(query.query)
      .isEqualTo(
        """
        SELECT a.resourceUuid, a.serializedResource
        FROM ResourceEntity a
        WHERE a.resourceUuid IN (
        SELECT resourceUuid FROM QuantityIndexEntity
        WHERE resourceType = ? AND index_name = ? AND (index_system = ? AND index_value > ?)
        )
                """
          .trimIndent(),
      )
    assertThat(query.args)
      .isEqualTo(
        listOfNotNull(
          ResourceType.Observation.name,
          Observation.VALUE_QUANTITY.paramName,
          "http://unitsofmeasure.org",
          BigDecimal("5.403").toDouble(),
        ),
      )
  }

  @Test
  fun search_filter_quantity_greater_equal() {
    val query =
      Search(ResourceType.Observation)
        .apply {
          filter(
            Observation.VALUE_QUANTITY,
            {
              prefix = ParamPrefixEnum.GREATERTHAN_OR_EQUALS
              value = BigDecimal("5.403")
            },
          )
        }
        .getQuery()
    assertThat(query.query)
      .isEqualTo(
        """
        SELECT a.resourceUuid, a.serializedResource
        FROM ResourceEntity a
        WHERE a.resourceUuid IN (
        SELECT resourceUuid FROM QuantityIndexEntity
        WHERE resourceType = ? AND index_name = ? AND index_value >= ?
        )
                """
          .trimIndent(),
      )
    assertThat(query.args)
      .isEqualTo(
        listOfNotNull(
          ResourceType.Observation.name,
          Observation.VALUE_QUANTITY.paramName,
          BigDecimal("5.403").toDouble(),
        ),
      )
  }

  @Test
  fun search_filter_quantity_not_equal() {
    val query =
      Search(ResourceType.Observation)
        .apply {
          filter(
            Observation.VALUE_QUANTITY,
            {
              prefix = ParamPrefixEnum.NOT_EQUAL
              value = BigDecimal("5.403")
            },
          )
        }
        .getQuery()
    assertThat(query.query)
      .isEqualTo(
        """
        SELECT a.resourceUuid, a.serializedResource
        FROM ResourceEntity a
        WHERE a.resourceUuid IN (
        SELECT resourceUuid FROM QuantityIndexEntity
        WHERE resourceType = ? AND index_name = ? AND (index_value < ? OR index_value >= ?)
        )
                """
          .trimIndent(),
      )
    assertThat(query.args)
      .isEqualTo(
        listOfNotNull(
          ResourceType.Observation.name,
          Observation.VALUE_QUANTITY.paramName,
          BigDecimal("5.4025").toDouble(),
          BigDecimal("5.4035").toDouble(),
        ),
      )
  }

  @Test
  fun search_filter_quantity_starts_after() {
    val query =
      Search(ResourceType.Observation)
        .apply {
          filter(
            Observation.VALUE_QUANTITY,
            {
              prefix = ParamPrefixEnum.STARTS_AFTER
              value = BigDecimal("5.403")
            },
          )
        }
        .getQuery()
    assertThat(query.query)
      .isEqualTo(
        """
        SELECT a.resourceUuid, a.serializedResource
        FROM ResourceEntity a
        WHERE a.resourceUuid IN (
        SELECT resourceUuid FROM QuantityIndexEntity
        WHERE resourceType = ? AND index_name = ? AND index_value > ?
        )
                """
          .trimIndent(),
      )
    assertThat(query.args)
      .isEqualTo(
        listOfNotNull(
          ResourceType.Observation.name,
          Observation.VALUE_QUANTITY.paramName,
          BigDecimal("5.403").toDouble(),
        ),
      )
  }

  @Test
  fun search_filter_quantity_ends_before() {
    val query =
      Search(ResourceType.Observation)
        .apply {
          filter(
            Observation.VALUE_QUANTITY,
            {
              prefix = ParamPrefixEnum.ENDS_BEFORE
              value = BigDecimal("5.403")
            },
          )
        }
        .getQuery()
    assertThat(query.query)
      .isEqualTo(
        """
        SELECT a.resourceUuid, a.serializedResource
        FROM ResourceEntity a
        WHERE a.resourceUuid IN (
        SELECT resourceUuid FROM QuantityIndexEntity
        WHERE resourceType = ? AND index_name = ? AND index_value < ?
        )
                """
          .trimIndent(),
      )
    assertThat(query.args)
      .isEqualTo(
        listOfNotNull(
          ResourceType.Observation.name,
          Observation.VALUE_QUANTITY.paramName,
          BigDecimal("5.403").toDouble(),
        ),
      )
  }

  @Test
  fun search_filter_quantity_canonical_match() {
    val query =
      Search(ResourceType.Observation)
        .apply {
          filter(
            Observation.VALUE_QUANTITY,
            {
              prefix = ParamPrefixEnum.EQUAL
              value = BigDecimal("5403")
              system = "http://unitsofmeasure.org"
              unit = "mg"
            },
          )
        }
        .getQuery()
    assertThat(query.query)
      .isEqualTo(
        """
        SELECT a.resourceUuid, a.serializedResource
        FROM ResourceEntity a
        WHERE a.resourceUuid IN (
        SELECT resourceUuid FROM QuantityIndexEntity
        WHERE resourceType = ? AND index_name = ? AND (index_system = ? AND index_code = ? AND index_value >= ? AND index_value < ?)
        )
                """
          .trimIndent(),
      )
    assertThat(query.args)
      .isEqualTo(
        listOfNotNull(
          ResourceType.Observation.name,
          Observation.VALUE_QUANTITY.paramName,
          "http://unitsofmeasure.org",
          "g",
          BigDecimal("5.4025").toDouble(),
          BigDecimal("5.4035").toDouble(),
        ),
      )
  }

  @Test
  fun search_filter_uri() {
    val query =
      Search(ResourceType.Library).apply { filter(Library.URL, { value = "someValue" }) }.getQuery()

    assertThat(query.query)
      .isEqualTo(
        """
        SELECT a.resourceUuid, a.serializedResource
        FROM ResourceEntity a
        WHERE a.resourceUuid IN (
        SELECT resourceUuid FROM UriIndexEntity
        WHERE resourceType = ? AND index_name = ? AND index_value = ?
        )
                """
          .trimIndent(),
      )
    assertThat(query.args)
      .containsExactly(
        ResourceType.Library.name,
        Library.URL.paramName,
        "someValue",
      )
  }

  @Test
  fun search_sort_string_ascending() {
    val query =
      Search(ResourceType.Patient).apply { sort(Patient.GIVEN, Order.ASCENDING) }.getQuery()

    assertThat(query.query)
      .isEqualTo(
        """
        SELECT a.resourceUuid, a.serializedResource
        FROM ResourceEntity a
        LEFT JOIN StringIndexEntity b
        ON a.resourceUuid = b.resourceUuid AND b.index_name = ?
        WHERE a.resourceType = ?
        GROUP BY a.resourceUuid
        HAVING MIN(IFNULL(b.index_value,0)) >= -9223372036854775808
        ORDER BY IFNULL(b.index_value, 9223372036854775808) ASC
                """
          .trimIndent(),
      )
    assertThat(query.args).isEqualTo(listOf(Patient.GIVEN.paramName, ResourceType.Patient.name))
  }

  @Test
  fun search_sort_string_descending() {
    val query =
      Search(ResourceType.Patient).apply { sort(Patient.GIVEN, Order.DESCENDING) }.getQuery()

    assertThat(query.query)
      .isEqualTo(
        """
        SELECT a.resourceUuid, a.serializedResource
        FROM ResourceEntity a
        LEFT JOIN StringIndexEntity b
        ON a.resourceUuid = b.resourceUuid AND b.index_name = ?
        WHERE a.resourceType = ?
        GROUP BY a.resourceUuid
        HAVING MAX(IFNULL(b.index_value,0)) >= -9223372036854775808
        ORDER BY IFNULL(b.index_value, -9223372036854775808) DESC
                """
          .trimIndent(),
      )
    assertThat(query.args).isEqualTo(listOf(Patient.GIVEN.paramName, ResourceType.Patient.name))
  }

  @Test
  fun search_sort_numbers_ascending() {
    val query =
      Search(ResourceType.RiskAssessment)
        .apply { sort(RiskAssessment.PROBABILITY, Order.ASCENDING) }
        .getQuery()

    assertThat(query.query)
      .isEqualTo(
        """
        SELECT a.resourceUuid, a.serializedResource
        FROM ResourceEntity a
        LEFT JOIN NumberIndexEntity b
        ON a.resourceUuid = b.resourceUuid AND b.index_name = ?
        WHERE a.resourceType = ?
        GROUP BY a.resourceUuid
        HAVING MIN(IFNULL(b.index_value,0)) >= -9223372036854775808
        ORDER BY IFNULL(b.index_value, 9223372036854775808) ASC
                """
          .trimIndent(),
      )
  }

  @Test
  fun search_filter_sort_size_from() {
    val query =
      Search(ResourceType.Patient)
        .apply {
          filter(Patient.FAMILY, { value = "Jones" })
          sort(Patient.GIVEN, Order.ASCENDING)
          count = 10
          from = 20
        }
        .getQuery()

    assertThat(query.query)
      .isEqualTo(
        """
        SELECT a.resourceUuid, a.serializedResource
        FROM ResourceEntity a
        LEFT JOIN StringIndexEntity b
        ON a.resourceUuid = b.resourceUuid AND b.index_name = ?
        WHERE a.resourceUuid IN (
        SELECT resourceUuid FROM StringIndexEntity
        WHERE resourceType = ? AND index_name = ? AND index_value LIKE ? || '%' COLLATE NOCASE
        )
        GROUP BY a.resourceUuid
        HAVING MIN(IFNULL(b.index_value,0)) >= -9223372036854775808
        ORDER BY IFNULL(b.index_value, 9223372036854775808) ASC
        LIMIT ? OFFSET ?
                """
          .trimIndent(),
      )
    assertThat(query.args)
      .isEqualTo(
        listOf(
          Patient.GIVEN.paramName,
          ResourceType.Patient.name,
          Patient.FAMILY.paramName,
          "Jones",
          10,
          20,
        ),
      )
  }

  @Test
  fun search_has_patient_with_diabetes() {
    val query =
      Search(ResourceType.Patient)
        .apply {
          has(resourceType = ResourceType.Condition, referenceParam = Condition.SUBJECT) {
            filter(
              Condition.CODE,
              { value = of(Coding("http://snomed.info/sct", "44054006", "Diabetes")) },
            )
          }
        }
        .getQuery()

    assertThat(query.query)
      .isEqualTo(
        """ 
        SELECT a.resourceUuid, a.serializedResource
        FROM ResourceEntity a
        WHERE a.resourceUuid IN (
        SELECT resourceUuid
        FROM ResourceEntity a
        WHERE a.resourceType = ? AND a.resourceId IN (
        SELECT substr(a.index_value, 9)
        FROM ReferenceIndexEntity a
        WHERE a.index_name = ? AND a.resourceUuid IN (
        SELECT resourceUuid FROM TokenIndexEntity
        WHERE resourceType = ? AND index_name = ? AND (index_value = ? AND IFNULL(index_system,'') = ?)
        )
        )
        )
                """
          .trimIndent(),
      )

    assertThat(query.args)
      .isEqualTo(
        listOf(
          ResourceType.Patient.name,
          Condition.SUBJECT.paramName,
          ResourceType.Condition.name,
          Condition.CODE.paramName,
          "44054006",
          "http://snomed.info/sct",
        ),
      )
  }

  @Test
  fun search_has_patient_with_influenza_vaccine_status_completed_in_India() {
    val query =
      Search(ResourceType.Patient)
        .apply {
          has<Immunization>(Immunization.PATIENT) {
            filter(
              Immunization.VACCINE_CODE,
              {
                value =
                  of(
                    Coding(
                      "http://hl7.org/fhir/sid/cvx",
                      "140",
                      "Influenza, seasonal, injectable, preservative free",
                    ),
                  )
              },
            )
            //      Follow Immunization.ImmunizationStatus
            filter(
              Immunization.STATUS,
              {
                value = of(Coding("http://hl7.org/fhir/event-status", "completed", "Body Weight"))
              },
            )
          }

          filter(
            Patient.ADDRESS_COUNTRY,
            {
              modifier = StringFilterModifier.MATCHES_EXACTLY
              value = "IN"
            },
          )
        }
        .getQuery()

    assertThat(query.query)
      .isEqualTo(
        """
        SELECT a.resourceUuid, a.serializedResource
        FROM ResourceEntity a
        WHERE a.resourceUuid IN (
        SELECT resourceUuid FROM StringIndexEntity
        WHERE resourceType = ? AND index_name = ? AND index_value = ?
        INTERSECT
        SELECT resourceUuid
        FROM ResourceEntity a
        WHERE a.resourceType = ? AND a.resourceId IN (
        SELECT substr(a.index_value, 9)
        FROM ReferenceIndexEntity a
        WHERE a.index_name = ? AND a.resourceUuid IN (
        SELECT resourceUuid FROM TokenIndexEntity
        WHERE resourceType = ? AND index_name = ? AND (index_value = ? AND IFNULL(index_system,'') = ?)
        INTERSECT
        SELECT resourceUuid FROM TokenIndexEntity
        WHERE resourceType = ? AND index_name = ? AND (index_value = ? AND IFNULL(index_system,'') = ?)
        )
        )
        )
                """
          .trimIndent(),
      )

    assertThat(query.args)
      .isEqualTo(
        listOf(
          ResourceType.Patient.name,
          Patient.ADDRESS_COUNTRY.paramName,
          "IN",
          ResourceType.Patient.name,
          Immunization.PATIENT.paramName,
          ResourceType.Immunization.name,
          Immunization.VACCINE_CODE.paramName,
          "140",
          "http://hl7.org/fhir/sid/cvx",
          ResourceType.Immunization.name,
          Immunization.STATUS.paramName,
          "completed",
          "http://hl7.org/fhir/event-status",
        ),
      )
  }

  @Test
<<<<<<< HEAD
  fun search_patient_multiple_given_disjoint_has_condition_diabetes() {
    val query =
      Search(ResourceType.Patient)
        .apply {
          has<Condition>(Condition.SUBJECT) {
            filter(
              Condition.CODE,
              { value = of(Coding("http://snomed.info/sct", "44054006", "Diabetes")) },
            )
          }

          filter(
            Patient.GIVEN,
            {
              value = "John"
              modifier = StringFilterModifier.MATCHES_EXACTLY
            },
          )

          filter(
            Patient.GIVEN,
            {
              value = "Jane"
              modifier = StringFilterModifier.MATCHES_EXACTLY
            },
          )
          operation = Operation.OR
        }
        .getQuery()

    assertThat(query.query)
      .isEqualTo(
        """
        SELECT a.resourceUuid, a.serializedResource
        FROM ResourceEntity a
        WHERE a.resourceType = ?
        AND a.resourceUuid IN (
        SELECT resourceUuid FROM StringIndexEntity
        WHERE resourceType = ? AND index_name = ? AND index_value = ?
        UNION
        SELECT resourceUuid FROM StringIndexEntity
        WHERE resourceType = ? AND index_name = ? AND index_value = ?
        INTERSECT
        SELECT resourceUuid
        FROM ResourceEntity a
        WHERE a.resourceType = ? AND a.resourceId IN (
        SELECT substr(a.index_value, 9)
        FROM ReferenceIndexEntity a
        WHERE a.resourceType = ? AND a.index_name = ?
        AND a.resourceUuid IN (
        SELECT resourceUuid FROM TokenIndexEntity
        WHERE resourceType = ? AND index_name = ? AND (index_value = ? AND IFNULL(index_system,'') = ?)
        )
        )
        )
                """
          .trimIndent(),
      )

    assertThat(query.args)
      .isEqualTo(
        listOf(
          "Patient",
          "Patient",
          "given",
          "John",
          "Patient",
          "given",
          "Jane",
          "Patient",
          "Condition",
          "subject",
          "Condition",
          "code",
          "44054006",
          "http://snomed.info/sct",
        ),
      )
  }

  @Test
  fun practitioner_has_patient_has_condition_diabetes_and_hypertension() {
=======
  fun search_has_patient_has_condition_diabetes_and_hypertension() {
>>>>>>> 736578fb
    val query =
      Search(ResourceType.Patient)
        .apply {
          has<Condition>(Condition.SUBJECT) {
            filter(
              Condition.CODE,
              { value = of(Coding("http://snomed.info/sct", "44054006", "Diabetes")) },
            )
          }
          has<Condition>(Condition.SUBJECT) {
            filter(
              Condition.CODE,
              { value = of(Coding("http://snomed.info/sct", "827069000", "Hypertension stage 1")) },
            )
          }
        }
        .getQuery()

    assertThat(query.query)
      .isEqualTo(
        """
        SELECT a.resourceUuid, a.serializedResource
        FROM ResourceEntity a
        WHERE a.resourceUuid IN (
        SELECT resourceUuid
        FROM ResourceEntity a
        WHERE a.resourceType = ? AND a.resourceId IN (
        SELECT substr(a.index_value, 9)
        FROM ReferenceIndexEntity a
        WHERE a.index_name = ? AND a.resourceUuid IN (
        SELECT resourceUuid FROM TokenIndexEntity
        WHERE resourceType = ? AND index_name = ? AND (index_value = ? AND IFNULL(index_system,'') = ?)
        )
        )
        INTERSECT
        SELECT resourceUuid
        FROM ResourceEntity a
        WHERE a.resourceType = ? AND a.resourceId IN (
        SELECT substr(a.index_value, 9)
        FROM ReferenceIndexEntity a
        WHERE a.index_name = ? AND a.resourceUuid IN (
        SELECT resourceUuid FROM TokenIndexEntity
        WHERE resourceType = ? AND index_name = ? AND (index_value = ? AND IFNULL(index_system,'') = ?)
        )
        )
        )
                """
          .trimIndent(),
      )

    assertThat(query.args)
      .isEqualTo(
        listOf(
          ResourceType.Patient.name,
          Condition.SUBJECT.paramName,
          ResourceType.Condition.name,
          Condition.CODE.paramName,
          "44054006",
          "http://snomed.info/sct",
          ResourceType.Patient.name,
          Condition.SUBJECT.paramName,
          ResourceType.Condition.name,
          Condition.CODE.paramName,
          "827069000",
          "http://snomed.info/sct",
        ),
      )
  }

  @Test
  fun search_date_sort() {
    val query =
      Search(ResourceType.Patient).apply { sort(Patient.BIRTHDATE, Order.ASCENDING) }.getQuery()

    assertThat(query.query)
      .isEqualTo(
        """
        SELECT a.resourceUuid, a.serializedResource
        FROM ResourceEntity a
        LEFT JOIN DateIndexEntity b
        ON a.resourceUuid = b.resourceUuid AND b.index_name = ?
        LEFT JOIN DateTimeIndexEntity c
        ON a.resourceUuid = c.resourceUuid AND c.index_name = ?
        WHERE a.resourceType = ?
        GROUP BY a.resourceUuid
        HAVING MIN(IFNULL(b.index_from,0) + IFNULL(c.index_from,0)) >= -9223372036854775808
        ORDER BY IFNULL(b.index_from, 9223372036854775808) ASC, IFNULL(c.index_from, 9223372036854775808) ASC
        """
          .trimIndent(),
      )
  }

  @Test
  fun search_date_sort_descending() {
    val query =
      Search(ResourceType.Patient).apply { sort(Patient.BIRTHDATE, Order.DESCENDING) }.getQuery()

    assertThat(query.query)
      .isEqualTo(
        """
        SELECT a.resourceUuid, a.serializedResource
        FROM ResourceEntity a
        LEFT JOIN DateIndexEntity b
        ON a.resourceUuid = b.resourceUuid AND b.index_name = ?
        LEFT JOIN DateTimeIndexEntity c
        ON a.resourceUuid = c.resourceUuid AND c.index_name = ?
        WHERE a.resourceType = ?
        GROUP BY a.resourceUuid
        HAVING MAX(IFNULL(b.index_from,0) + IFNULL(c.index_from,0)) >= -9223372036854775808
        ORDER BY IFNULL(b.index_from, -9223372036854775808) DESC, IFNULL(c.index_from, -9223372036854775808) DESC
                """
          .trimIndent(),
      )
  }

  @Test
  fun search_patient_single_search_param_multiple_values_disjunction() {
    val query =
      Search(ResourceType.Patient)
        .apply {
          filter(
            Patient.GIVEN,
            {
              value = "John"
              modifier = StringFilterModifier.MATCHES_EXACTLY
            },
            {
              value = "Jane"
              modifier = StringFilterModifier.MATCHES_EXACTLY
            },
            operation = Operation.OR,
          )
        }
        .getQuery()

    assertThat(query.query)
      .isEqualTo(
        """
        SELECT a.resourceUuid, a.serializedResource
        FROM ResourceEntity a
        WHERE a.resourceUuid IN (
        SELECT resourceUuid FROM StringIndexEntity
        WHERE resourceType = ? AND index_name = ? AND (index_value = ? OR index_value = ?)
        )
                """
          .trimIndent(),
      )

    assertThat(query.args).isEqualTo(listOf("Patient", "given", "John", "Jane"))
  }

  @Test
  fun search_patient_single_search_param_multiple_params_disjunction() {
    val query =
      Search(ResourceType.Patient)
        .apply {
          filter(
            Patient.GIVEN,
            {
              value = "John"
              modifier = StringFilterModifier.MATCHES_EXACTLY
            },
          )

          filter(
            Patient.GIVEN,
            {
              value = "Jane"
              modifier = StringFilterModifier.MATCHES_EXACTLY
            },
          )
          operation = Operation.OR
        }
        .getQuery()

    assertThat(query.query)
      .isEqualTo(
        """
        SELECT a.resourceUuid, a.serializedResource
        FROM ResourceEntity a
        WHERE a.resourceUuid IN (
        SELECT resourceUuid FROM StringIndexEntity
        WHERE resourceType = ? AND index_name = ? AND index_value = ?
        UNION
        SELECT resourceUuid FROM StringIndexEntity
        WHERE resourceType = ? AND index_name = ? AND index_value = ?
        )
                """
          .trimIndent(),
      )

    assertThat(query.args).isEqualTo(listOf("Patient", "given", "John", "Patient", "given", "Jane"))
  }

  // Test for https://github.com/google/android-fhir/issues/903
  @Test
  fun search_patient_search_params_single_given_multiple_family() {
    val query =
      Search(ResourceType.Patient)
        .apply {
          filter(Patient.GIVEN, { value = "John" })
          filter(Patient.FAMILY, { value = "Doe" }, { value = "Roe" })
        }
        .getQuery()

    assertThat(query.query)
      .isEqualTo(
        """
        SELECT a.resourceUuid, a.serializedResource
        FROM ResourceEntity a
        WHERE a.resourceUuid IN (
        SELECT resourceUuid FROM StringIndexEntity
        WHERE resourceType = ? AND index_name = ? AND index_value LIKE ? || '%' COLLATE NOCASE
        INTERSECT
        SELECT resourceUuid FROM StringIndexEntity
        WHERE resourceType = ? AND index_name = ? AND (index_value LIKE ? || '%' COLLATE NOCASE OR index_value LIKE ? || '%' COLLATE NOCASE)
        )
                """
          .trimIndent(),
      )

    assertThat(query.args)
      .isEqualTo(listOf("Patient", "given", "John", "Patient", "family", "Doe", "Roe"))
  }

  @Test
  fun `search filter should append index name only for token filter with code only`() {
    val query =
      Search(ResourceType.Condition)
        .apply {
          filter(Condition.CLINICAL_STATUS, { value = of(Coding().apply { code = "test-code" }) })
        }
        .getQuery()

    assertThat(query.query)
      .isEqualTo(
        """
        SELECT a.resourceUuid, a.serializedResource
        FROM ResourceEntity a
        WHERE a.resourceUuid IN (
        SELECT resourceUuid FROM TokenIndexEntity
        WHERE resourceType = ? AND index_name = ? AND index_value = ?
        )
                """
          .trimIndent(),
      )

    assertThat(query.args).isEqualTo(listOf("Condition", "clinical-status", "test-code"))
  }

  @Test
  fun `search filter should append index name and index system for token filter with code and system`() {
    val query =
      Search(ResourceType.Condition)
        .apply {
          filter(
            Condition.CLINICAL_STATUS,
            {
              value =
                of(
                  Coding().apply {
                    code = "test-code"
                    system = "http://my-code-system.org"
                  },
                )
            },
          )
        }
        .getQuery()

    assertThat(query.query)
      .isEqualTo(
        """
        SELECT a.resourceUuid, a.serializedResource
        FROM ResourceEntity a
        WHERE a.resourceUuid IN (
        SELECT resourceUuid FROM TokenIndexEntity
        WHERE resourceType = ? AND index_name = ? AND (index_value = ? AND IFNULL(index_system,'') = ?)
        )
                """
          .trimIndent(),
      )

    assertThat(query.args)
      .isEqualTo(
        listOf(
          "Condition",
          "clinical-status",
          "test-code",
          "http://my-code-system.org",
        ),
      )
  }

  @Test
  fun `search include all practitioners`() {
    val query =
      Search(ResourceType.Patient)
        .apply { include<Practitioner>(Patient.GENERAL_PRACTITIONER) }
        .getIncludeQuery(
          listOf(
            UUID.fromString("e2c79e28-ed4d-2029-a12c-108d1eb5bedb"),
            UUID.fromString("e2c79e28-ed4d-4029-a12c-108d1eb5bedb"),
          ),
        )

    assertThat(query.query)
      .isEqualTo(
        """
          SELECT * FROM (
          SELECT rie.index_name, rie.resourceUuid, re.serializedResource
          FROM ResourceEntity re
          JOIN ReferenceIndexEntity rie
          ON re.resourceType||"/"||re.resourceId = rie.index_value
          WHERE rie.resourceType = ?  AND rie.index_name = ?  AND rie.resourceUuid IN (?, ?)
          AND re.resourceType = ?
          )
          """
          .trimIndent(),
      )

    assertThat(query.args)
      .comparingElementsUsing(ArgsComparator)
      .containsExactly(
        "Patient",
        "general-practitioner",
        convertUUIDToByte(UUID.fromString("e2c79e28-ed4d-2029-a12c-108d1eb5bedb")),
        convertUUIDToByte(UUID.fromString("e2c79e28-ed4d-4029-a12c-108d1eb5bedb")),
        "Practitioner",
      )
      .inOrder()
  }

  @Test
  fun `search include all active practitioners`() {
    val query =
      Search(ResourceType.Patient)
        .apply {
          include<Practitioner>(Patient.GENERAL_PRACTITIONER) {
            filter(Practitioner.ACTIVE, { value = of(true) })
          }
        }
        .getIncludeQuery(
          listOf(
            UUID.fromString("e2c79e28-ed4d-2029-a12c-108d1eb5bedb"),
            UUID.fromString("e2c79e28-ed4d-4029-a12c-108d1eb5bedb"),
          ),
        )

    assertThat(query.query)
      .isEqualTo(
        """
          SELECT * FROM (
          SELECT rie.index_name, rie.resourceUuid, re.serializedResource
          FROM ResourceEntity re
          JOIN ReferenceIndexEntity rie
          ON re.resourceType||"/"||re.resourceId = rie.index_value
          WHERE rie.resourceType = ?  AND rie.index_name = ?  AND rie.resourceUuid IN (?, ?)
          AND re.resourceUuid IN (
          SELECT resourceUuid FROM TokenIndexEntity
          WHERE resourceType = ? AND index_name = ? AND index_value = ?
          )
          )
          """
          .trimIndent(),
      )

    assertThat(query.args)
      .comparingElementsUsing(ArgsComparator)
      .containsExactly(
        "Patient",
        "general-practitioner",
        convertUUIDToByte(UUID.fromString("e2c79e28-ed4d-2029-a12c-108d1eb5bedb")),
        convertUUIDToByte(UUID.fromString("e2c79e28-ed4d-4029-a12c-108d1eb5bedb")),
        "Practitioner",
        "active",
        "true",
      )
      .inOrder()
  }

  @Test
  fun `search include all active practitioners and sort by given name`() {
    val query =
      Search(ResourceType.Patient)
        .apply {
          include<Practitioner>(Patient.GENERAL_PRACTITIONER) {
            filter(Practitioner.ACTIVE, { value = of(true) })
            sort(Practitioner.GIVEN, Order.DESCENDING)
          }
        }
        .getIncludeQuery(
          listOf(
            UUID.fromString("e2c79e28-ed4d-2029-a12c-108d1eb5bedb"),
            UUID.fromString("e2c79e28-ed4d-4029-a12c-108d1eb5bedb"),
          ),
        )

    assertThat(query.query)
      .isEqualTo(
        """
          SELECT * FROM (
          SELECT rie.index_name, rie.resourceUuid, re.serializedResource
          FROM ResourceEntity re
          JOIN ReferenceIndexEntity rie
          ON re.resourceType||"/"||re.resourceId = rie.index_value
          LEFT JOIN StringIndexEntity b
          ON re.resourceUuid = b.resourceUuid AND b.index_name = ?
          WHERE rie.resourceType = ?  AND rie.index_name = ?  AND rie.resourceUuid IN (?, ?)
          AND re.resourceUuid IN (
          SELECT resourceUuid FROM TokenIndexEntity
          WHERE resourceType = ? AND index_name = ? AND index_value = ?
          )
          GROUP BY re.resourceUuid , rie.resourceuuid
          HAVING MAX(IFNULL(b.index_value,0)) >= -9223372036854775808
          ORDER BY IFNULL(b.index_value, -9223372036854775808) DESC
          )
          """
          .trimIndent(),
      )

    assertThat(query.args)
      .comparingElementsUsing(ArgsComparator)
      .containsExactly(
        "given",
        "Patient",
        "general-practitioner",
        convertUUIDToByte(UUID.fromString("e2c79e28-ed4d-2029-a12c-108d1eb5bedb")),
        convertUUIDToByte(UUID.fromString("e2c79e28-ed4d-4029-a12c-108d1eb5bedb")),
        "Practitioner",
        "active",
        "true",
      )
      .inOrder()
  }

  @Test
  fun `search include practitioners and organizations`() {
    val query =
      Search(ResourceType.Patient)
        .apply {
          include<Practitioner>(Patient.GENERAL_PRACTITIONER) {
            filter(Practitioner.ACTIVE, { value = of(true) })
            sort(Practitioner.GIVEN, Order.DESCENDING)
          }

          include<Organization>(Patient.ORGANIZATION) {
            filter(Organization.ACTIVE, { value = of(true) })
            sort(Organization.NAME, Order.DESCENDING)
          }
        }
        .getIncludeQuery(
          listOf(
            UUID.fromString("e2c79e28-ed4d-2029-a12c-108d1eb5bedb"),
            UUID.fromString("e2c79e28-ed4d-4029-a12c-108d1eb5bedb"),
          ),
        )

    assertThat(query.query)
      .isEqualTo(
        """
        SELECT * FROM (
        SELECT rie.index_name, rie.resourceUuid, re.serializedResource
        FROM ResourceEntity re
        JOIN ReferenceIndexEntity rie
        ON re.resourceType||"/"||re.resourceId = rie.index_value
        LEFT JOIN StringIndexEntity b
        ON re.resourceUuid = b.resourceUuid AND b.index_name = ?
        WHERE rie.resourceType = ?  AND rie.index_name = ?  AND rie.resourceUuid IN (?, ?)
        AND re.resourceUuid IN (
        SELECT resourceUuid FROM TokenIndexEntity
        WHERE resourceType = ? AND index_name = ? AND index_value = ?
        )
        GROUP BY re.resourceUuid , rie.resourceuuid
        HAVING MAX(IFNULL(b.index_value,0)) >= -9223372036854775808
        ORDER BY IFNULL(b.index_value, -9223372036854775808) DESC
        )
        UNION ALL
        SELECT * FROM (
        SELECT rie.index_name, rie.resourceUuid, re.serializedResource
        FROM ResourceEntity re
        JOIN ReferenceIndexEntity rie
        ON re.resourceType||"/"||re.resourceId = rie.index_value
        LEFT JOIN StringIndexEntity b
        ON re.resourceUuid = b.resourceUuid AND b.index_name = ?
        WHERE rie.resourceType = ?  AND rie.index_name = ?  AND rie.resourceUuid IN (?, ?)
        AND re.resourceUuid IN (
        SELECT resourceUuid FROM TokenIndexEntity
        WHERE resourceType = ? AND index_name = ? AND index_value = ?
        )
        GROUP BY re.resourceUuid , rie.resourceuuid
        HAVING MAX(IFNULL(b.index_value,0)) >= -9223372036854775808
        ORDER BY IFNULL(b.index_value, -9223372036854775808) DESC
        )
        """
          .trimIndent(),
      )

    assertThat(query.args)
      .comparingElementsUsing(ArgsComparator)
      .containsExactly(
        "given",
        "Patient",
        "general-practitioner",
        convertUUIDToByte(UUID.fromString("e2c79e28-ed4d-2029-a12c-108d1eb5bedb")),
        convertUUIDToByte(UUID.fromString("e2c79e28-ed4d-4029-a12c-108d1eb5bedb")),
        "Practitioner",
        "active",
        "true",
        "name",
        "Patient",
        "organization",
        convertUUIDToByte(UUID.fromString("e2c79e28-ed4d-2029-a12c-108d1eb5bedb")),
        convertUUIDToByte(UUID.fromString("e2c79e28-ed4d-4029-a12c-108d1eb5bedb")),
        "Organization",
        "active",
        "true",
      )
      .inOrder()
  }

  @Test
  fun `search revInclude all conditions for patients`() {
    val query =
      Search(ResourceType.Patient)
        .apply { revInclude<Condition>(Condition.SUBJECT) }
        .getRevIncludeQuery(listOf("Patient/pa01", "Patient/pa02"))

    assertThat(query.query)
      .isEqualTo(
        """
          SELECT * FROM (
          SELECT rie.index_name, rie.index_value, re.serializedResource
          FROM ResourceEntity re
          JOIN ReferenceIndexEntity rie
          ON re.resourceUuid = rie.resourceUuid
          WHERE rie.resourceType = ?  AND rie.index_name = ?  AND rie.index_value IN (?, ?)
          AND re.resourceType = ?
          )
          """
          .trimIndent(),
      )

    assertThat(query.args)
      .containsExactly("Condition", "subject", "Patient/pa01", "Patient/pa02", "Condition")
      .inOrder()
  }

  @Test
  fun `search revInclude diabetic conditions for patients`() {
    val query =
      Search(ResourceType.Patient)
        .apply {
          revInclude<Condition>(Condition.SUBJECT) {
            filter(
              Condition.CODE,
              {
                value =
                  of(
                    CodeableConcept(Coding("http://snomed.info/sct", "44054006", "Diabetes")),
                  )
              },
            )
          }
        }
        .getRevIncludeQuery(listOf("Patient/pa01", "Patient/pa02"))

    assertThat(query.query)
      .isEqualTo(
        """
        SELECT * FROM (
        SELECT rie.index_name, rie.index_value, re.serializedResource
        FROM ResourceEntity re
        JOIN ReferenceIndexEntity rie
        ON re.resourceUuid = rie.resourceUuid
        WHERE rie.resourceType = ?  AND rie.index_name = ?  AND rie.index_value IN (?, ?)
        AND re.resourceUuid IN (
        SELECT resourceUuid FROM TokenIndexEntity
        WHERE resourceType = ? AND index_name = ? AND (index_value = ? AND IFNULL(index_system,'') = ?)
        )
        )
                """
          .trimIndent(),
      )

    assertThat(query.args)
      .containsExactly(
        "Condition",
        "subject",
        "Patient/pa01",
        "Patient/pa02",
        "Condition",
        "code",
        "44054006",
        "http://snomed.info/sct",
      )
      .inOrder()
  }

  @Test
  fun `search revInclude diabetic conditions for patients and sort by recorded date`() {
    val query =
      Search(ResourceType.Patient)
        .apply {
          revInclude<Condition>(Condition.SUBJECT) {
            filter(
              Condition.CODE,
              {
                value =
                  of(
                    CodeableConcept(Coding("http://snomed.info/sct", "44054006", "Diabetes")),
                  )
              },
            )
            sort(Condition.RECORDED_DATE, Order.DESCENDING)
          }
        }
        .getRevIncludeQuery(listOf("Patient/pa01", "Patient/pa02"))

    assertThat(query.query)
      .isEqualTo(
        """
        SELECT * FROM (
        SELECT rie.index_name, rie.index_value, re.serializedResource
        FROM ResourceEntity re
        JOIN ReferenceIndexEntity rie
        ON re.resourceUuid = rie.resourceUuid
        LEFT JOIN DateIndexEntity b
        ON re.resourceUuid = b.resourceUuid AND b.index_name = ?
        LEFT JOIN DateTimeIndexEntity c
        ON re.resourceUuid = c.resourceUuid AND c.index_name = ?
        WHERE rie.resourceType = ?  AND rie.index_name = ?  AND rie.index_value IN (?, ?)
        AND re.resourceUuid IN (
        SELECT resourceUuid FROM TokenIndexEntity
        WHERE resourceType = ? AND index_name = ? AND (index_value = ? AND IFNULL(index_system,'') = ?)
        )
        GROUP BY re.resourceUuid , rie.index_value
        HAVING MAX(IFNULL(b.index_from,0) + IFNULL(c.index_from,0)) >= -9223372036854775808
        ORDER BY IFNULL(b.index_from, -9223372036854775808) DESC, IFNULL(c.index_from, -9223372036854775808) DESC
        )
            """
          .trimIndent(),
      )

    assertThat(query.args)
      .containsExactly(
        "recorded-date",
        "recorded-date",
        "Condition",
        "subject",
        "Patient/pa01",
        "Patient/pa02",
        "Condition",
        "code",
        "44054006",
        "http://snomed.info/sct",
      )
      .inOrder()
  }

  @Test
  fun `search revInclude encounters and conditions filtered and sorted`() {
    val query =
      Search(ResourceType.Patient)
        .apply {
          revInclude<Encounter>(Encounter.SUBJECT) {
            filter(
              Encounter.STATUS,
              {
                value =
                  of(
                    Coding(
                      "http://hl7.org/fhir/encounter-status",
                      Encounter.EncounterStatus.ARRIVED.toCode(),
                      "",
                    ),
                  )
              },
            )
            sort(Encounter.DATE, Order.DESCENDING)
          }

          revInclude<Condition>(Condition.SUBJECT) {
            filter(
              Condition.CODE,
              {
                value =
                  of(
                    CodeableConcept(Coding("http://snomed.info/sct", "44054006", "Diabetes")),
                  )
              },
            )
            sort(Condition.RECORDED_DATE, Order.DESCENDING)
          }
        }
        .getRevIncludeQuery(listOf("Patient/pa01", "Patient/pa02"))

    assertThat(query.query)
      .isEqualTo(
        """
          SELECT * FROM (
          SELECT rie.index_name, rie.index_value, re.serializedResource
          FROM ResourceEntity re
          JOIN ReferenceIndexEntity rie
          ON re.resourceUuid = rie.resourceUuid
          LEFT JOIN DateIndexEntity b
          ON re.resourceUuid = b.resourceUuid AND b.index_name = ?
          LEFT JOIN DateTimeIndexEntity c
          ON re.resourceUuid = c.resourceUuid AND c.index_name = ?
          WHERE rie.resourceType = ?  AND rie.index_name = ?  AND rie.index_value IN (?, ?)
          AND re.resourceUuid IN (
          SELECT resourceUuid FROM TokenIndexEntity
          WHERE resourceType = ? AND index_name = ? AND (index_value = ? AND IFNULL(index_system,'') = ?)
          )
          GROUP BY re.resourceUuid , rie.index_value
          HAVING MAX(IFNULL(b.index_from,0) + IFNULL(c.index_from,0)) >= -9223372036854775808
          ORDER BY IFNULL(b.index_from, -9223372036854775808) DESC, IFNULL(c.index_from, -9223372036854775808) DESC
          )
          UNION ALL
          SELECT * FROM (
          SELECT rie.index_name, rie.index_value, re.serializedResource
          FROM ResourceEntity re
          JOIN ReferenceIndexEntity rie
          ON re.resourceUuid = rie.resourceUuid
          LEFT JOIN DateIndexEntity b
          ON re.resourceUuid = b.resourceUuid AND b.index_name = ?
          LEFT JOIN DateTimeIndexEntity c
          ON re.resourceUuid = c.resourceUuid AND c.index_name = ?
          WHERE rie.resourceType = ?  AND rie.index_name = ?  AND rie.index_value IN (?, ?)
          AND re.resourceUuid IN (
          SELECT resourceUuid FROM TokenIndexEntity
          WHERE resourceType = ? AND index_name = ? AND (index_value = ? AND IFNULL(index_system,'') = ?)
          )
          GROUP BY re.resourceUuid , rie.index_value
          HAVING MAX(IFNULL(b.index_from,0) + IFNULL(c.index_from,0)) >= -9223372036854775808
          ORDER BY IFNULL(b.index_from, -9223372036854775808) DESC, IFNULL(c.index_from, -9223372036854775808) DESC
          )
          """
          .trimIndent(),
      )

    assertThat(query.args)
      .containsExactly(
        "date",
        "date",
        "Encounter",
        "subject",
        "Patient/pa01",
        "Patient/pa02",
        "Encounter",
        "status",
        "arrived",
        "http://hl7.org/fhir/encounter-status",
        "recorded-date",
        "recorded-date",
        "Condition",
        "subject",
        "Patient/pa01",
        "Patient/pa02",
        "Condition",
        "code",
        "44054006",
        "http://snomed.info/sct",
      )
      .inOrder()
  }

  @Test
  fun `search CarePlan filter with large list of patient reference`() {
    val patientIdReferenceList = (1..990).map { "Patient/patient-$it" }
    val patientIdList =
      patientIdReferenceList.map<String, ReferenceParamFilterCriterion.() -> Unit> {
        { value = it }
      }
    val query =
      Search(ResourceType.CarePlan)
        .apply { filter(CarePlan.SUBJECT, *patientIdList.toTypedArray()) }
        .getQuery()

    val queryString = query.query
    assertThat(queryString)
      .isEqualTo(
        """
          SELECT a.resourceUuid, a.serializedResource
          FROM ResourceEntity a
          WHERE a.resourceUuid IN (
          SELECT resourceUuid FROM ReferenceIndexEntity
          WHERE resourceType = ? AND index_name = ? AND (((((((((index_value = ? OR (index_value = ? OR index_value = ?)) OR ((index_value = ? OR index_value = ?) OR (index_value = ? OR index_value = ?))) OR (((index_value = ? OR index_value = ?) OR (index_value = ? OR index_value = ?)) OR ((index_value = ? OR index_value = ?) OR (index_value = ? OR index_value = ?)))) OR (((index_value = ? OR (index_value = ? OR index_value = ?)) OR ((index_value = ? OR index_value = ?) OR (index_value = ? OR index_value = ?))) OR (((index_value = ? OR index_value = ?) OR (index_value = ? OR index_value = ?)) OR ((index_value = ? OR index_value = ?) OR (index_value = ? OR index_value = ?))))) OR ((((index_value = ? OR (index_value = ? OR index_value = ?)) OR ((index_value = ? OR index_value = ?) OR (index_value = ? OR index_value = ?))) OR (((index_value = ? OR index_value = ?) OR (index_value = ? OR index_value = ?)) OR ((index_value = ? OR index_value = ?) OR (index_value = ? OR index_value = ?)))) OR ((((index_value = ? OR index_value = ?) OR (index_value = ? OR index_value = ?)) OR ((index_value = ? OR index_value = ?) OR (index_value = ? OR index_value = ?))) OR (((index_value = ? OR index_value = ?) OR (index_value = ? OR index_value = ?)) OR ((index_value = ? OR index_value = ?) OR (index_value = ? OR index_value = ?)))))) OR (((((index_value = ? OR (index_value = ? OR index_value = ?)) OR ((index_value = ? OR index_value = ?) OR (index_value = ? OR index_value = ?))) OR (((index_value = ? OR index_value = ?) OR (index_value = ? OR index_value = ?)) OR ((index_value = ? OR index_value = ?) OR (index_value = ? OR index_value = ?)))) OR ((((index_value = ? OR index_value = ?) OR (index_value = ? OR index_value = ?)) OR ((index_value = ? OR index_value = ?) OR (index_value = ? OR index_value = ?))) OR (((index_value = ? OR index_value = ?) OR (index_value = ? OR index_value = ?)) OR ((index_value = ? OR index_value = ?) OR (index_value = ? OR index_value = ?))))) OR ((((index_value = ? OR (index_value = ? OR index_value = ?)) OR ((index_value = ? OR index_value = ?) OR (index_value = ? OR index_value = ?))) OR (((index_value = ? OR index_value = ?) OR (index_value = ? OR index_value = ?)) OR ((index_value = ? OR index_value = ?) OR (index_value = ? OR index_value = ?)))) OR ((((index_value = ? OR index_value = ?) OR (index_value = ? OR index_value = ?)) OR ((index_value = ? OR index_value = ?) OR (index_value = ? OR index_value = ?))) OR (((index_value = ? OR index_value = ?) OR (index_value = ? OR index_value = ?)) OR ((index_value = ? OR index_value = ?) OR (index_value = ? OR index_value = ?))))))) OR ((((((index_value = ? OR (index_value = ? OR index_value = ?)) OR ((index_value = ? OR index_value = ?) OR (index_value = ? OR index_value = ?))) OR (((index_value = ? OR index_value = ?) OR (index_value = ? OR index_value = ?)) OR ((index_value = ? OR index_value = ?) OR (index_value = ? OR index_value = ?)))) OR ((((index_value = ? OR index_value = ?) OR (index_value = ? OR index_value = ?)) OR ((index_value = ? OR index_value = ?) OR (index_value = ? OR index_value = ?))) OR (((index_value = ? OR index_value = ?) OR (index_value = ? OR index_value = ?)) OR ((index_value = ? OR index_value = ?) OR (index_value = ? OR index_value = ?))))) OR ((((index_value = ? OR (index_value = ? OR index_value = ?)) OR ((index_value = ? OR index_value = ?) OR (index_value = ? OR index_value = ?))) OR (((index_value = ? OR index_value = ?) OR (index_value = ? OR index_value = ?)) OR ((index_value = ? OR index_value = ?) OR (index_value = ? OR index_value = ?)))) OR ((((index_value = ? OR index_value = ?) OR (index_value = ? OR index_value = ?)) OR ((index_value = ? OR index_value = ?) OR (index_value = ? OR index_value = ?))) OR (((index_value = ? OR index_value = ?) OR (index_value = ? OR index_value = ?)) OR ((index_value = ? OR index_value = ?) OR (index_value = ? OR index_value = ?)))))) OR (((((index_value = ? OR (index_value = ? OR index_value = ?)) OR ((index_value = ? OR index_value = ?) OR (index_value = ? OR index_value = ?))) OR (((index_value = ? OR index_value = ?) OR (index_value = ? OR index_value = ?)) OR ((index_value = ? OR index_value = ?) OR (index_value = ? OR index_value = ?)))) OR ((((index_value = ? OR index_value = ?) OR (index_value = ? OR index_value = ?)) OR ((index_value = ? OR index_value = ?) OR (index_value = ? OR index_value = ?))) OR (((index_value = ? OR index_value = ?) OR (index_value = ? OR index_value = ?)) OR ((index_value = ? OR index_value = ?) OR (index_value = ? OR index_value = ?))))) OR ((((index_value = ? OR (index_value = ? OR index_value = ?)) OR ((index_value = ? OR index_value = ?) OR (index_value = ? OR index_value = ?))) OR (((index_value = ? OR index_value = ?) OR (index_value = ? OR index_value = ?)) OR ((index_value = ? OR index_value = ?) OR (index_value = ? OR index_value = ?)))) OR ((((index_value = ? OR index_value = ?) OR (index_value = ? OR index_value = ?)) OR ((index_value = ? OR index_value = ?) OR (index_value = ? OR index_value = ?))) OR (((index_value = ? OR index_value = ?) OR (index_value = ? OR index_value = ?)) OR ((index_value = ? OR index_value = ?) OR (index_value = ? OR index_value = ?)))))))) OR (((((((index_value = ? OR (index_value = ? OR index_value = ?)) OR ((index_value = ? OR index_value = ?) OR (index_value = ? OR index_value = ?))) OR (((index_value = ? OR index_value = ?) OR (index_value = ? OR index_value = ?)) OR ((index_value = ? OR index_value = ?) OR (index_value = ? OR index_value = ?)))) OR ((((index_value = ? OR index_value = ?) OR (index_value = ? OR index_value = ?)) OR ((index_value = ? OR index_value = ?) OR (index_value = ? OR index_value = ?))) OR (((index_value = ? OR index_value = ?) OR (index_value = ? OR index_value = ?)) OR ((index_value = ? OR index_value = ?) OR (index_value = ? OR index_value = ?))))) OR ((((index_value = ? OR (index_value = ? OR index_value = ?)) OR ((index_value = ? OR index_value = ?) OR (index_value = ? OR index_value = ?))) OR (((index_value = ? OR index_value = ?) OR (index_value = ? OR index_value = ?)) OR ((index_value = ? OR index_value = ?) OR (index_value = ? OR index_value = ?)))) OR ((((index_value = ? OR index_value = ?) OR (index_value = ? OR index_value = ?)) OR ((index_value = ? OR index_value = ?) OR (index_value = ? OR index_value = ?))) OR (((index_value = ? OR index_value = ?) OR (index_value = ? OR index_value = ?)) OR ((index_value = ? OR index_value = ?) OR (index_value = ? OR index_value = ?)))))) OR (((((index_value = ? OR (index_value = ? OR index_value = ?)) OR ((index_value = ? OR index_value = ?) OR (index_value = ? OR index_value = ?))) OR (((index_value = ? OR index_value = ?) OR (index_value = ? OR index_value = ?)) OR ((index_value = ? OR index_value = ?) OR (index_value = ? OR index_value = ?)))) OR ((((index_value = ? OR index_value = ?) OR (index_value = ? OR index_value = ?)) OR ((index_value = ? OR index_value = ?) OR (index_value = ? OR index_value = ?))) OR (((index_value = ? OR index_value = ?) OR (index_value = ? OR index_value = ?)) OR ((index_value = ? OR index_value = ?) OR (index_value = ? OR index_value = ?))))) OR ((((index_value = ? OR (index_value = ? OR index_value = ?)) OR ((index_value = ? OR index_value = ?) OR (index_value = ? OR index_value = ?))) OR (((index_value = ? OR index_value = ?) OR (index_value = ? OR index_value = ?)) OR ((index_value = ? OR index_value = ?) OR (index_value = ? OR index_value = ?)))) OR ((((index_value = ? OR index_value = ?) OR (index_value = ? OR index_value = ?)) OR ((index_value = ? OR index_value = ?) OR (index_value = ? OR index_value = ?))) OR (((index_value = ? OR index_value = ?) OR (index_value = ? OR index_value = ?)) OR ((index_value = ? OR index_value = ?) OR (index_value = ? OR index_value = ?))))))) OR ((((((index_value = ? OR (index_value = ? OR index_value = ?)) OR ((index_value = ? OR index_value = ?) OR (index_value = ? OR index_value = ?))) OR (((index_value = ? OR index_value = ?) OR (index_value = ? OR index_value = ?)) OR ((index_value = ? OR index_value = ?) OR (index_value = ? OR index_value = ?)))) OR ((((index_value = ? OR index_value = ?) OR (index_value = ? OR index_value = ?)) OR ((index_value = ? OR index_value = ?) OR (index_value = ? OR index_value = ?))) OR (((index_value = ? OR index_value = ?) OR (index_value = ? OR index_value = ?)) OR ((index_value = ? OR index_value = ?) OR (index_value = ? OR index_value = ?))))) OR ((((index_value = ? OR (index_value = ? OR index_value = ?)) OR ((index_value = ? OR index_value = ?) OR (index_value = ? OR index_value = ?))) OR (((index_value = ? OR index_value = ?) OR (index_value = ? OR index_value = ?)) OR ((index_value = ? OR index_value = ?) OR (index_value = ? OR index_value = ?)))) OR ((((index_value = ? OR index_value = ?) OR (index_value = ? OR index_value = ?)) OR ((index_value = ? OR index_value = ?) OR (index_value = ? OR index_value = ?))) OR (((index_value = ? OR index_value = ?) OR (index_value = ? OR index_value = ?)) OR ((index_value = ? OR index_value = ?) OR (index_value = ? OR index_value = ?)))))) OR (((((index_value = ? OR (index_value = ? OR index_value = ?)) OR ((index_value = ? OR index_value = ?) OR (index_value = ? OR index_value = ?))) OR (((index_value = ? OR index_value = ?) OR (index_value = ? OR index_value = ?)) OR ((index_value = ? OR index_value = ?) OR (index_value = ? OR index_value = ?)))) OR ((((index_value = ? OR index_value = ?) OR (index_value = ? OR index_value = ?)) OR ((index_value = ? OR index_value = ?) OR (index_value = ? OR index_value = ?))) OR (((index_value = ? OR index_value = ?) OR (index_value = ? OR index_value = ?)) OR ((index_value = ? OR index_value = ?) OR (index_value = ? OR index_value = ?))))) OR ((((index_value = ? OR (index_value = ? OR index_value = ?)) OR ((index_value = ? OR index_value = ?) OR (index_value = ? OR index_value = ?))) OR (((index_value = ? OR index_value = ?) OR (index_value = ? OR index_value = ?)) OR ((index_value = ? OR index_value = ?) OR (index_value = ? OR index_value = ?)))) OR ((((index_value = ? OR index_value = ?) OR (index_value = ? OR index_value = ?)) OR ((index_value = ? OR index_value = ?) OR (index_value = ? OR index_value = ?))) OR (((index_value = ? OR index_value = ?) OR (index_value = ? OR index_value = ?)) OR ((index_value = ? OR index_value = ?) OR (index_value = ? OR index_value = ?))))))))) OR ((((((((index_value = ? OR (index_value = ? OR index_value = ?)) OR ((index_value = ? OR index_value = ?) OR (index_value = ? OR index_value = ?))) OR (((index_value = ? OR index_value = ?) OR (index_value = ? OR index_value = ?)) OR ((index_value = ? OR index_value = ?) OR (index_value = ? OR index_value = ?)))) OR (((index_value = ? OR (index_value = ? OR index_value = ?)) OR ((index_value = ? OR index_value = ?) OR (index_value = ? OR index_value = ?))) OR (((index_value = ? OR index_value = ?) OR (index_value = ? OR index_value = ?)) OR ((index_value = ? OR index_value = ?) OR (index_value = ? OR index_value = ?))))) OR ((((index_value = ? OR (index_value = ? OR index_value = ?)) OR ((index_value = ? OR index_value = ?) OR (index_value = ? OR index_value = ?))) OR (((index_value = ? OR index_value = ?) OR (index_value = ? OR index_value = ?)) OR ((index_value = ? OR index_value = ?) OR (index_value = ? OR index_value = ?)))) OR ((((index_value = ? OR index_value = ?) OR (index_value = ? OR index_value = ?)) OR ((index_value = ? OR index_value = ?) OR (index_value = ? OR index_value = ?))) OR (((index_value = ? OR index_value = ?) OR (index_value = ? OR index_value = ?)) OR ((index_value = ? OR index_value = ?) OR (index_value = ? OR index_value = ?)))))) OR (((((index_value = ? OR (index_value = ? OR index_value = ?)) OR ((index_value = ? OR index_value = ?) OR (index_value = ? OR index_value = ?))) OR (((index_value = ? OR index_value = ?) OR (index_value = ? OR index_value = ?)) OR ((index_value = ? OR index_value = ?) OR (index_value = ? OR index_value = ?)))) OR ((((index_value = ? OR index_value = ?) OR (index_value = ? OR index_value = ?)) OR ((index_value = ? OR index_value = ?) OR (index_value = ? OR index_value = ?))) OR (((index_value = ? OR index_value = ?) OR (index_value = ? OR index_value = ?)) OR ((index_value = ? OR index_value = ?) OR (index_value = ? OR index_value = ?))))) OR ((((index_value = ? OR (index_value = ? OR index_value = ?)) OR ((index_value = ? OR index_value = ?) OR (index_value = ? OR index_value = ?))) OR (((index_value = ? OR index_value = ?) OR (index_value = ? OR index_value = ?)) OR ((index_value = ? OR index_value = ?) OR (index_value = ? OR index_value = ?)))) OR ((((index_value = ? OR index_value = ?) OR (index_value = ? OR index_value = ?)) OR ((index_value = ? OR index_value = ?) OR (index_value = ? OR index_value = ?))) OR (((index_value = ? OR index_value = ?) OR (index_value = ? OR index_value = ?)) OR ((index_value = ? OR index_value = ?) OR (index_value = ? OR index_value = ?))))))) OR ((((((index_value = ? OR (index_value = ? OR index_value = ?)) OR ((index_value = ? OR index_value = ?) OR (index_value = ? OR index_value = ?))) OR (((index_value = ? OR index_value = ?) OR (index_value = ? OR index_value = ?)) OR ((index_value = ? OR index_value = ?) OR (index_value = ? OR index_value = ?)))) OR ((((index_value = ? OR index_value = ?) OR (index_value = ? OR index_value = ?)) OR ((index_value = ? OR index_value = ?) OR (index_value = ? OR index_value = ?))) OR (((index_value = ? OR index_value = ?) OR (index_value = ? OR index_value = ?)) OR ((index_value = ? OR index_value = ?) OR (index_value = ? OR index_value = ?))))) OR ((((index_value = ? OR (index_value = ? OR index_value = ?)) OR ((index_value = ? OR index_value = ?) OR (index_value = ? OR index_value = ?))) OR (((index_value = ? OR index_value = ?) OR (index_value = ? OR index_value = ?)) OR ((index_value = ? OR index_value = ?) OR (index_value = ? OR index_value = ?)))) OR ((((index_value = ? OR index_value = ?) OR (index_value = ? OR index_value = ?)) OR ((index_value = ? OR index_value = ?) OR (index_value = ? OR index_value = ?))) OR (((index_value = ? OR index_value = ?) OR (index_value = ? OR index_value = ?)) OR ((index_value = ? OR index_value = ?) OR (index_value = ? OR index_value = ?)))))) OR (((((index_value = ? OR (index_value = ? OR index_value = ?)) OR ((index_value = ? OR index_value = ?) OR (index_value = ? OR index_value = ?))) OR (((index_value = ? OR index_value = ?) OR (index_value = ? OR index_value = ?)) OR ((index_value = ? OR index_value = ?) OR (index_value = ? OR index_value = ?)))) OR ((((index_value = ? OR index_value = ?) OR (index_value = ? OR index_value = ?)) OR ((index_value = ? OR index_value = ?) OR (index_value = ? OR index_value = ?))) OR (((index_value = ? OR index_value = ?) OR (index_value = ? OR index_value = ?)) OR ((index_value = ? OR index_value = ?) OR (index_value = ? OR index_value = ?))))) OR ((((index_value = ? OR (index_value = ? OR index_value = ?)) OR ((index_value = ? OR index_value = ?) OR (index_value = ? OR index_value = ?))) OR (((index_value = ? OR index_value = ?) OR (index_value = ? OR index_value = ?)) OR ((index_value = ? OR index_value = ?) OR (index_value = ? OR index_value = ?)))) OR ((((index_value = ? OR index_value = ?) OR (index_value = ? OR index_value = ?)) OR ((index_value = ? OR index_value = ?) OR (index_value = ? OR index_value = ?))) OR (((index_value = ? OR index_value = ?) OR (index_value = ? OR index_value = ?)) OR ((index_value = ? OR index_value = ?) OR (index_value = ? OR index_value = ?)))))))) OR (((((((index_value = ? OR (index_value = ? OR index_value = ?)) OR ((index_value = ? OR index_value = ?) OR (index_value = ? OR index_value = ?))) OR (((index_value = ? OR index_value = ?) OR (index_value = ? OR index_value = ?)) OR ((index_value = ? OR index_value = ?) OR (index_value = ? OR index_value = ?)))) OR ((((index_value = ? OR index_value = ?) OR (index_value = ? OR index_value = ?)) OR ((index_value = ? OR index_value = ?) OR (index_value = ? OR index_value = ?))) OR (((index_value = ? OR index_value = ?) OR (index_value = ? OR index_value = ?)) OR ((index_value = ? OR index_value = ?) OR (index_value = ? OR index_value = ?))))) OR ((((index_value = ? OR (index_value = ? OR index_value = ?)) OR ((index_value = ? OR index_value = ?) OR (index_value = ? OR index_value = ?))) OR (((index_value = ? OR index_value = ?) OR (index_value = ? OR index_value = ?)) OR ((index_value = ? OR index_value = ?) OR (index_value = ? OR index_value = ?)))) OR ((((index_value = ? OR index_value = ?) OR (index_value = ? OR index_value = ?)) OR ((index_value = ? OR index_value = ?) OR (index_value = ? OR index_value = ?))) OR (((index_value = ? OR index_value = ?) OR (index_value = ? OR index_value = ?)) OR ((index_value = ? OR index_value = ?) OR (index_value = ? OR index_value = ?)))))) OR (((((index_value = ? OR (index_value = ? OR index_value = ?)) OR ((index_value = ? OR index_value = ?) OR (index_value = ? OR index_value = ?))) OR (((index_value = ? OR index_value = ?) OR (index_value = ? OR index_value = ?)) OR ((index_value = ? OR index_value = ?) OR (index_value = ? OR index_value = ?)))) OR ((((index_value = ? OR index_value = ?) OR (index_value = ? OR index_value = ?)) OR ((index_value = ? OR index_value = ?) OR (index_value = ? OR index_value = ?))) OR (((index_value = ? OR index_value = ?) OR (index_value = ? OR index_value = ?)) OR ((index_value = ? OR index_value = ?) OR (index_value = ? OR index_value = ?))))) OR ((((index_value = ? OR (index_value = ? OR index_value = ?)) OR ((index_value = ? OR index_value = ?) OR (index_value = ? OR index_value = ?))) OR (((index_value = ? OR index_value = ?) OR (index_value = ? OR index_value = ?)) OR ((index_value = ? OR index_value = ?) OR (index_value = ? OR index_value = ?)))) OR ((((index_value = ? OR index_value = ?) OR (index_value = ? OR index_value = ?)) OR ((index_value = ? OR index_value = ?) OR (index_value = ? OR index_value = ?))) OR (((index_value = ? OR index_value = ?) OR (index_value = ? OR index_value = ?)) OR ((index_value = ? OR index_value = ?) OR (index_value = ? OR index_value = ?))))))) OR ((((((index_value = ? OR (index_value = ? OR index_value = ?)) OR ((index_value = ? OR index_value = ?) OR (index_value = ? OR index_value = ?))) OR (((index_value = ? OR index_value = ?) OR (index_value = ? OR index_value = ?)) OR ((index_value = ? OR index_value = ?) OR (index_value = ? OR index_value = ?)))) OR ((((index_value = ? OR index_value = ?) OR (index_value = ? OR index_value = ?)) OR ((index_value = ? OR index_value = ?) OR (index_value = ? OR index_value = ?))) OR (((index_value = ? OR index_value = ?) OR (index_value = ? OR index_value = ?)) OR ((index_value = ? OR index_value = ?) OR (index_value = ? OR index_value = ?))))) OR ((((index_value = ? OR (index_value = ? OR index_value = ?)) OR ((index_value = ? OR index_value = ?) OR (index_value = ? OR index_value = ?))) OR (((index_value = ? OR index_value = ?) OR (index_value = ? OR index_value = ?)) OR ((index_value = ? OR index_value = ?) OR (index_value = ? OR index_value = ?)))) OR ((((index_value = ? OR index_value = ?) OR (index_value = ? OR index_value = ?)) OR ((index_value = ? OR index_value = ?) OR (index_value = ? OR index_value = ?))) OR (((index_value = ? OR index_value = ?) OR (index_value = ? OR index_value = ?)) OR ((index_value = ? OR index_value = ?) OR (index_value = ? OR index_value = ?)))))) OR (((((index_value = ? OR (index_value = ? OR index_value = ?)) OR ((index_value = ? OR index_value = ?) OR (index_value = ? OR index_value = ?))) OR (((index_value = ? OR index_value = ?) OR (index_value = ? OR index_value = ?)) OR ((index_value = ? OR index_value = ?) OR (index_value = ? OR index_value = ?)))) OR ((((index_value = ? OR index_value = ?) OR (index_value = ? OR index_value = ?)) OR ((index_value = ? OR index_value = ?) OR (index_value = ? OR index_value = ?))) OR (((index_value = ? OR index_value = ?) OR (index_value = ? OR index_value = ?)) OR ((index_value = ? OR index_value = ?) OR (index_value = ? OR index_value = ?))))) OR ((((index_value = ? OR (index_value = ? OR index_value = ?)) OR ((index_value = ? OR index_value = ?) OR (index_value = ? OR index_value = ?))) OR (((index_value = ? OR index_value = ?) OR (index_value = ? OR index_value = ?)) OR ((index_value = ? OR index_value = ?) OR (index_value = ? OR index_value = ?)))) OR ((((index_value = ? OR index_value = ?) OR (index_value = ? OR index_value = ?)) OR ((index_value = ? OR index_value = ?) OR (index_value = ? OR index_value = ?))) OR (((index_value = ? OR index_value = ?) OR (index_value = ? OR index_value = ?)) OR ((index_value = ? OR index_value = ?) OR (index_value = ? OR index_value = ?))))))))))
          )
        """
          .trimIndent(),
      )

    assertThat(query.args)
      .containsExactly(
        "CarePlan",
        "subject",
        *patientIdReferenceList.toTypedArray(),
      )
      .inOrder()
  }

  @Test
  fun `search CarePlan filter with no reference`() {
    val query = Search(ResourceType.CarePlan).apply { filter(CarePlan.SUBJECT) }.getQuery()

    val queryString = query.query
    assertThat(queryString)
      .isEqualTo(
        """
              SELECT a.resourceUuid, a.serializedResource
              FROM ResourceEntity a
              WHERE a.resourceUuid IN (
              SELECT resourceUuid FROM ReferenceIndexEntity
              WHERE resourceType = ? AND index_name = ?
              )
        """
          .trimIndent(),
      )

    assertThat(query.args)
      .containsExactly(
        "CarePlan",
        "subject",
      )
      .inOrder()
  }

  @Test
  fun `search CarePlan filter with one patient reference`() {
    val query =
      Search(ResourceType.CarePlan)
        .apply { filter(CarePlan.SUBJECT, { value = "Patient/patient-0" }) }
        .getQuery()

    val queryString = query.query
    assertThat(queryString)
      .isEqualTo(
        """
              SELECT a.resourceUuid, a.serializedResource
              FROM ResourceEntity a
              WHERE a.resourceUuid IN (
              SELECT resourceUuid FROM ReferenceIndexEntity
              WHERE resourceType = ? AND index_name = ? AND index_value = ?
              )
        """
          .trimIndent(),
      )

    assertThat(query.args)
      .containsExactly(
        "CarePlan",
        "subject",
        "Patient/patient-0",
      )
      .inOrder()
  }

  @Test
  fun `search CarePlan filter with two patient references`() {
    val query =
      Search(ResourceType.CarePlan)
        .apply {
          filter(CarePlan.SUBJECT, { value = "Patient/patient-0" }, { value = "Patient/patient-1" })
        }
        .getQuery()

    val queryString = query.query
    assertThat(queryString)
      .isEqualTo(
        """
              SELECT a.resourceUuid, a.serializedResource
              FROM ResourceEntity a
              WHERE a.resourceUuid IN (
              SELECT resourceUuid FROM ReferenceIndexEntity
              WHERE resourceType = ? AND index_name = ? AND (index_value = ? OR index_value = ?)
              )
        """
          .trimIndent(),
      )

    assertThat(query.args)
      .containsExactly(
        "CarePlan",
        "subject",
        "Patient/patient-0",
        "Patient/patient-1",
      )
      .inOrder()
  }

  @Test
  fun `search CarePlan filter with three patient references`() {
    val query =
      Search(ResourceType.CarePlan)
        .apply {
          filter(
            CarePlan.SUBJECT,
            { value = "Patient/patient-0" },
            { value = "Patient/patient-1" },
            { value = "Patient/patient-4" },
          )
        }
        .getQuery()

    val queryString = query.query
    assertThat(queryString)
      .isEqualTo(
        """
              SELECT a.resourceUuid, a.serializedResource
              FROM ResourceEntity a
              WHERE a.resourceUuid IN (
              SELECT resourceUuid FROM ReferenceIndexEntity
              WHERE resourceType = ? AND index_name = ? AND (index_value = ? OR (index_value = ? OR index_value = ?))
              )
        """
          .trimIndent(),
      )

    assertThat(query.args)
      .containsExactly(
        "CarePlan",
        "subject",
        "Patient/patient-0",
        "Patient/patient-1",
        "Patient/patient-4",
      )
      .inOrder()
  }

  @Test
  fun `search CarePlan filter with four patient references`() {
    val query =
      Search(ResourceType.CarePlan)
        .apply {
          filter(
            CarePlan.SUBJECT,
            { value = "Patient/patient-0" },
            { value = "Patient/patient-1" },
            { value = "Patient/patient-4" },
            { value = "Patient/patient-7" },
          )
        }
        .getQuery()

    val queryString = query.query
    assertThat(queryString)
      .isEqualTo(
        """
              SELECT a.resourceUuid, a.serializedResource
              FROM ResourceEntity a
              WHERE a.resourceUuid IN (
              SELECT resourceUuid FROM ReferenceIndexEntity
              WHERE resourceType = ? AND index_name = ? AND ((index_value = ? OR index_value = ?) OR (index_value = ? OR index_value = ?))
              )
        """
          .trimIndent(),
      )

    assertThat(query.args)
      .containsExactly(
        "CarePlan",
        "subject",
        "Patient/patient-0",
        "Patient/patient-1",
        "Patient/patient-4",
        "Patient/patient-7",
      )
      .inOrder()
  }

  @Test
  fun `search CarePlan filter with 8 patient references`() {
    val patientIdReferenceList = (0..7).map { "Patient/patient-$it" }
    val patientIdList =
      patientIdReferenceList.map<String, ReferenceParamFilterCriterion.() -> Unit> {
        { value = it }
      }
    val query =
      Search(ResourceType.CarePlan)
        .apply { filter(CarePlan.SUBJECT, *patientIdList.toTypedArray()) }
        .getQuery()

    assertThat(query.query)
      .isEqualTo(
        """
                SELECT a.resourceUuid, a.serializedResource
                FROM ResourceEntity a
                WHERE a.resourceUuid IN (
                SELECT resourceUuid FROM ReferenceIndexEntity
                WHERE resourceType = ? AND index_name = ? AND (((index_value = ? OR index_value = ?) OR (index_value = ? OR index_value = ?)) OR ((index_value = ? OR index_value = ?) OR (index_value = ? OR index_value = ?)))
                )
          """
          .trimIndent(),
      )

    assertThat(query.args)
      .containsExactly(
        "CarePlan",
        "subject",
        *patientIdReferenceList.toTypedArray(),
      )
      .inOrder()
  }

  private companion object {
    const val mockEpochTimeStamp = 1628516301000
    const val APPROXIMATION_COEFFICIENT = 0.1

    /**
     * Custom implementation to equality check values of [com.google.common.truth.IterableSubject].
     */
    val ArgsComparator: Correspondence<Any, Any> =
      Correspondence.from(
        { a, b ->
          if (a is ByteArray && b is ByteArray) {
            a.contentEquals(b)
          } else {
            a == b
          }
        },
        "",
      )
  }
}<|MERGE_RESOLUTION|>--- conflicted
+++ resolved
@@ -1872,7 +1872,6 @@
   }
 
   @Test
-<<<<<<< HEAD
   fun search_patient_multiple_given_disjoint_has_condition_diabetes() {
     val query =
       Search(ResourceType.Patient)
@@ -1954,10 +1953,7 @@
   }
 
   @Test
-  fun practitioner_has_patient_has_condition_diabetes_and_hypertension() {
-=======
   fun search_has_patient_has_condition_diabetes_and_hypertension() {
->>>>>>> 736578fb
     val query =
       Search(ResourceType.Patient)
         .apply {
