--- conflicted
+++ resolved
@@ -1969,11 +1969,6 @@
       )
   }
 
-<<<<<<< HEAD
-  private companion object {
-    const val mockEpochTimeStamp = 1628516301000
-    const val APPROXIMATION_COEFFICIENT = 0.1
-=======
   @Test
   fun search_has_patient_with_diabetes() {
     val query =
@@ -2157,6 +2152,10 @@
           "http://snomed.info/sct",
         )
       )
->>>>>>> 2b3d96bd
+  }
+  
+  private companion object {
+    const val mockEpochTimeStamp = 1628516301000
+    const val APPROXIMATION_COEFFICIENT = 0.1
   }
 }