--- conflicted
+++ resolved
@@ -36,18 +36,9 @@
   class PassingPeriodicSyncWorker(appContext: Context, workerParams: WorkerParameters) :
     FhirSyncWorker(appContext, workerParams) {
 
-<<<<<<< HEAD
-    override fun getFhirEngine(): FhirEngine = TestingUtils.TestFhirEngineImpl
-    override fun getDataSource(): DataSource = TestingUtils.TestDataSourceImpl
-    override fun getDownloadWorkManager(): DownloadWorkManager =
-      TestingUtils.TestDownloadManagerImpl(updateSyncedResourceEntity = true)
-    override fun getDownloadWorkManagerModified(): DownloadWorkManagerModified =
-      TestingUtils.TestDownloadManagerModifiedImpl(updateSyncedResourceEntity = true)
-=======
     override fun getFhirEngine(): FhirEngine = TestFhirEngineImpl
     override fun getDataSource(): DataSource = TestDataSourceImpl
     override fun getDownloadWorkManager(): DownloadWorkManager = TestDownloadManagerImpl()
->>>>>>> f787d5be
     override fun getConflictResolver() = AcceptRemoteConflictResolver
   }
 
