/*
 * Copyright 2022 Google LLC
 *
 * Licensed under the Apache License, Version 2.0 (the "License");
 * you may not use this file except in compliance with the License.
 * You may obtain a copy of the License at
 *
 *       http://www.apache.org/licenses/LICENSE-2.0
 *
 * Unless required by applicable law or agreed to in writing, software
 * distributed under the License is distributed on an "AS IS" BASIS,
 * WITHOUT WARRANTIES OR CONDITIONS OF ANY KIND, either express or implied.
 * See the License for the specific language governing permissions and
 * limitations under the License.
 */

package com.google.android.fhir.impl

import androidx.test.core.app.ApplicationProvider
import com.google.android.fhir.FhirServices.Companion.builder
import com.google.android.fhir.db.ResourceNotFoundException
import com.google.android.fhir.db.impl.dao.LocalChangeToken
import com.google.android.fhir.db.impl.dao.SquashedLocalChange
import com.google.android.fhir.db.impl.entities.LocalChangeEntity
import com.google.android.fhir.get
import com.google.android.fhir.logicalId
import com.google.android.fhir.resource.TestingUtils
<<<<<<< HEAD
import com.google.android.fhir.search.SearchXFhirQuery
import com.google.android.fhir.search.XFhirQuery
=======
import com.google.android.fhir.search.search
import com.google.android.fhir.sync.AcceptLocalConflictResolver
import com.google.android.fhir.sync.AcceptRemoteConflictResolver
>>>>>>> 64593f4d
import com.google.common.truth.Truth.assertThat
import java.util.Date
import kotlinx.coroutines.Dispatchers
import kotlinx.coroutines.flow.flow
import kotlinx.coroutines.flow.flowOf
import kotlinx.coroutines.runBlocking
import org.hl7.fhir.exceptions.FHIRException
import org.hl7.fhir.r4.model.Address
import org.hl7.fhir.r4.model.Enumerations
import org.hl7.fhir.r4.model.HumanName
import org.hl7.fhir.r4.model.Meta
import org.hl7.fhir.r4.model.Patient
import org.hl7.fhir.r4.model.ResourceType
import org.junit.Assert.assertThrows
import org.junit.Before
import org.junit.Test
import org.junit.runner.RunWith
import org.robolectric.RobolectricTestRunner

/** Unit tests for [FhirEngineImpl]. */
@RunWith(RobolectricTestRunner::class)
class FhirEngineImplTest {
  private val services = builder(ApplicationProvider.getApplicationContext()).inMemory().build()
  private val fhirEngine = services.fhirEngine
  private val testingUtils = TestingUtils(services.parser)

  @Before fun setUp(): Unit = runBlocking { fhirEngine.create(TEST_PATIENT_1) }

  @Test
  fun create_shouldCreateResource() = runBlocking {
    val ids = fhirEngine.create(TEST_PATIENT_2)
    assertThat(ids).containsExactly("test_patient_2")
    testingUtils.assertResourceEquals(TEST_PATIENT_2, fhirEngine.get<Patient>(TEST_PATIENT_2_ID))
  }

  @Test
  fun createAll_shouldCreateResource() = runBlocking {
    val ids = fhirEngine.create(TEST_PATIENT_1, TEST_PATIENT_2)
    assertThat(ids).containsExactly("test_patient_1", "test_patient_2")
    testingUtils.assertResourceEquals(TEST_PATIENT_1, fhirEngine.get<Patient>(TEST_PATIENT_1_ID))
    testingUtils.assertResourceEquals(TEST_PATIENT_2, fhirEngine.get<Patient>(TEST_PATIENT_2_ID))
  }

  @Test
  fun create_resourceWithoutId_shouldCreateResourceWithAssignedId() = runBlocking {
    val patient =
      Patient().apply {
        addName(
          HumanName().apply {
            family = "FamilyName"
            addGiven("GivenName")
          }
        )
      }
    val ids = fhirEngine.create(patient.copy())
    assertThat(ids).hasSize(1)
    testingUtils.assertResourceEquals(
      patient.setId(ids.first()),
      fhirEngine.get<Patient>(ids.first())
    )
  }

  @Test
  fun update_nonexistentResource_shouldNotInsertResource() {
    val exception =
      assertThrows(ResourceNotFoundException::class.java) {
        runBlocking { fhirEngine.update(TEST_PATIENT_2) }
      }
    assertThat(exception.message)
      .isEqualTo(
        "Resource not found with type ${TEST_PATIENT_2.resourceType.name} and id $TEST_PATIENT_2_ID!"
      )
  }

  @Test
  fun update_shouldUpdateResource() = runBlocking {
    val patient1 =
      Patient().apply {
        id = "test-update-patient-001"
        gender = Enumerations.AdministrativeGender.MALE
      }
    val patient2 =
      Patient().apply {
        id = "test-update-patient-002"
        gender = Enumerations.AdministrativeGender.FEMALE
      }
    fhirEngine.create(patient1, patient2)
    val updatedPatient1 = patient1.copy().setGender(Enumerations.AdministrativeGender.FEMALE)
    val updatedPatient2 = patient2.copy().setGender(Enumerations.AdministrativeGender.MALE)

    fhirEngine.update(updatedPatient1, updatedPatient2)

    testingUtils.assertResourceEquals(
      updatedPatient1,
      fhirEngine.get<Patient>("test-update-patient-001")
    )
    testingUtils.assertResourceEquals(
      updatedPatient2,
      fhirEngine.get<Patient>("test-update-patient-002")
    )
  }

  @Test
  fun update_existingAndNonExistingResource_shouldNotUpdateAnyResource() = runBlocking {
    val patient1 =
      Patient().apply {
        id = "test-update-patient-001"
        gender = Enumerations.AdministrativeGender.MALE
      }

    val patient2 =
      Patient().apply {
        id = "test-update-patient-002"
        gender = Enumerations.AdministrativeGender.FEMALE
      }
    fhirEngine.create(patient1)
    val updatedPatient1 = patient1.copy().setGender(Enumerations.AdministrativeGender.FEMALE)
    val updatedPatient2 = patient2.copy().setGender(Enumerations.AdministrativeGender.MALE)

    assertThrows(ResourceNotFoundException::class.java) {
      runBlocking { fhirEngine.update(updatedPatient1, updatedPatient2) }
    }

    testingUtils.assertResourceNotEquals(
      updatedPatient1,
      fhirEngine.get<Patient>("test-update-patient-001")
    )
    testingUtils.assertResourceEquals(patient1, fhirEngine.get<Patient>("test-update-patient-001"))
  }

  @Test
  fun load_nonexistentResource_shouldThrowResourceNotFoundException() {
    val resourceNotFoundException =
      assertThrows(ResourceNotFoundException::class.java) {
        runBlocking { fhirEngine.get<Patient>("nonexistent_patient") }
      }
    assertThat(resourceNotFoundException.message)
      .isEqualTo(
        "Resource not found with type ${ResourceType.Patient.name} and id nonexistent_patient!"
      )
  }

  @Test
  fun load_shouldReturnResource() = runBlocking {
    testingUtils.assertResourceEquals(TEST_PATIENT_1, fhirEngine.get<Patient>(TEST_PATIENT_1_ID))
  }

  @Test
<<<<<<< HEAD
  fun search_byXFhirQuery_shouldReturnResourceList() = runBlocking {
    val patients =
      listOf(
        buildPatient("4", "D", Enumerations.AdministrativeGender.MALE),
        buildPatient("3", "C", Enumerations.AdministrativeGender.MALE),
=======
  fun `search() by x-fhir-query should return female patients for gender param`() = runBlocking {
    val patients =
      listOf(
        buildPatient("3", "C", Enumerations.AdministrativeGender.FEMALE),
>>>>>>> 64593f4d
        buildPatient("2", "B", Enumerations.AdministrativeGender.FEMALE),
        buildPatient("1", "A", Enumerations.AdministrativeGender.MALE)
      )

    fhirEngine.create(*patients.toTypedArray())

<<<<<<< HEAD
    val result =
      SearchXFhirQuery.search(
        XFhirQuery(
          type = ResourceType.Patient,
          search = mapOf("active" to "true", "gender" to "male"),
          listOf("name"),
          2
        ),
        fhirEngine
      )

    testingUtils.assertResourceEquals(patients.elementAt(3), result.first())
    assertThat(result.size).isEqualTo(2)
  }

  @Test
  fun search_byXFhirQueryString_shouldReturnResourceList() = runBlocking {
    val patients =
      listOf(
        buildPatient("4", "D", Enumerations.AdministrativeGender.MALE),
        buildPatient("3", "C", Enumerations.AdministrativeGender.MALE),
=======
    val result = fhirEngine.search("Patient?gender=female")

    assertThat(result.size).isEqualTo(2)
    assertThat(result.all { (it as Patient).gender == Enumerations.AdministrativeGender.FEMALE })
      .isTrue()
  }

  @Test
  fun `search() by x-fhir-query should return sorted patients for sort param`() = runBlocking {
    val patients =
      listOf(
        buildPatient("3", "C", Enumerations.AdministrativeGender.FEMALE),
>>>>>>> 64593f4d
        buildPatient("2", "B", Enumerations.AdministrativeGender.FEMALE),
        buildPatient("1", "A", Enumerations.AdministrativeGender.MALE)
      )

    fhirEngine.create(*patients.toTypedArray())

<<<<<<< HEAD
    val result =
      SearchXFhirQuery.search("Patient?active=true&gender=male&_sort=name&_count=2", fhirEngine)

    testingUtils.assertResourceEquals(patients.elementAt(3), result.first())
    assertThat(result.size).isEqualTo(2)
=======
    val result = fhirEngine.search("Patient?_sort=-name").map { it as Patient }

    assertThat(result.mapNotNull { it.nameFirstRep.given.firstOrNull()?.value })
      .isEqualTo(listOf("C", "B", "A"))
  }

  @Test
  fun `search() by x-fhir-query should return limited patients for count param`() = runBlocking {
    val patients =
      listOf(
        buildPatient("3", "C", Enumerations.AdministrativeGender.FEMALE),
        buildPatient("2", "B", Enumerations.AdministrativeGender.FEMALE),
        buildPatient("1", "A", Enumerations.AdministrativeGender.MALE)
      )

    fhirEngine.create(*patients.toTypedArray())

    val result = fhirEngine.search("Patient?_count=1").map { it as Patient }

    assertThat(result.size).isEqualTo(1)
  }

  @Test
  fun `search() by x-fhir-query should return all patients for empty params`() = runBlocking {
    val result = fhirEngine.search("Patient")

    assertThat(result.size).isEqualTo(1)
  }

  @Test
  fun `search() by x-fhir-query should throw FHIRException for unrecognized resource type`() {
    val exception =
      assertThrows(FHIRException::class.java) {
        runBlocking {
          fhirEngine.search("CustomResource?active=true&gender=male&_sort=name&_count=2")
        }
      }
    assertThat(exception.message).isEqualTo("Unknown resource typeCustomResource")
  }

  @Test
  fun `search() by x-fhir-query should throw IllegalArgumentException for unrecognized param name`() {
    val exception =
      assertThrows(IllegalArgumentException::class.java) {
        runBlocking { fhirEngine.search("Patient?customParam=true&gender=male&_sort=name") }
      }
    assertThat(exception.message).isEqualTo("customParam not found in Patient")
>>>>>>> 64593f4d
  }

  @Test
  fun syncUpload_uploadLocalChange() = runBlocking {
    val localChanges = mutableListOf<SquashedLocalChange>()
    fhirEngine.syncUpload {
      flow {
        localChanges.addAll(it)
        emit(LocalChangeToken(it.flatMap { it.token.ids }) to TEST_PATIENT_1)
      }
    }

    assertThat(localChanges).hasSize(1)
    val localChange = localChanges[0].localChange
    assertThat(localChange.resourceType).isEqualTo(ResourceType.Patient.toString())
    assertThat(localChange.resourceId).isEqualTo(TEST_PATIENT_1.id)
    assertThat(localChange.type).isEqualTo(LocalChangeEntity.Type.INSERT)
    assertThat(localChange.payload)
      .isEqualTo(services.parser.encodeResourceToString(TEST_PATIENT_1))
  }

  @Test
  fun syncDownload_downloadResources() = runBlocking {
    fhirEngine.syncDownload(AcceptLocalConflictResolver) { flowOf((listOf((TEST_PATIENT_2)))) }

    testingUtils.assertResourceEquals(TEST_PATIENT_2, fhirEngine.get<Patient>(TEST_PATIENT_2_ID))
  }

  private fun buildPatient(
    patientId: String,
    name: String,
    patientGender: Enumerations.AdministrativeGender
  ) =
    Patient().apply {
      id = patientId
      nameFirstRep.addGiven(name)
      gender = patientGender
      active = true
    }

<<<<<<< HEAD
=======
  @Test
  fun `getLocalChange() should return single local change`() = runBlocking {
    val patient: Patient = testingUtils.readFromFile(Patient::class.java, "/date_test_patient.json")
    fhirEngine.create(patient)
    val patientString = services.parser.encodeResourceToString(patient)
    val squashedLocalChange = fhirEngine.getLocalChange(patient.resourceType, patient.logicalId)
    with(squashedLocalChange) {
      assertThat(this!!.resourceId).isEqualTo(patient.logicalId)
      assertThat(resourceType).isEqualTo(patient.resourceType.name)
      assertThat(type).isEqualTo(LocalChangeEntity.Type.INSERT)
      assertThat(payload).isEqualTo(patientString)
    }
  }

  @Test
  fun `getLocalChange() should return squashed local change`() = runBlocking {
    val patient: Patient = testingUtils.readFromFile(Patient::class.java, "/date_test_patient.json")
    fhirEngine.create(patient)

    patient.gender = Enumerations.AdministrativeGender.FEMALE
    fhirEngine.update(patient)
    patient.name[0].family = "TestPatient"
    fhirEngine.update(patient)

    val patientString = services.parser.encodeResourceToString(patient)
    val squashedLocalChange = fhirEngine.getLocalChange(patient.resourceType, patient.logicalId)
    with(squashedLocalChange) {
      assertThat(this!!.resourceId).isEqualTo(patient.logicalId)
      assertThat(resourceType).isEqualTo(patient.resourceType.name)
      assertThat(type).isEqualTo(LocalChangeEntity.Type.INSERT)
      assertThat(payload).isEqualTo(patientString)
    }
  }

  @Test
  fun `getLocalChange() with wrong resource id should return null`() = runBlocking {
    val patient: Patient = testingUtils.readFromFile(Patient::class.java, "/date_test_patient.json")
    fhirEngine.create(patient)
    assertThat(fhirEngine.getLocalChange(patient.resourceType, "nonexistent_patient")).isNull()
  }

  @Test
  fun `getLocalChange() with wrong resource type should return null`() = runBlocking {
    val patient: Patient = testingUtils.readFromFile(Patient::class.java, "/date_test_patient.json")
    fhirEngine.create(patient)

    assertThat(fhirEngine.getLocalChange(ResourceType.Encounter, patient.logicalId)).isNull()
  }

  @Test
  fun `clearDatabase() should clear all tables data`() = runBlocking {
    val patient: Patient = testingUtils.readFromFile(Patient::class.java, "/date_test_patient.json")
    fhirEngine.create(patient)
    val patientString = services.parser.encodeResourceToString(patient)
    val squashedLocalChange = fhirEngine.getLocalChange(patient.resourceType, patient.logicalId)
    with(squashedLocalChange) {
      assertThat(this!!.resourceId).isEqualTo(patient.logicalId)
      assertThat(resourceType).isEqualTo(patient.resourceType.name)
      assertThat(type).isEqualTo(LocalChangeEntity.Type.INSERT)
      assertThat(payload).isEqualTo(patientString)
    }
    testingUtils.assertResourceEquals(
      patient,
      fhirEngine.get(ResourceType.Patient, patient.logicalId)
    )
    // clear databse
    runBlocking(Dispatchers.IO) { fhirEngine.clearDatabase() }
    // assert that previously present resource not available after clearing database
    assertThat(fhirEngine.getLocalChange(patient.resourceType, patient.logicalId)).isNull()
    val resourceNotFoundException =
      assertThrows(ResourceNotFoundException::class.java) {
        runBlocking { fhirEngine.get(ResourceType.Patient, patient.logicalId) }
      }
    assertThat(resourceNotFoundException.message)
      .isEqualTo("Resource not found with type Patient and id ${patient.logicalId}!")
  }

  @Test
  fun `purge() with local change and force purge true should purge resource`() = runBlocking {
    fhirEngine.purge(ResourceType.Patient, TEST_PATIENT_1_ID, true)
    // after purge the resource is not available in database
    val resourceNotFoundException =
      assertThrows(ResourceNotFoundException::class.java) {
        runBlocking { fhirEngine.get(ResourceType.Patient, TEST_PATIENT_1_ID) }
      }
    assertThat(resourceNotFoundException.message)
      .isEqualTo(
        "Resource not found with type ${TEST_PATIENT_1.resourceType.name} and id $TEST_PATIENT_1_ID!"
      )
    assertThat(fhirEngine.getLocalChange(ResourceType.Patient, TEST_PATIENT_1_ID)).isNull()
  }

  @Test
  fun `purge() with local change and force purge false should throw IllegalStateException`() =
      runBlocking {
    val resourceIllegalStateException =
      assertThrows(IllegalStateException::class.java) {
        runBlocking { fhirEngine.purge(ResourceType.Patient, TEST_PATIENT_1_ID) }
      }
    assertThat(resourceIllegalStateException.message)
      .isEqualTo(
        "Resource with type ${TEST_PATIENT_1.resourceType.name} and id $TEST_PATIENT_1_ID has local changes, either sync with server or FORCE_PURGE required"
      )
  }

  @Test
  fun `purge() resource not available should throw ResourceNotFoundException`() = runBlocking {
    val resourceNotFoundException =
      assertThrows(ResourceNotFoundException::class.java) {
        runBlocking { fhirEngine.purge(ResourceType.Patient, "nonexistent_patient") }
      }
    assertThat(resourceNotFoundException.message)
      .isEqualTo(
        "Resource not found with type ${TEST_PATIENT_1.resourceType.name} and id nonexistent_patient!"
      )
  }
  fun syncDownload_conflictResolution_acceptRemote_shouldHaveNoLocalChangeAnymore() = runBlocking {
    val originalPatient =
      Patient().apply {
        id = "original-001"
        meta =
          Meta().apply {
            versionId = "1"
            lastUpdated = Date()
          }
        addName(
          HumanName().apply {
            family = "Stark"
            addGiven("Tony")
          }
        )
      }
    fhirEngine.syncDownload(AcceptRemoteConflictResolver) { flowOf((listOf((originalPatient)))) }

    val localChange =
      originalPatient.copy().apply { addAddress(Address().apply { city = "Malibu" }) }
    fhirEngine.update(localChange)

    val remoteChange =
      originalPatient.copy().apply {
        meta =
          Meta().apply {
            versionId = "2"
            lastUpdated = Date()
          }
        addAddress(Address().apply { country = "USA" })
      }

    fhirEngine.syncDownload(AcceptRemoteConflictResolver) { flowOf((listOf(remoteChange))) }

    assertThat(
        services.database.getAllLocalChanges().filter {
          it.localChange.resourceId == "Patient/original-001"
        }
      )
      .isEmpty()
    testingUtils.assertResourceEquals(fhirEngine.get<Patient>("original-001"), remoteChange)
  }

  @Test
  fun syncDownload_conflictResolution_acceptLocal_shouldHaveLocalChangeCreatedAgainstRemoteVersion() =
      runBlocking {
    val originalPatient =
      Patient().apply {
        id = "original-002"
        meta =
          Meta().apply {
            versionId = "1"
            lastUpdated = Date()
          }
        addName(
          HumanName().apply {
            family = "Stark"
            addGiven("Tony")
          }
        )
      }
    fhirEngine.syncDownload(AcceptLocalConflictResolver) { flowOf((listOf((originalPatient)))) }
    var localChange =
      originalPatient.copy().apply { addAddress(Address().apply { city = "Malibu" }) }
    fhirEngine.update(localChange)

    localChange =
      localChange.copy().apply {
        addAddress(
          Address().apply {
            city = "Malibu"
            state = "California"
          }
        )
      }
    fhirEngine.update(localChange)

    val remoteChange =
      originalPatient.copy().apply {
        meta =
          Meta().apply {
            versionId = "2"
            lastUpdated = Date()
          }
        addAddress(Address().apply { country = "USA" })
      }

    fhirEngine.syncDownload(AcceptLocalConflictResolver) { flowOf((listOf(remoteChange))) }

    val localChangeDiff =
      """[{"op":"remove","path":"\/address\/0\/country"},{"op":"add","path":"\/address\/0\/city","value":"Malibu"},{"op":"add","path":"\/address\/-","value":{"city":"Malibu","state":"California"}}]"""
    assertThat(
        services
          .database
          .getAllLocalChanges()
          .first { it.localChange.resourceId == "original-002" }
          .localChange
          .payload
      )
      .isEqualTo(localChangeDiff)
    testingUtils.assertResourceEquals(fhirEngine.get<Patient>("original-002"), localChange)
  }

>>>>>>> 64593f4d
  companion object {
    private const val TEST_PATIENT_1_ID = "test_patient_1"
    private var TEST_PATIENT_1 =
      Patient().apply {
        id = TEST_PATIENT_1_ID
        gender = Enumerations.AdministrativeGender.MALE
      }

    private const val TEST_PATIENT_2_ID = "test_patient_2"
    private var TEST_PATIENT_2 =
      Patient().apply {
        id = TEST_PATIENT_2_ID
        gender = Enumerations.AdministrativeGender.MALE
        meta = Meta().apply { lastUpdated = Date() }
      }
  }
}<|MERGE_RESOLUTION|>--- conflicted
+++ resolved
@@ -25,14 +25,11 @@
 import com.google.android.fhir.get
 import com.google.android.fhir.logicalId
 import com.google.android.fhir.resource.TestingUtils
-<<<<<<< HEAD
 import com.google.android.fhir.search.SearchXFhirQuery
 import com.google.android.fhir.search.XFhirQuery
-=======
 import com.google.android.fhir.search.search
 import com.google.android.fhir.sync.AcceptLocalConflictResolver
 import com.google.android.fhir.sync.AcceptRemoteConflictResolver
->>>>>>> 64593f4d
 import com.google.common.truth.Truth.assertThat
 import java.util.Date
 import kotlinx.coroutines.Dispatchers
@@ -180,26 +177,16 @@
     testingUtils.assertResourceEquals(TEST_PATIENT_1, fhirEngine.get<Patient>(TEST_PATIENT_1_ID))
   }
 
-  @Test
-<<<<<<< HEAD
-  fun search_byXFhirQuery_shouldReturnResourceList() = runBlocking {
-    val patients =
-      listOf(
-        buildPatient("4", "D", Enumerations.AdministrativeGender.MALE),
-        buildPatient("3", "C", Enumerations.AdministrativeGender.MALE),
-=======
   fun `search() by x-fhir-query should return female patients for gender param`() = runBlocking {
     val patients =
       listOf(
         buildPatient("3", "C", Enumerations.AdministrativeGender.FEMALE),
->>>>>>> 64593f4d
         buildPatient("2", "B", Enumerations.AdministrativeGender.FEMALE),
         buildPatient("1", "A", Enumerations.AdministrativeGender.MALE)
       )
 
     fhirEngine.create(*patients.toTypedArray())
 
-<<<<<<< HEAD
     val result =
       SearchXFhirQuery.search(
         XFhirQuery(
@@ -221,7 +208,6 @@
       listOf(
         buildPatient("4", "D", Enumerations.AdministrativeGender.MALE),
         buildPatient("3", "C", Enumerations.AdministrativeGender.MALE),
-=======
     val result = fhirEngine.search("Patient?gender=female")
 
     assertThat(result.size).isEqualTo(2)
@@ -234,20 +220,17 @@
     val patients =
       listOf(
         buildPatient("3", "C", Enumerations.AdministrativeGender.FEMALE),
->>>>>>> 64593f4d
         buildPatient("2", "B", Enumerations.AdministrativeGender.FEMALE),
         buildPatient("1", "A", Enumerations.AdministrativeGender.MALE)
       )
 
     fhirEngine.create(*patients.toTypedArray())
 
-<<<<<<< HEAD
     val result =
       SearchXFhirQuery.search("Patient?active=true&gender=male&_sort=name&_count=2", fhirEngine)
 
     testingUtils.assertResourceEquals(patients.elementAt(3), result.first())
     assertThat(result.size).isEqualTo(2)
-=======
     val result = fhirEngine.search("Patient?_sort=-name").map { it as Patient }
 
     assertThat(result.mapNotNull { it.nameFirstRep.given.firstOrNull()?.value })
@@ -295,7 +278,6 @@
         runBlocking { fhirEngine.search("Patient?customParam=true&gender=male&_sort=name") }
       }
     assertThat(exception.message).isEqualTo("customParam not found in Patient")
->>>>>>> 64593f4d
   }
 
   @Test
@@ -336,9 +318,7 @@
       active = true
     }
 
-<<<<<<< HEAD
-=======
-  @Test
+
   fun `getLocalChange() should return single local change`() = runBlocking {
     val patient: Patient = testingUtils.readFromFile(Patient::class.java, "/date_test_patient.json")
     fhirEngine.create(patient)
@@ -557,7 +537,6 @@
     testingUtils.assertResourceEquals(fhirEngine.get<Patient>("original-002"), localChange)
   }
 
->>>>>>> 64593f4d
   companion object {
     private const val TEST_PATIENT_1_ID = "test_patient_1"
     private var TEST_PATIENT_1 =
