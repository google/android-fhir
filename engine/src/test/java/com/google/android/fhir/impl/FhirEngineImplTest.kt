/*
 * Copyright 2021 Google LLC
 *
 * Licensed under the Apache License, Version 2.0 (the "License");
 * you may not use this file except in compliance with the License.
 * You may obtain a copy of the License at
 *
 *       http://www.apache.org/licenses/LICENSE-2.0
 *
 * Unless required by applicable law or agreed to in writing, software
 * distributed under the License is distributed on an "AS IS" BASIS,
 * WITHOUT WARRANTIES OR CONDITIONS OF ANY KIND, either express or implied.
 * See the License for the specific language governing permissions and
 * limitations under the License.
 */

package com.google.android.fhir.impl

import androidx.test.core.app.ApplicationProvider
import com.google.android.fhir.FhirServices.Companion.builder
import com.google.android.fhir.db.ResourceNotFoundException
import com.google.android.fhir.db.impl.dao.LocalChangeToken
import com.google.android.fhir.db.impl.dao.SquashedLocalChange
import com.google.android.fhir.db.impl.entities.LocalChangeEntity
import com.google.android.fhir.resource.TestingUtils
import com.google.common.truth.Truth.assertThat
import java.util.Date
import kotlinx.coroutines.flow.flow
import kotlinx.coroutines.flow.flowOf
import kotlinx.coroutines.runBlocking
import org.hl7.fhir.r4.model.Enumerations
import org.hl7.fhir.r4.model.Meta
import org.hl7.fhir.r4.model.Patient
import org.hl7.fhir.r4.model.ResourceType
import org.junit.Assert.assertThrows
import org.junit.Before
import org.junit.Test
import org.junit.runner.RunWith
import org.robolectric.RobolectricTestRunner

/** Unit tests for [FhirEngineImpl]. */
@RunWith(RobolectricTestRunner::class)
class FhirEngineImplTest {
  private val services = builder(ApplicationProvider.getApplicationContext()).inMemory().build()
  private val fhirEngine = services.fhirEngine
  private val testingUtils = TestingUtils(services.parser)

  @Before fun setUp() = runBlocking { fhirEngine.save(TEST_PATIENT_1) }

  @Test
  fun save_shouldSaveResource() = runBlocking {
    fhirEngine.save(TEST_PATIENT_2)
    testingUtils.assertResourceEquals(
      TEST_PATIENT_2,
      fhirEngine.load(Patient::class.java, TEST_PATIENT_2_ID)
    )
  }

  @Test
  fun saveAll_shouldSaveResource() = runBlocking {
    fhirEngine.save(TEST_PATIENT_1, TEST_PATIENT_2)
    testingUtils.assertResourceEquals(
      TEST_PATIENT_1,
      fhirEngine.load(Patient::class.java, TEST_PATIENT_1_ID)
    )
    testingUtils.assertResourceEquals(
      TEST_PATIENT_2,
      fhirEngine.load(Patient::class.java, TEST_PATIENT_2_ID)
    )
  }

  @Test
  fun update_nonexistentResource_shouldNotInsertResource() {
    val exception =
      assertThrows(ResourceNotFoundException::class.java) {
        runBlocking { fhirEngine.update(TEST_PATIENT_2) }
      }
    assertThat(exception.message)
      .isEqualTo(
        "Resource not found with type ${TEST_PATIENT_2.resourceType.name} and id $TEST_PATIENT_2_ID!"
      )
  }

  @Test
  fun update_shouldUpdateResource() = runBlocking {
    val patient = Patient()
    patient.id = TEST_PATIENT_1_ID
    patient.gender = Enumerations.AdministrativeGender.FEMALE
    fhirEngine.update(patient)
    testingUtils.assertResourceEquals(
      patient,
      fhirEngine.load(Patient::class.java, TEST_PATIENT_1_ID)
    )
  }

  @Test
  fun load_nonexistentResource_shouldThrowResourceNotFoundException() {
    val resourceNotFoundException =
      assertThrows(ResourceNotFoundException::class.java) {
        runBlocking { fhirEngine.load(Patient::class.java, "nonexistent_patient") }
      }
    assertThat(resourceNotFoundException.message)
      .isEqualTo(
        "Resource not found with type ${ResourceType.Patient.name} and id nonexistent_patient!"
      )
  }

  @Test
  fun load_shouldReturnResource() = runBlocking {
    testingUtils.assertResourceEquals(
      TEST_PATIENT_1,
      fhirEngine.load(Patient::class.java, TEST_PATIENT_1_ID)
    )
  }

  @Test
  fun syncUpload_uploadLocalChange() = runBlocking {
<<<<<<< HEAD
    val localChanges = mutableListOf<SquashedLocalChange>()
    fhirEngine.syncUpload {
      flow {
        localChanges.addAll(it)
        emit(LocalChangeToken(it.flatMap { it.token.ids }))
      }
=======
    var localChanges = mutableListOf<SquashedLocalChange>()
    fhirEngine.syncUpload { it ->
      localChanges.addAll(it)
      return@syncUpload it.map { it.token to TEST_PATIENT_1 }
>>>>>>> 888cb67b
    }

    assertThat(localChanges).hasSize(1)
    val localChange = localChanges[0].localChange
    assertThat(localChange.resourceType).isEqualTo(ResourceType.Patient.toString())
    assertThat(localChange.resourceId).isEqualTo(TEST_PATIENT_1.id)
    assertThat(localChange.type).isEqualTo(LocalChangeEntity.Type.INSERT)
    assertThat(localChange.payload)
      .isEqualTo(services.parser.encodeResourceToString(TEST_PATIENT_1))
  }

  @Test
  fun syncDownload_downloadResources() = runBlocking {
    fhirEngine.syncDownload { flowOf((listOf(TEST_PATIENT_2))) }

    testingUtils.assertResourceEquals(
      TEST_PATIENT_2,
      fhirEngine.load(Patient::class.java, TEST_PATIENT_2_ID)
    )
  }

  companion object {
    private const val TEST_PATIENT_1_ID = "test_patient_1"
    private var TEST_PATIENT_1 =
      Patient().apply {
        id = TEST_PATIENT_1_ID
        gender = Enumerations.AdministrativeGender.MALE
      }

    private const val TEST_PATIENT_2_ID = "test_patient_2"
    private var TEST_PATIENT_2 =
      Patient().apply {
        id = TEST_PATIENT_2_ID
        gender = Enumerations.AdministrativeGender.MALE
        meta = Meta().apply { lastUpdated = Date() }
      }
  }
}<|MERGE_RESOLUTION|>--- conflicted
+++ resolved
@@ -115,19 +115,12 @@
 
   @Test
   fun syncUpload_uploadLocalChange() = runBlocking {
-<<<<<<< HEAD
     val localChanges = mutableListOf<SquashedLocalChange>()
     fhirEngine.syncUpload {
       flow {
         localChanges.addAll(it)
-        emit(LocalChangeToken(it.flatMap { it.token.ids }))
+        emit(LocalChangeToken(it.flatMap { it.token.ids }) to TEST_PATIENT_1)
       }
-=======
-    var localChanges = mutableListOf<SquashedLocalChange>()
-    fhirEngine.syncUpload { it ->
-      localChanges.addAll(it)
-      return@syncUpload it.map { it.token to TEST_PATIENT_1 }
->>>>>>> 888cb67b
     }
 
     assertThat(localChanges).hasSize(1)
