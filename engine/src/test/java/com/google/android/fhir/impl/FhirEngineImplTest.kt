--- conflicted
+++ resolved
@@ -568,11 +568,7 @@
             .localChange.payload
         )
         .isEqualTo(localChangeDiff)
-<<<<<<< HEAD
-      testingUtils.assertResourceEquals(fhirEngine.get<Patient>("original-002"), localChange)
-=======
       assertResourceEquals(fhirEngine.get<Patient>("original-002"), localChange)
->>>>>>> 244fedca
     }
 
   companion object {
