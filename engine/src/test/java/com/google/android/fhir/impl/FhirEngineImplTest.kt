/*
 * Copyright 2022 Google LLC
 *
 * Licensed under the Apache License, Version 2.0 (the "License");
 * you may not use this file except in compliance with the License.
 * You may obtain a copy of the License at
 *
 *       http://www.apache.org/licenses/LICENSE-2.0
 *
 * Unless required by applicable law or agreed to in writing, software
 * distributed under the License is distributed on an "AS IS" BASIS,
 * WITHOUT WARRANTIES OR CONDITIONS OF ANY KIND, either express or implied.
 * See the License for the specific language governing permissions and
 * limitations under the License.
 */

package com.google.android.fhir.impl

import androidx.test.core.app.ApplicationProvider
import com.google.android.fhir.FhirServices.Companion.builder
import com.google.android.fhir.db.ResourceNotFoundException
import com.google.android.fhir.db.impl.dao.LocalChangeToken
import com.google.android.fhir.db.impl.dao.SquashedLocalChange
import com.google.android.fhir.db.impl.entities.LocalChangeEntity
import com.google.android.fhir.get
import com.google.android.fhir.logicalId
import com.google.android.fhir.resource.TestingUtils
import com.google.android.fhir.sync.AcceptLocalConflictResolver
import com.google.android.fhir.sync.AcceptRemoteConflictResolver
import com.google.common.truth.Truth.assertThat
import java.util.Date
import kotlinx.coroutines.Dispatchers
import kotlinx.coroutines.flow.flow
import kotlinx.coroutines.flow.flowOf
import kotlinx.coroutines.runBlocking
import org.hl7.fhir.r4.model.Address
import org.hl7.fhir.r4.model.Enumerations
import org.hl7.fhir.r4.model.HumanName
import org.hl7.fhir.r4.model.Meta
import org.hl7.fhir.r4.model.Patient
import org.hl7.fhir.r4.model.ResourceType
import org.junit.Assert.assertThrows
import org.junit.Before
import org.junit.Test
import org.junit.runner.RunWith
import org.robolectric.RobolectricTestRunner

/** Unit tests for [FhirEngineImpl]. */
@RunWith(RobolectricTestRunner::class)
class FhirEngineImplTest {
  private val services = builder(ApplicationProvider.getApplicationContext()).inMemory().build()
  private val fhirEngine = services.fhirEngine
  private val testingUtils = TestingUtils(services.parser)

  @Before fun setUp(): Unit = runBlocking { fhirEngine.create(TEST_PATIENT_1) }

  @Test
  fun create_shouldCreateResource() = runBlocking {
    val ids = fhirEngine.create(TEST_PATIENT_2)
    assertThat(ids).containsExactly("test_patient_2")
    testingUtils.assertResourceEquals(TEST_PATIENT_2, fhirEngine.get<Patient>(TEST_PATIENT_2_ID))
  }

  @Test
  fun createAll_shouldCreateResource() = runBlocking {
    val ids = fhirEngine.create(TEST_PATIENT_1, TEST_PATIENT_2)
    assertThat(ids).containsExactly("test_patient_1", "test_patient_2")
    testingUtils.assertResourceEquals(TEST_PATIENT_1, fhirEngine.get<Patient>(TEST_PATIENT_1_ID))
    testingUtils.assertResourceEquals(TEST_PATIENT_2, fhirEngine.get<Patient>(TEST_PATIENT_2_ID))
  }

  @Test
  fun create_resourceWithoutId_shouldCreateResourceWithAssignedId() = runBlocking {
    val patient =
      Patient().apply {
        addName(
          HumanName().apply {
            family = "FamilyName"
            addGiven("GivenName")
          }
        )
      }
    val ids = fhirEngine.create(patient.copy())
    assertThat(ids).hasSize(1)
    testingUtils.assertResourceEquals(
      patient.setId(ids.first()),
      fhirEngine.get<Patient>(ids.first())
    )
  }

  @Test
  fun update_nonexistentResource_shouldNotInsertResource() {
    val exception =
      assertThrows(ResourceNotFoundException::class.java) {
        runBlocking { fhirEngine.update(TEST_PATIENT_2) }
      }
    assertThat(exception.message)
      .isEqualTo(
        "Resource not found with type ${TEST_PATIENT_2.resourceType.name} and id $TEST_PATIENT_2_ID!"
      )
  }

  @Test
  fun update_shouldUpdateResource() = runBlocking {
    val patient1 =
      Patient().apply {
        id = "test-update-patient-001"
        gender = Enumerations.AdministrativeGender.MALE
      }
    val patient2 =
      Patient().apply {
        id = "test-update-patient-002"
        gender = Enumerations.AdministrativeGender.FEMALE
      }
    fhirEngine.create(patient1, patient2)
    val updatedPatient1 = patient1.copy().setGender(Enumerations.AdministrativeGender.FEMALE)
    val updatedPatient2 = patient2.copy().setGender(Enumerations.AdministrativeGender.MALE)

    fhirEngine.update(updatedPatient1, updatedPatient2)

    testingUtils.assertResourceEquals(
      updatedPatient1,
      fhirEngine.get<Patient>("test-update-patient-001")
    )
    testingUtils.assertResourceEquals(
      updatedPatient2,
      fhirEngine.get<Patient>("test-update-patient-002")
    )
  }

  @Test
  fun update_existingAndNonExistingResource_shouldNotUpdateAnyResource() = runBlocking {
    val patient1 =
      Patient().apply {
        id = "test-update-patient-001"
        gender = Enumerations.AdministrativeGender.MALE
      }

    val patient2 =
      Patient().apply {
        id = "test-update-patient-002"
        gender = Enumerations.AdministrativeGender.FEMALE
      }
    fhirEngine.create(patient1)
    val updatedPatient1 = patient1.copy().setGender(Enumerations.AdministrativeGender.FEMALE)
    val updatedPatient2 = patient2.copy().setGender(Enumerations.AdministrativeGender.MALE)

    assertThrows(ResourceNotFoundException::class.java) {
      runBlocking { fhirEngine.update(updatedPatient1, updatedPatient2) }
    }

    testingUtils.assertResourceNotEquals(
      updatedPatient1,
      fhirEngine.get<Patient>("test-update-patient-001")
    )
    testingUtils.assertResourceEquals(patient1, fhirEngine.get<Patient>("test-update-patient-001"))
  }

  @Test
  fun load_nonexistentResource_shouldThrowResourceNotFoundException() {
    val resourceNotFoundException =
      assertThrows(ResourceNotFoundException::class.java) {
        runBlocking { fhirEngine.get<Patient>("nonexistent_patient") }
      }
    assertThat(resourceNotFoundException.message)
      .isEqualTo(
        "Resource not found with type ${ResourceType.Patient.name} and id nonexistent_patient!"
      )
  }

  @Test
  fun load_shouldReturnResource() = runBlocking {
    testingUtils.assertResourceEquals(TEST_PATIENT_1, fhirEngine.get<Patient>(TEST_PATIENT_1_ID))
  }

  @Test
  fun syncUpload_uploadLocalChange() = runBlocking {
    val localChanges = mutableListOf<SquashedLocalChange>()
    fhirEngine.syncUpload {
      flow {
        localChanges.addAll(it)
        emit(LocalChangeToken(it.flatMap { it.token.ids }) to TEST_PATIENT_1)
      }
    }

    assertThat(localChanges).hasSize(1)
    val localChange = localChanges[0].localChange
    assertThat(localChange.resourceType).isEqualTo(ResourceType.Patient.toString())
    assertThat(localChange.resourceId).isEqualTo(TEST_PATIENT_1.id)
    assertThat(localChange.type).isEqualTo(LocalChangeEntity.Type.INSERT)
    assertThat(localChange.payload)
      .isEqualTo(services.parser.encodeResourceToString(TEST_PATIENT_1))
  }

  @Test
  fun syncDownload_downloadResources() = runBlocking {
    fhirEngine.syncDownload(AcceptLocalConflictResolver) { flowOf((listOf((TEST_PATIENT_2)))) }

    testingUtils.assertResourceEquals(TEST_PATIENT_2, fhirEngine.get<Patient>(TEST_PATIENT_2_ID))
  }

  @Test
<<<<<<< HEAD
  fun `getLocalChange() should return single local change`() = runBlocking {
    val patient: Patient = testingUtils.readFromFile(Patient::class.java, "/date_test_patient.json")
    fhirEngine.create(patient)
    val patientString = services.parser.encodeResourceToString(patient)
    val squashedLocalChange = fhirEngine.getLocalChange(patient.resourceType, patient.logicalId)
    with(squashedLocalChange) {
      assertThat(this!!.resourceId).isEqualTo(patient.logicalId)
      assertThat(resourceType).isEqualTo(patient.resourceType.name)
      assertThat(type).isEqualTo(LocalChangeEntity.Type.INSERT)
      assertThat(payload).isEqualTo(patientString)
    }
  }

  @Test
  fun `getLocalChange() should return squashed local change`() = runBlocking {
    val patient: Patient = testingUtils.readFromFile(Patient::class.java, "/date_test_patient.json")
    fhirEngine.create(patient)

    patient.gender = Enumerations.AdministrativeGender.FEMALE
    fhirEngine.update(patient)
    patient.name[0].family = "TestPatient"
    fhirEngine.update(patient)

    val patientString = services.parser.encodeResourceToString(patient)
    val squashedLocalChange = fhirEngine.getLocalChange(patient.resourceType, patient.logicalId)
    with(squashedLocalChange) {
      assertThat(this!!.resourceId).isEqualTo(patient.logicalId)
      assertThat(resourceType).isEqualTo(patient.resourceType.name)
      assertThat(type).isEqualTo(LocalChangeEntity.Type.INSERT)
      assertThat(payload).isEqualTo(patientString)
    }
  }

  @Test
  fun `getLocalChange() with wrong resource id should return null`() = runBlocking {
    val patient: Patient = testingUtils.readFromFile(Patient::class.java, "/date_test_patient.json")
    fhirEngine.create(patient)
    assertThat(fhirEngine.getLocalChange(patient.resourceType, "nonexistent_patient")).isNull()
  }

  @Test
  fun `getLocalChange() with wrong resource type should return null`() = runBlocking {
    val patient: Patient = testingUtils.readFromFile(Patient::class.java, "/date_test_patient.json")
    fhirEngine.create(patient)

    assertThat(fhirEngine.getLocalChange(ResourceType.Encounter, patient.logicalId)).isNull()
  }

  @Test
  fun `clearDatabase() should clear all tables data`() = runBlocking {
    val patient: Patient = testingUtils.readFromFile(Patient::class.java, "/date_test_patient.json")
    fhirEngine.create(patient)
    val patientString = services.parser.encodeResourceToString(patient)
    val squashedLocalChange = fhirEngine.getLocalChange(patient.resourceType, patient.logicalId)
    with(squashedLocalChange) {
      assertThat(this!!.resourceId).isEqualTo(patient.logicalId)
      assertThat(resourceType).isEqualTo(patient.resourceType.name)
      assertThat(type).isEqualTo(LocalChangeEntity.Type.INSERT)
      assertThat(payload).isEqualTo(patientString)
    }
    testingUtils.assertResourceEquals(
      patient,
      fhirEngine.get(ResourceType.Patient, patient.logicalId)
    )
    // clear databse
    runBlocking(Dispatchers.IO) { fhirEngine.clearDatabase() }
    // assert that previously present resource not available after clearing database
    assertThat(fhirEngine.getLocalChange(patient.resourceType, patient.logicalId)).isNull()
    val resourceNotFoundException =
      assertThrows(ResourceNotFoundException::class.java) {
        runBlocking { fhirEngine.get(ResourceType.Patient, patient.logicalId) }
      }
    assertThat(resourceNotFoundException.message)
      .isEqualTo("Resource not found with type Patient and id ${patient.logicalId}!")
  }

  @Test
  fun `purge() with local change and force purge true should purge resource`() = runBlocking {
    fhirEngine.purge(ResourceType.Patient, TEST_PATIENT_1_ID, true)
    // after purge the resource is not available in database
    val resourceNotFoundException =
      assertThrows(ResourceNotFoundException::class.java) {
        runBlocking { fhirEngine.get(ResourceType.Patient, TEST_PATIENT_1_ID) }
      }
    assertThat(resourceNotFoundException.message)
      .isEqualTo(
        "Resource not found with type ${TEST_PATIENT_1.resourceType.name} and id $TEST_PATIENT_1_ID!"
      )
    assertThat(fhirEngine.getLocalChange(ResourceType.Patient, TEST_PATIENT_1_ID)).isNull()
  }

  @Test
  fun `purge() with local change and force purge false should throw IllegalStateException`() =
      runBlocking {
    val resourceIllegalStateException =
      assertThrows(IllegalStateException::class.java) {
        runBlocking { fhirEngine.purge(ResourceType.Patient, TEST_PATIENT_1_ID) }
      }
    assertThat(resourceIllegalStateException.message)
      .isEqualTo(
        "Resource with type ${TEST_PATIENT_1.resourceType.name} and id $TEST_PATIENT_1_ID has local changes, either sync with server or FORCE_PURGE required"
      )
  }

  @Test
  fun `purge() resource not available should throw ResourceNotFoundException`() = runBlocking {
    val resourceNotFoundException =
      assertThrows(ResourceNotFoundException::class.java) {
        runBlocking { fhirEngine.purge(ResourceType.Patient, "nonexistent_patient") }
      }
    assertThat(resourceNotFoundException.message)
      .isEqualTo(
        "Resource not found with type ${TEST_PATIENT_1.resourceType.name} and id nonexistent_patient!"
      )
=======
  fun syncDownload_conflictResolution_acceptRemote_shouldHaveNoLocalChangeAnymore() = runBlocking {
    val originalPatient =
      Patient().apply {
        id = "original-001"
        meta =
          Meta().apply {
            versionId = "1"
            lastUpdated = Date()
          }
        addName(
          HumanName().apply {
            family = "Stark"
            addGiven("Tony")
          }
        )
      }
    fhirEngine.syncDownload(AcceptRemoteConflictResolver) { flowOf((listOf((originalPatient)))) }

    val localChange =
      originalPatient.copy().apply { addAddress(Address().apply { city = "Malibu" }) }
    fhirEngine.update(localChange)

    val remoteChange =
      originalPatient.copy().apply {
        meta =
          Meta().apply {
            versionId = "2"
            lastUpdated = Date()
          }
        addAddress(Address().apply { country = "USA" })
      }

    fhirEngine.syncDownload(AcceptRemoteConflictResolver) { flowOf((listOf(remoteChange))) }

    assertThat(
        services.database.getAllLocalChanges().filter {
          it.localChange.resourceId == "Patient/original-001"
        }
      )
      .isEmpty()
    testingUtils.assertResourceEquals(fhirEngine.get<Patient>("original-001"), remoteChange)
  }

  @Test
  fun syncDownload_conflictResolution_acceptLocal_shouldHaveLocalChangeCreatedAgainstRemoteVersion() =
      runBlocking {
    val originalPatient =
      Patient().apply {
        id = "original-002"
        meta =
          Meta().apply {
            versionId = "1"
            lastUpdated = Date()
          }
        addName(
          HumanName().apply {
            family = "Stark"
            addGiven("Tony")
          }
        )
      }
    fhirEngine.syncDownload(AcceptLocalConflictResolver) { flowOf((listOf((originalPatient)))) }
    var localChange =
      originalPatient.copy().apply { addAddress(Address().apply { city = "Malibu" }) }
    fhirEngine.update(localChange)

    localChange =
      localChange.copy().apply {
        addAddress(
          Address().apply {
            city = "Malibu"
            state = "California"
          }
        )
      }
    fhirEngine.update(localChange)

    val remoteChange =
      originalPatient.copy().apply {
        meta =
          Meta().apply {
            versionId = "2"
            lastUpdated = Date()
          }
        addAddress(Address().apply { country = "USA" })
      }

    fhirEngine.syncDownload(AcceptLocalConflictResolver) { flowOf((listOf(remoteChange))) }

    val localChangeDiff =
      """[{"op":"remove","path":"\/address\/0\/country"},{"op":"add","path":"\/address\/0\/city","value":"Malibu"},{"op":"add","path":"\/address\/-","value":{"city":"Malibu","state":"California"}}]"""
    assertThat(
        services
          .database
          .getAllLocalChanges()
          .first { it.localChange.resourceId == "original-002" }
          .localChange
          .payload
      )
      .isEqualTo(localChangeDiff)
    testingUtils.assertResourceEquals(fhirEngine.get<Patient>("original-002"), localChange)
>>>>>>> 7ff2bf82
  }

  companion object {
    private const val TEST_PATIENT_1_ID = "test_patient_1"
    private var TEST_PATIENT_1 =
      Patient().apply {
        id = TEST_PATIENT_1_ID
        gender = Enumerations.AdministrativeGender.MALE
      }

    private const val TEST_PATIENT_2_ID = "test_patient_2"
    private var TEST_PATIENT_2 =
      Patient().apply {
        id = TEST_PATIENT_2_ID
        gender = Enumerations.AdministrativeGender.MALE
        meta = Meta().apply { lastUpdated = Date() }
      }
  }
}<|MERGE_RESOLUTION|>--- conflicted
+++ resolved
@@ -200,7 +200,6 @@
   }
 
   @Test
-<<<<<<< HEAD
   fun `getLocalChange() should return single local change`() = runBlocking {
     val patient: Patient = testingUtils.readFromFile(Patient::class.java, "/date_test_patient.json")
     fhirEngine.create(patient)
@@ -315,8 +314,8 @@
       .isEqualTo(
         "Resource not found with type ${TEST_PATIENT_1.resourceType.name} and id nonexistent_patient!"
       )
-=======
-  fun syncDownload_conflictResolution_acceptRemote_shouldHaveNoLocalChangeAnymore() = runBlocking {
+  }
+fun syncDownload_conflictResolution_acceptRemote_shouldHaveNoLocalChangeAnymore() = runBlocking {
     val originalPatient =
       Patient().apply {
         id = "original-001"
@@ -417,7 +416,6 @@
       )
       .isEqualTo(localChangeDiff)
     testingUtils.assertResourceEquals(fhirEngine.get<Patient>("original-002"), localChange)
->>>>>>> 7ff2bf82
   }
 
   companion object {
