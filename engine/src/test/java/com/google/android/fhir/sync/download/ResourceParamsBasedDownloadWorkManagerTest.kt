/*
 * Copyright 2022 Google LLC
 *
 * Licensed under the Apache License, Version 2.0 (the "License");
 * you may not use this file except in compliance with the License.
 * You may obtain a copy of the License at
 *
 *       http://www.apache.org/licenses/LICENSE-2.0
 *
 * Unless required by applicable law or agreed to in writing, software
 * distributed under the License is distributed on an "AS IS" BASIS,
 * WITHOUT WARRANTIES OR CONDITIONS OF ANY KIND, either express or implied.
 * See the License for the specific language governing permissions and
 * limitations under the License.
 */

package com.google.android.fhir.sync.download

import com.google.android.fhir.logicalId
import com.google.android.fhir.sync.SyncDataParams
import com.google.android.fhir.sync.UrlRequest
import com.google.common.truth.Truth.assertThat
import kotlinx.coroutines.test.runBlockingTest
import org.hl7.fhir.exceptions.FHIRException
import org.hl7.fhir.r4.model.Bundle
import org.hl7.fhir.r4.model.OperationOutcome
import org.hl7.fhir.r4.model.Patient
import org.hl7.fhir.r4.model.ResourceType
import org.junit.Assert.assertThrows
import org.junit.Test
import org.junit.runner.RunWith
import org.robolectric.RobolectricTestRunner

@RunWith(RobolectricTestRunner::class)
class ResourceParamsBasedDownloadWorkManagerTest {

  @Test
  fun getNextRequestUrl_shouldReturnNextResourceUrls() = runBlockingTest {
    val downloadManager =
      ResourceParamsBasedDownloadWorkManager(
        mapOf(
          ResourceType.Patient to mapOf(Patient.ADDRESS_CITY.paramName to "NAIROBI"),
          ResourceType.Immunization to emptyMap(),
          ResourceType.Observation to emptyMap(),
        ),
        TestResourceParamsBasedDownloadWorkManagerContext("2022-03-20")
      )

    val urlsToDownload = mutableListOf<String>()
    do {
<<<<<<< HEAD
      val url =
        downloadManager
          .getNextRequest(
            object : SyncDownloadContext {
              override suspend fun getLatestTimestampFor(type: ResourceType) = "2022-03-20"
            }
          )
          ?.let { (it as UrlRequest).url }
=======
      val url = downloadManager.getNextRequestUrl()
>>>>>>> 9396c07e
      if (url != null) {
        urlsToDownload.add(url)
      }
    } while (url != null)

    assertThat(urlsToDownload)
      .containsExactly(
        "Patient?address-city=NAIROBI&_sort=_lastUpdated&_lastUpdated=gt2022-03-20",
        "Observation?_sort=_lastUpdated&_lastUpdated=gt2022-03-20",
        "Immunization?_sort=_lastUpdated&_lastUpdated=gt2022-03-20"
      )
  }

  @Test
  fun getNextRequestUrl_shouldReturnResourceAndPageUrlsAsNextUrls() = runBlockingTest {
    val downloadManager =
      ResourceParamsBasedDownloadWorkManager(
        mapOf(ResourceType.Patient to emptyMap(), ResourceType.Observation to emptyMap()),
        TestResourceParamsBasedDownloadWorkManagerContext("2022-03-20")
      )

    val urlsToDownload = mutableListOf<String>()
    do {
<<<<<<< HEAD
      val url =
        downloadManager
          .getNextRequest(
            object : SyncDownloadContext {
              override suspend fun getLatestTimestampFor(type: ResourceType) = "2022-03-20"
            }
          )
          ?.let { (it as UrlRequest).url }

=======
      val url = downloadManager.getNextRequestUrl()
>>>>>>> 9396c07e
      if (url != null) {
        urlsToDownload.add(url)
      }
      // Call process response so that It can add the next page url to be downloaded next.
      when (url) {
        "Patient?_sort=_lastUpdated&_lastUpdated=gt2022-03-20",
        "Observation?_sort=_lastUpdated&_lastUpdated=gt2022-03-20" -> {
          downloadManager.processResponse(
            Bundle().apply {
              type = Bundle.BundleType.SEARCHSET
              addLink(
                Bundle.BundleLinkComponent().apply {
                  relation = "next"
                  this.url = "http://url-to-next-page?token=pageToken"
                }
              )
            }
          )
        }
      }
    } while (url != null)

    assertThat(urlsToDownload)
      .containsExactly(
        "Patient?_sort=_lastUpdated&_lastUpdated=gt2022-03-20",
        "http://url-to-next-page?token=pageToken",
        "Observation?_sort=_lastUpdated&_lastUpdated=gt2022-03-20",
        "http://url-to-next-page?token=pageToken"
      )
  }

  @Test
  fun getNextRequestUrl_withLastUpdatedTimeProvidedInContext_ShouldAppendGtPrefixToLastUpdatedSearchParam() =
    runBlockingTest {
      val downloadManager =
<<<<<<< HEAD
        ResourceParamsBasedDownloadWorkManager(mapOf(ResourceType.Patient to emptyMap()))
      val url =
        downloadManager
          .getNextRequest(
            object : SyncDownloadContext {
              override suspend fun getLatestTimestampFor(type: ResourceType) = "2022-06-28"
            }
          )
          ?.let { (it as UrlRequest).url }
=======
        ResourceParamsBasedDownloadWorkManager(
          mapOf(ResourceType.Patient to emptyMap()),
          TestResourceParamsBasedDownloadWorkManagerContext("2022-06-28")
        )
      val url = downloadManager.getNextRequestUrl()
>>>>>>> 9396c07e
      assertThat(url).isEqualTo("Patient?_sort=_lastUpdated&_lastUpdated=gt2022-06-28")
    }

  @Test
  fun getNextRequestUrl_withLastUpdatedSyncParamProvided_shouldReturnUrlWithExactProvidedLastUpdatedSyncParam() =
    runBlockingTest {
      val downloadManager =
        ResourceParamsBasedDownloadWorkManager(
          mapOf(
            ResourceType.Patient to
              mapOf(
                SyncDataParams.LAST_UPDATED_KEY to "2022-06-28",
                SyncDataParams.SORT_KEY to "status"
              )
<<<<<<< HEAD
          )
        )
      val url =
        downloadManager
          .getNextRequest(
            object : SyncDownloadContext {
              override suspend fun getLatestTimestampFor(type: ResourceType) = "2022-07-07"
            }
          )
          ?.let { (it as UrlRequest).url }
=======
          ),
          TestResourceParamsBasedDownloadWorkManagerContext("2022-07-07")
        )
      val url = downloadManager.getNextRequestUrl()
>>>>>>> 9396c07e
      assertThat(url).isEqualTo("Patient?_lastUpdated=2022-06-28&_sort=status")
    }

  @Test
  fun getNextRequestUrl_withLastUpdatedSyncParamHavingGtPrefix_shouldReturnUrlWithExactProvidedLastUpdatedSyncParam() =
    runBlockingTest {
      val downloadManager =
        ResourceParamsBasedDownloadWorkManager(
<<<<<<< HEAD
          mapOf(ResourceType.Patient to mapOf(SyncDataParams.LAST_UPDATED_KEY to "gt2022-06-28"))
        )
      val url =
        downloadManager
          .getNextRequest(
            object : SyncDownloadContext {
              override suspend fun getLatestTimestampFor(type: ResourceType) = "2022-07-07"
            }
          )
          ?.let { (it as UrlRequest).url }
=======
          mapOf(ResourceType.Patient to mapOf(SyncDataParams.LAST_UPDATED_KEY to "gt2022-06-28")),
          TestResourceParamsBasedDownloadWorkManagerContext("2022-07-07")
        )
      val url = downloadManager.getNextRequestUrl()
>>>>>>> 9396c07e
      assertThat(url).isEqualTo("Patient?_lastUpdated=gt2022-06-28&_sort=_lastUpdated")
    }

  @Test
  fun getNextRequestUrl_withNullUpdatedTimeStamp_shouldReturnUrlWithoutLastUpdatedQueryParam() =
    runBlockingTest {
      val downloadManager =
        ResourceParamsBasedDownloadWorkManager(
<<<<<<< HEAD
          mapOf(ResourceType.Patient to mapOf(Patient.ADDRESS_CITY.paramName to "NAIROBI"))
        )
      val actual =
        downloadManager
          .getNextRequest(
            object : SyncDownloadContext {
              override suspend fun getLatestTimestampFor(type: ResourceType) = null
            }
          )
          ?.let { (it as UrlRequest).url }
=======
          mapOf(ResourceType.Patient to mapOf(Patient.ADDRESS_CITY.paramName to "NAIROBI")),
          NoOpResourceParamsBasedDownloadWorkManagerContext
        )
      val actual = downloadManager.getNextRequestUrl()
>>>>>>> 9396c07e
      assertThat(actual).isEqualTo("Patient?address-city=NAIROBI&_sort=_lastUpdated")
    }

  @Test
  fun getNextRequestUrl_withEmptyUpdatedTimeStamp_shouldReturnUrlWithoutLastUpdatedQueryParam() =
    runBlockingTest {
      val downloadManager =
        ResourceParamsBasedDownloadWorkManager(
<<<<<<< HEAD
          mapOf(ResourceType.Patient to mapOf(Patient.ADDRESS_CITY.paramName to "NAIROBI"))
        )
      val actual =
        downloadManager
          .getNextRequest(
            object : SyncDownloadContext {
              override suspend fun getLatestTimestampFor(type: ResourceType) = ""
            }
          )
          ?.let { (it as UrlRequest).url }
=======
          mapOf(ResourceType.Patient to mapOf(Patient.ADDRESS_CITY.paramName to "NAIROBI")),
          TestResourceParamsBasedDownloadWorkManagerContext("")
        )
      val actual = downloadManager.getNextRequestUrl()
>>>>>>> 9396c07e
      assertThat(actual).isEqualTo("Patient?address-city=NAIROBI&_sort=_lastUpdated")
    }

  @Test
  fun `getSummaryRequestUrls should return resource summary urls`() = runBlockingTest {
    val downloadManager =
      ResourceParamsBasedDownloadWorkManager(
        mapOf(
          ResourceType.Patient to mapOf(Patient.ADDRESS_CITY.paramName to "NAIROBI"),
          ResourceType.Immunization to emptyMap(),
          ResourceType.Observation to emptyMap(),
        ),
        TestResourceParamsBasedDownloadWorkManagerContext("2022-03-20")
      )

    val urls = downloadManager.getSummaryRequestUrls()

    assertThat(urls.map { it.key })
      .containsExactly(ResourceType.Patient, ResourceType.Immunization, ResourceType.Observation)
    assertThat(urls.map { it.value })
      .containsExactly(
        "Patient?address-city=NAIROBI&_sort=_lastUpdated&_lastUpdated=gt2022-03-20&_summary=count",
        "Immunization?_sort=_lastUpdated&_lastUpdated=gt2022-03-20&_summary=count",
        "Observation?_sort=_lastUpdated&_lastUpdated=gt2022-03-20&_summary=count"
      )
  }

  @Test
  fun processResponse_withBundleTypeSearchSet_shouldReturnPatient() = runBlockingTest {
    val downloadManager =
      ResourceParamsBasedDownloadWorkManager(
        emptyMap(),
        NoOpResourceParamsBasedDownloadWorkManagerContext
      )
    val response =
      Bundle().apply {
        type = Bundle.BundleType.SEARCHSET
        addEntry(
          Bundle.BundleEntryComponent().apply {
            resource = Patient().apply { id = "Patient-Id-001" }
          }
        )
        addEntry(
          Bundle.BundleEntryComponent().apply {
            resource = Patient().apply { id = "Patient-Id-002" }
          }
        )
      }
    val resources = downloadManager.processResponse(response)
    assertThat(resources.map { it.logicalId }).containsExactly("Patient-Id-001", "Patient-Id-002")
  }

  @Test
  fun processResponse_withTransactionResponseBundle_shouldReturnEmptyList() = runBlockingTest {
    val downloadManager =
      ResourceParamsBasedDownloadWorkManager(
        emptyMap(),
        NoOpResourceParamsBasedDownloadWorkManagerContext
      )
    val response =
      Bundle().apply {
        type = Bundle.BundleType.TRANSACTIONRESPONSE
        addEntry(
          Bundle.BundleEntryComponent().apply {
            resource = Patient().apply { id = "Patient-Id-001" }
          }
        )
        addEntry(
          Bundle.BundleEntryComponent().apply {
            resource = Patient().apply { id = "Patient-Id-002" }
          }
        )
      }

    val resources = downloadManager.processResponse(response)
    assertThat(resources).hasSize(0)
  }

  @Test
  fun processResponse_withOperationOutcome_shouldThrowException() {
    val downloadManager =
      ResourceParamsBasedDownloadWorkManager(
        emptyMap(),
        NoOpResourceParamsBasedDownloadWorkManagerContext
      )
    val response =
      OperationOutcome().apply {
        addIssue(
          OperationOutcome.OperationOutcomeIssueComponent().apply {
            diagnostics = "Server couldn't fulfil the request."
          }
        )
      }

    val exception =
      assertThrows(FHIRException::class.java) {
        runBlockingTest { downloadManager.processResponse(response) }
      }
    assertThat(exception.localizedMessage).isEqualTo("Server couldn't fulfil the request.")
  }
}

val NoOpResourceParamsBasedDownloadWorkManagerContext =
  TestResourceParamsBasedDownloadWorkManagerContext(null)

class TestResourceParamsBasedDownloadWorkManagerContext(private val lastUpdatedTimeStamp: String?) :
  ResourceParamsBasedDownloadWorkManager.TimestampContext {
  override suspend fun saveLastUpdatedTimestamp(resourceType: ResourceType, timestamp: String?) {}
  override suspend fun getLasUpdateTimestamp(resourceType: ResourceType): String? =
    lastUpdatedTimeStamp
}<|MERGE_RESOLUTION|>--- conflicted
+++ resolved
@@ -48,18 +48,7 @@
 
     val urlsToDownload = mutableListOf<String>()
     do {
-<<<<<<< HEAD
-      val url =
-        downloadManager
-          .getNextRequest(
-            object : SyncDownloadContext {
-              override suspend fun getLatestTimestampFor(type: ResourceType) = "2022-03-20"
-            }
-          )
-          ?.let { (it as UrlRequest).url }
-=======
-      val url = downloadManager.getNextRequestUrl()
->>>>>>> 9396c07e
+      val url = downloadManager.getNextRequest()?.let { (it as UrlRequest).url }
       if (url != null) {
         urlsToDownload.add(url)
       }
@@ -83,19 +72,7 @@
 
     val urlsToDownload = mutableListOf<String>()
     do {
-<<<<<<< HEAD
-      val url =
-        downloadManager
-          .getNextRequest(
-            object : SyncDownloadContext {
-              override suspend fun getLatestTimestampFor(type: ResourceType) = "2022-03-20"
-            }
-          )
-          ?.let { (it as UrlRequest).url }
-
-=======
-      val url = downloadManager.getNextRequestUrl()
->>>>>>> 9396c07e
+      val url = downloadManager.getNextRequest()?.let { (it as UrlRequest).url }
       if (url != null) {
         urlsToDownload.add(url)
       }
@@ -131,23 +108,11 @@
   fun getNextRequestUrl_withLastUpdatedTimeProvidedInContext_ShouldAppendGtPrefixToLastUpdatedSearchParam() =
     runBlockingTest {
       val downloadManager =
-<<<<<<< HEAD
-        ResourceParamsBasedDownloadWorkManager(mapOf(ResourceType.Patient to emptyMap()))
-      val url =
-        downloadManager
-          .getNextRequest(
-            object : SyncDownloadContext {
-              override suspend fun getLatestTimestampFor(type: ResourceType) = "2022-06-28"
-            }
-          )
-          ?.let { (it as UrlRequest).url }
-=======
         ResourceParamsBasedDownloadWorkManager(
           mapOf(ResourceType.Patient to emptyMap()),
           TestResourceParamsBasedDownloadWorkManagerContext("2022-06-28")
         )
-      val url = downloadManager.getNextRequestUrl()
->>>>>>> 9396c07e
+      val url = downloadManager.getNextRequest()?.let { (it as UrlRequest).url }
       assertThat(url).isEqualTo("Patient?_sort=_lastUpdated&_lastUpdated=gt2022-06-28")
     }
 
@@ -162,23 +127,11 @@
                 SyncDataParams.LAST_UPDATED_KEY to "2022-06-28",
                 SyncDataParams.SORT_KEY to "status"
               )
-<<<<<<< HEAD
-          )
-        )
-      val url =
-        downloadManager
-          .getNextRequest(
-            object : SyncDownloadContext {
-              override suspend fun getLatestTimestampFor(type: ResourceType) = "2022-07-07"
-            }
-          )
-          ?.let { (it as UrlRequest).url }
-=======
           ),
           TestResourceParamsBasedDownloadWorkManagerContext("2022-07-07")
         )
-      val url = downloadManager.getNextRequestUrl()
->>>>>>> 9396c07e
+      val url =
+        downloadManager.getNextRequest()?.let { (it as UrlRequest).url }
       assertThat(url).isEqualTo("Patient?_lastUpdated=2022-06-28&_sort=status")
     }
 
@@ -187,23 +140,10 @@
     runBlockingTest {
       val downloadManager =
         ResourceParamsBasedDownloadWorkManager(
-<<<<<<< HEAD
-          mapOf(ResourceType.Patient to mapOf(SyncDataParams.LAST_UPDATED_KEY to "gt2022-06-28"))
-        )
-      val url =
-        downloadManager
-          .getNextRequest(
-            object : SyncDownloadContext {
-              override suspend fun getLatestTimestampFor(type: ResourceType) = "2022-07-07"
-            }
-          )
-          ?.let { (it as UrlRequest).url }
-=======
           mapOf(ResourceType.Patient to mapOf(SyncDataParams.LAST_UPDATED_KEY to "gt2022-06-28")),
           TestResourceParamsBasedDownloadWorkManagerContext("2022-07-07")
         )
-      val url = downloadManager.getNextRequestUrl()
->>>>>>> 9396c07e
+      val url = downloadManager.getNextRequest()?.let { (it as UrlRequest).url }
       assertThat(url).isEqualTo("Patient?_lastUpdated=gt2022-06-28&_sort=_lastUpdated")
     }
 
@@ -212,23 +152,10 @@
     runBlockingTest {
       val downloadManager =
         ResourceParamsBasedDownloadWorkManager(
-<<<<<<< HEAD
-          mapOf(ResourceType.Patient to mapOf(Patient.ADDRESS_CITY.paramName to "NAIROBI"))
-        )
-      val actual =
-        downloadManager
-          .getNextRequest(
-            object : SyncDownloadContext {
-              override suspend fun getLatestTimestampFor(type: ResourceType) = null
-            }
-          )
-          ?.let { (it as UrlRequest).url }
-=======
           mapOf(ResourceType.Patient to mapOf(Patient.ADDRESS_CITY.paramName to "NAIROBI")),
           NoOpResourceParamsBasedDownloadWorkManagerContext
         )
-      val actual = downloadManager.getNextRequestUrl()
->>>>>>> 9396c07e
+      val actual = downloadManager.getNextRequest()?.let { (it as UrlRequest).url }
       assertThat(actual).isEqualTo("Patient?address-city=NAIROBI&_sort=_lastUpdated")
     }
 
@@ -237,23 +164,11 @@
     runBlockingTest {
       val downloadManager =
         ResourceParamsBasedDownloadWorkManager(
-<<<<<<< HEAD
-          mapOf(ResourceType.Patient to mapOf(Patient.ADDRESS_CITY.paramName to "NAIROBI"))
-        )
-      val actual =
-        downloadManager
-          .getNextRequest(
-            object : SyncDownloadContext {
-              override suspend fun getLatestTimestampFor(type: ResourceType) = ""
-            }
-          )
-          ?.let { (it as UrlRequest).url }
-=======
           mapOf(ResourceType.Patient to mapOf(Patient.ADDRESS_CITY.paramName to "NAIROBI")),
           TestResourceParamsBasedDownloadWorkManagerContext("")
         )
-      val actual = downloadManager.getNextRequestUrl()
->>>>>>> 9396c07e
+      val actual =
+        downloadManager.getNextRequest()?.let { (it as UrlRequest).url }
       assertThat(actual).isEqualTo("Patient?address-city=NAIROBI&_sort=_lastUpdated")
     }
 
