--- conflicted
+++ resolved
@@ -268,7 +268,6 @@
       }
     assertThat(exception.localizedMessage).isEqualTo("Server couldn't fulfil the request.")
   }
-<<<<<<< HEAD
 
   @Test
   fun processResponse_withNonBundleResponse_shouldReturnEmptyList() = runBlockingTest {
@@ -329,7 +328,6 @@
       )
     assertThat(nexUrl).isNull()
   }
-=======
 }
 
 val NoOpResourceParamsBasedDownloadWorkManagerContext =
@@ -340,5 +338,4 @@
   override suspend fun saveLastUpdatedTimestamp(resourceType: ResourceType, timestamp: String?) {}
   override suspend fun getLasUpdateTimestamp(resourceType: ResourceType): String? =
     lastUpdatedTimeStamp
->>>>>>> 87c34376
 }