/*
 * Copyright 2023 Google LLC
 *
 * Licensed under the Apache License, Version 2.0 (the "License");
 * you may not use this file except in compliance with the License.
 * You may obtain a copy of the License at
 *
 *       http://www.apache.org/licenses/LICENSE-2.0
 *
 * Unless required by applicable law or agreed to in writing, software
 * distributed under the License is distributed on an "AS IS" BASIS,
 * WITHOUT WARRANTIES OR CONDITIONS OF ANY KIND, either express or implied.
 * See the License for the specific language governing permissions and
 * limitations under the License.
 */

package com.google.android.fhir.sync

import com.google.android.fhir.LocalChangeToken
import com.google.android.fhir.sync.download.DownloadState
import com.google.android.fhir.sync.download.Downloader
import com.google.android.fhir.sync.upload.UploadSyncResult
import com.google.android.fhir.sync.upload.Uploader
import com.google.android.fhir.testing.TestFhirEngineImpl
import com.google.common.truth.Truth.assertThat
import kotlinx.coroutines.ExperimentalCoroutinesApi
import kotlinx.coroutines.flow.flowOf
import kotlinx.coroutines.launch
import kotlinx.coroutines.test.UnconfinedTestDispatcher
import kotlinx.coroutines.test.runTest
import org.hl7.fhir.r4.model.Patient
import org.hl7.fhir.r4.model.ResourceType
import org.junit.Before
import org.junit.Test
import org.junit.runner.RunWith
import org.mockito.Mock
import org.mockito.Mockito.`when`
import org.mockito.MockitoAnnotations
import org.mockito.kotlin.any
import org.robolectric.RobolectricTestRunner

@OptIn(ExperimentalCoroutinesApi::class)
@RunWith(RobolectricTestRunner::class)
class FhirSynchronizerTest {

  @Mock private lateinit var uploader: Uploader

  @Mock private lateinit var downloader: Downloader

  @Mock private lateinit var conflictResolver: ConflictResolver

  @Mock private lateinit var fhirDataStore: FhirDataStore

  private lateinit var fhirSynchronizer: FhirSynchronizer

  @Before
  fun setUp() {
    MockitoAnnotations.openMocks(this)
    fhirSynchronizer =
      FhirSynchronizer(
        TestFhirEngineImpl,
<<<<<<< HEAD
        uploader,
        downloader,
        conflictResolver,
        fhirDataStore,
=======
        UploadConfiguration(uploader),
        DownloadConfiguration(downloader, conflictResolver),
>>>>>>> b5f8cba1
      )
  }

  @Test
  fun `synchronize should return Success on successful download and upload`() =
    runTest(UnconfinedTestDispatcher()) {
      `when`(downloader.download()).thenReturn(flowOf(DownloadState.Success(listOf(), 10, 10)))
      `when`(uploader.upload(any()))
        .thenReturn(
          UploadSyncResult.Success(
            listOf(),
          ),
        )

      val emittedValues = mutableListOf<SyncJobStatus>()
      backgroundScope.launch { fhirSynchronizer.syncState.collect { emittedValues.add(it) } }

      val result = fhirSynchronizer.synchronize()

      assertThat(emittedValues[0]).isInstanceOf(SyncJobStatus.Started::class.java)
      assertThat(emittedValues[1])
        .isEqualTo(SyncJobStatus.InProgress(SyncOperation.DOWNLOAD, total = 10, completed = 10))
      assertThat(emittedValues[2])
        .isEqualTo(SyncJobStatus.InProgress(SyncOperation.UPLOAD, total = 1, completed = 0))
      assertThat(emittedValues[3])
        .isEqualTo(SyncJobStatus.InProgress(SyncOperation.UPLOAD, total = 1, completed = 1))
      assertThat(emittedValues[4]).isInstanceOf(SyncJobStatus.Finished::class.java)

      assertThat(SyncJobStatus.Finished::class.java).isEqualTo(result::class.java)
    }

  @Test
  fun `synchronize should return Failed on failed download`() =
    runTest(UnconfinedTestDispatcher()) {
      val error = ResourceSyncException(ResourceType.Patient, Exception("Download error"))
      `when`(downloader.download()).thenReturn(flowOf(DownloadState.Failure(error)))
      `when`(uploader.upload(any()))
        .thenReturn(
          UploadSyncResult.Success(
            listOf(),
          ),
        )

      val emittedValues = mutableListOf<SyncJobStatus>()
      backgroundScope.launch { fhirSynchronizer.syncState.collect { emittedValues.add(it) } }

      val result = fhirSynchronizer.synchronize()

      assertThat(emittedValues[0]).isInstanceOf(SyncJobStatus.Started::class.java)
      assertThat(emittedValues[1])
        .isEqualTo(SyncJobStatus.InProgress(SyncOperation.UPLOAD, total = 1, completed = 0))
      assertThat(emittedValues[2])
        .isEqualTo(SyncJobStatus.InProgress(SyncOperation.UPLOAD, total = 1, completed = 1))
      assertThat(emittedValues[3]).isEqualTo(SyncJobStatus.Failed(exceptions = listOf(error)))
      assertThat(result).isInstanceOf(SyncJobStatus.Failed::class.java)
      assertThat(listOf(error)).isEqualTo((result as SyncJobStatus.Failed).exceptions)
    }

  @Test
  fun `synchronize should return Failed on failed upload`() =
    runTest(UnconfinedTestDispatcher()) {
      `when`(downloader.download()).thenReturn(flowOf(DownloadState.Success(listOf(), 10, 10)))
      val error = ResourceSyncException(ResourceType.Patient, Exception("Upload error"))
      `when`(uploader.upload(any()))
        .thenReturn(UploadSyncResult.Failure(error, LocalChangeToken(listOf())))

      val emittedValues = mutableListOf<SyncJobStatus>()
      backgroundScope.launch { fhirSynchronizer.syncState.collect { emittedValues.add(it) } }

      val result = fhirSynchronizer.synchronize()

      assertThat(emittedValues[0]).isInstanceOf(SyncJobStatus.Started::class.java)
      assertThat(emittedValues[1])
        .isEqualTo(SyncJobStatus.InProgress(SyncOperation.DOWNLOAD, total = 10, completed = 10))
      assertThat(emittedValues[2])
        .isEqualTo(SyncJobStatus.InProgress(SyncOperation.UPLOAD, total = 1, completed = 0))
      assertThat(emittedValues[3]).isEqualTo(SyncJobStatus.Failed(exceptions = listOf(error)))
      assertThat(result).isInstanceOf(SyncJobStatus.Failed::class.java)
      assertThat(listOf(error)).isEqualTo((result as SyncJobStatus.Failed).exceptions)
    }
}<|MERGE_RESOLUTION|>--- conflicted
+++ resolved
@@ -59,15 +59,9 @@
     fhirSynchronizer =
       FhirSynchronizer(
         TestFhirEngineImpl,
-<<<<<<< HEAD
-        uploader,
-        downloader,
-        conflictResolver,
-        fhirDataStore,
-=======
         UploadConfiguration(uploader),
         DownloadConfiguration(downloader, conflictResolver),
->>>>>>> b5f8cba1
+        fhirDataStore,
       )
   }
 
