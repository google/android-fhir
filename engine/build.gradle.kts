--- conflicted
+++ resolved
@@ -38,16 +38,13 @@
     testInstrumentationRunner = Dependencies.androidJunitRunner
     // need to specify this to prevent junit runner from going deep into our dependencies
     testInstrumentationRunnerArguments["package"] = "com.google.android.fhir"
-<<<<<<< HEAD
     consumerProguardFile("proguard-rules.pro")
-=======
 
     javaCompileOptions {
       annotationProcessorOptions {
         compilerArgumentProviders(RoomSchemaArgProvider(File(projectDir, "schemas")))
       }
     }
->>>>>>> 10165589
   }
 
   sourceSets {
@@ -59,8 +56,6 @@
     getByName("test").apply { resources.setSrcDirs(listOf("test-data")) }
   }
 
-<<<<<<< HEAD
-=======
   buildTypes {
     release {
       isMinifyEnabled = false
@@ -68,7 +63,6 @@
     }
   }
 
->>>>>>> 10165589
   compileOptions {
     // Flag to enable support for the new language APIs
     // See https = //developer.android.com/studio/write/java8-support
