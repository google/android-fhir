--- conflicted
+++ resolved
@@ -84,16 +84,9 @@
     exclude(module = "jakarta.activation-api")
     exclude(module = "javax.activation")
     exclude(module = "jakarta.xml.bind-api")
-<<<<<<< HEAD
     exclude(module = "hapi-fhir-caching-caffeine")
     exclude(group = "com.github.ben-manes.caffeine", module = "caffeine")
-=======
     exclude(module = "jcl-over-slf4j")
-
-    forceGuava()
-    forceHapiVersion()
-    forceJacksonVersion()
->>>>>>> 92cbffa7
   }
 }
 
