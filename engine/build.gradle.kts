--- conflicted
+++ resolved
@@ -1,8 +1,5 @@
-<<<<<<< HEAD
+import codegen.GenerateSourcesTask
 import java.net.URL
-=======
-import codegen.GenerateSourcesTask
->>>>>>> c26f86cc
 
 plugins {
   id(Plugins.BuildPlugins.androidLib)
@@ -140,7 +137,6 @@
   testImplementation(Dependencies.mockitoKotlin)
   testImplementation(Dependencies.robolectric)
   testImplementation(Dependencies.truth)
-<<<<<<< HEAD
 }
 
 // Generate SearchParameterRepositoryGenerated.kt.
@@ -162,6 +158,4 @@
       }
     }
   }
-=======
->>>>>>> c26f86cc
 }