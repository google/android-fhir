/*
 * Copyright 2021 Google LLC
 *
 * Licensed under the Apache License, Version 2.0 (the "License");
 * you may not use this file except in compliance with the License.
 * You may obtain a copy of the License at
 *
 *       http://www.apache.org/licenses/LICENSE-2.0
 *
 * Unless required by applicable law or agreed to in writing, software
 * distributed under the License is distributed on an "AS IS" BASIS,
 * WITHOUT WARRANTIES OR CONDITIONS OF ANY KIND, either express or implied.
 * See the License for the specific language governing permissions and
 * limitations under the License.
 */

package com.google.android.fhir.workflow

import ca.uhn.fhir.rest.gclient.ReferenceClientParam
import ca.uhn.fhir.rest.gclient.TokenClientParam
import com.google.android.fhir.FhirEngine
<<<<<<< HEAD
import com.google.android.fhir.search.Search
import kotlinx.coroutines.runBlocking
import org.hl7.fhir.r4.model.Resource
=======
import com.google.android.fhir.get
import com.google.android.fhir.search.Search
import com.google.android.fhir.search.search
import kotlinx.coroutines.runBlocking
import org.hl7.fhir.r4.model.Group
>>>>>>> ef77fc84
import org.hl7.fhir.r4.model.ResourceType
import org.opencds.cqf.cql.engine.retrieve.TerminologyAwareRetrieveProvider
import org.opencds.cqf.cql.engine.runtime.Code
import org.opencds.cqf.cql.engine.runtime.Interval

class FhirEngineRetrieveProvider(private val fhirEngine: FhirEngine) :
  TerminologyAwareRetrieveProvider() {
  override fun retrieve(
    context: String?,
    contextPath: String?,
    contextValue: Any?,
    dataType: String?,
    templateId: String?,
    codePath: String?,
    codes: MutableIterable<Code>?,
    valueSet: String?,
    datePath: String?,
    dateLowPath: String?,
    dateHighPath: String?,
    dateRange: Interval?
  ): Iterable<Any> {
    return runBlocking {
      if (contextPath == "id" && contextValue is String) {
<<<<<<< HEAD
        mutableListOf(fhirEngine.get(ResourceType.fromCode(dataType), contextValue))
      } else if (contextPath is String && context is String && contextValue is String) {
        val search = Search(ResourceType.fromCode(dataType))
        search.filter(ReferenceClientParam(contextPath), { value = "$context/$contextValue" })
        fhirEngine.search<Resource>(search).toMutableList()
      } else {
        val search = Search(ResourceType.fromCode(dataType))
        if (hasField(dataType, "active")) {
          // TODO: I am not sure why the default search is only for active entities
          search.filter(TokenClientParam("active"), { value = of(true) })
        }
        fhirEngine.search<Resource>(search).toMutableList()
      }
    }
  }
  fun hasField(dataType: String?, field: String): Boolean {
=======
        listOf(fhirEngine.get(ResourceType.fromCode(dataType), contextValue))
      } else {
        val search = Search(ResourceType.fromCode(dataType))
        if (search.type != ResourceType.Group && // added special treatment for Group type
          contextPath is String && context is String && contextValue is String
        ) {
          search.filter(ReferenceClientParam(contextPath), { value = "$context/$contextValue" })
        } else {
          if (search.type == ResourceType.Patient && // filtering active patients
            hasField(dataType, "active")
          ) {
            search.filter(TokenClientParam("active"), { value = of(true) })
          }
        }
        fhirEngine.search(search)
      }
    }
  }

  private fun hasField(dataType: String?, field: String): Boolean {
>>>>>>> ef77fc84
    if (dataType == null) return false
    return try {
      Class.forName("org.hl7.fhir.r4.model.$dataType").getDeclaredField(field)
      true
    } catch (e: NoSuchFieldException) {
      false
    }
  }
}<|MERGE_RESOLUTION|>--- conflicted
+++ resolved
@@ -19,17 +19,11 @@
 import ca.uhn.fhir.rest.gclient.ReferenceClientParam
 import ca.uhn.fhir.rest.gclient.TokenClientParam
 import com.google.android.fhir.FhirEngine
-<<<<<<< HEAD
-import com.google.android.fhir.search.Search
-import kotlinx.coroutines.runBlocking
-import org.hl7.fhir.r4.model.Resource
-=======
 import com.google.android.fhir.get
 import com.google.android.fhir.search.Search
 import com.google.android.fhir.search.search
 import kotlinx.coroutines.runBlocking
 import org.hl7.fhir.r4.model.Group
->>>>>>> ef77fc84
 import org.hl7.fhir.r4.model.ResourceType
 import org.opencds.cqf.cql.engine.retrieve.TerminologyAwareRetrieveProvider
 import org.opencds.cqf.cql.engine.runtime.Code
@@ -53,24 +47,6 @@
   ): Iterable<Any> {
     return runBlocking {
       if (contextPath == "id" && contextValue is String) {
-<<<<<<< HEAD
-        mutableListOf(fhirEngine.get(ResourceType.fromCode(dataType), contextValue))
-      } else if (contextPath is String && context is String && contextValue is String) {
-        val search = Search(ResourceType.fromCode(dataType))
-        search.filter(ReferenceClientParam(contextPath), { value = "$context/$contextValue" })
-        fhirEngine.search<Resource>(search).toMutableList()
-      } else {
-        val search = Search(ResourceType.fromCode(dataType))
-        if (hasField(dataType, "active")) {
-          // TODO: I am not sure why the default search is only for active entities
-          search.filter(TokenClientParam("active"), { value = of(true) })
-        }
-        fhirEngine.search<Resource>(search).toMutableList()
-      }
-    }
-  }
-  fun hasField(dataType: String?, field: String): Boolean {
-=======
         listOf(fhirEngine.get(ResourceType.fromCode(dataType), contextValue))
       } else {
         val search = Search(ResourceType.fromCode(dataType))
@@ -91,7 +67,6 @@
   }
 
   private fun hasField(dataType: String?, field: String): Boolean {
->>>>>>> ef77fc84
     if (dataType == null) return false
     return try {
       Class.forName("org.hl7.fhir.r4.model.$dataType").getDeclaredField(field)
