/*
 * Copyright 2023 Google LLC
 *
 * Licensed under the Apache License, Version 2.0 (the "License");
 * you may not use this file except in compliance with the License.
 * You may obtain a copy of the License at
 *
 *       http://www.apache.org/licenses/LICENSE-2.0
 *
 * Unless required by applicable law or agreed to in writing, software
 * distributed under the License is distributed on an "AS IS" BASIS,
 * WITHOUT WARRANTIES OR CONDITIONS OF ANY KIND, either express or implied.
 * See the License for the specific language governing permissions and
 * limitations under the License.
 */

package com.google.android.fhir.workflow

import android.content.Context
import androidx.annotation.WorkerThread
import ca.uhn.fhir.context.FhirContext
import ca.uhn.fhir.context.FhirVersionEnum
import com.google.android.fhir.FhirEngine
import com.google.android.fhir.FhirEngineProvider
import com.google.android.fhir.knowledge.KnowledgeManager
import com.google.android.fhir.workflow.repositories.FhirEngineRepository
import com.google.android.fhir.workflow.repositories.KnowledgeRepository
import org.hl7.fhir.instance.model.api.IBaseParameters
import org.hl7.fhir.instance.model.api.IBaseResource
import org.hl7.fhir.r4.model.CanonicalType
import org.hl7.fhir.r4.model.IdType
import org.hl7.fhir.r4.model.Measure
import org.hl7.fhir.r4.model.MeasureReport
import org.hl7.fhir.r4.model.Parameters
import org.opencds.cqf.fhir.cql.EvaluationSettings
import org.opencds.cqf.fhir.cql.LibraryEngine
import org.opencds.cqf.fhir.cr.measure.MeasureEvaluationOptions
import org.opencds.cqf.fhir.cr.measure.r4.R4MeasureProcessor
import org.opencds.cqf.fhir.cr.plandefinition.r4.PlanDefinitionProcessor
import org.opencds.cqf.fhir.utility.monad.Eithers
import org.opencds.cqf.fhir.utility.repository.ProxyRepository

class FhirOperator
internal constructor(
  fhirContext: FhirContext,
  fhirEngine: FhirEngine,
  knowledgeManager: KnowledgeManager,
) {
  init {
    require(fhirContext.version.version == FhirVersionEnum.R4) {
      "R4 is the only supported version by FhirOperator"
    }
  }

  private var dataRepo = FhirEngineRepository(fhirContext, fhirEngine)
  private var contentRepo = KnowledgeRepository(fhirContext, knowledgeManager)
  private var terminologyRepo = KnowledgeRepository(fhirContext, knowledgeManager)

  private val repository = ProxyRepository(dataRepo, contentRepo, terminologyRepo)
  private val evaluationSettings: EvaluationSettings = EvaluationSettings.getDefault()

  private val measureEvaluationOptions =
    MeasureEvaluationOptions().apply { evaluationSettings = this@FhirOperator.evaluationSettings }

  private val libraryProcessor = LibraryEngine(repository, evaluationSettings)

  private val measureProcessor = R4MeasureProcessor(repository, measureEvaluationOptions)
  private val planDefinitionProcessor = PlanDefinitionProcessor(repository, evaluationSettings)

  /**
   * The function evaluates a FHIR library against the database.
   *
   * NOTE: The API may internally result in a blocking IO operation. The user should call the API
   * from a worker thread or it may throw [BlockingMainThreadException] exception.
   *
   * @param libraryUrl the url of the Library to evaluate
   * @param expressions names of expressions in the Library to evaluate.
   * @return a Parameters resource that contains an evaluation result for each expression requested.
   */
  @WorkerThread
  fun evaluateLibrary(libraryUrl: String, expressions: Set<String>): IBaseParameters {
    return evaluateLibrary(libraryUrl, null, null, expressions)
  }

  /**
   * The function evaluates a FHIR library against a patient's records.
   *
   * NOTE: The API may internally result in a blocking IO operation. The user should call the API
   * from a worker thread or it may throw [BlockingMainThreadException] exception.
   *
   * @param libraryUrl the url of the Library to evaluate
   * @param patientId the Id of the patient to be evaluated
   * @param expressions names of expressions in the Library to evaluate.
   * @return a Parameters resource that contains an evaluation result for each expression requested
   */
  @WorkerThread
  fun evaluateLibrary(
    libraryUrl: String,
    patientId: String,
    expressions: Set<String>,
  ): IBaseParameters {
    return evaluateLibrary(libraryUrl, patientId, null, expressions)
  }

  /**
   * The function evaluates a FHIR library against the database.
   *
   * NOTE: The API may internally result in a blocking IO operation. The user should call the API
   * from a worker thread or it may throw [BlockingMainThreadException] exception.
   *
   * @param libraryUrl the url of the Library to evaluate
   * @param parameters list of parameters to be passed to the CQL library
   * @param expressions names of expressions in the Library to evaluate.
   * @return a Parameters resource that contains an evaluation result for each expression requested
   */
  @WorkerThread
  fun evaluateLibrary(
    libraryUrl: String,
    parameters: Parameters,
    expressions: Set<String>,
  ): IBaseParameters {
    return evaluateLibrary(libraryUrl, null, parameters, expressions)
  }

  /**
   * The function evaluates a FHIR library against the database.
   *
   * NOTE: The API may internally result in a blocking IO operation. The user should call the API
   * from a worker thread or it may throw [BlockingMainThreadException] exception.
   *
   * @param libraryUrl the url of the Library to evaluate
   * @param patientId the Id of the patient to be evaluated, if applicable
   * @param parameters list of parameters to be passed to the CQL library, if applicable
   * @param expressions names of expressions in the Library to evaluate.
   * @return a Parameters resource that contains an evaluation result for each expression requested
   */
  @WorkerThread
  fun evaluateLibrary(
    libraryUrl: String,
    patientId: String?,
    parameters: Parameters?,
    expressions: Set<String>,
  ): IBaseParameters {
    return libraryProcessor.evaluate(
      /* url = */ libraryUrl,
      /* patientId = */ patientId,
      /* parameters = */ parameters,
      /* additionalData = */ null,
      /* expressions = */ expressions,
    )
  }

  /**
   * Generates a [MeasureReport] based on the provided inputs.
   *
   * NOTE: The API may internally result in a blocking IO operation. The user should call the API
   * from a worker thread or it may throw [BlockingMainThreadException] exception.
   */
  @WorkerThread
  fun evaluateMeasure(
    measureUrl: String,
    start: String,
    end: String,
    reportType: String,
    subjectId: String?,
    practitioner: String?,
  ): MeasureReport {
    val measure = Eithers.forLeft3<CanonicalType, IdType, Measure>(CanonicalType(measureUrl))
    return measureProcessor.evaluateMeasure(
      /* measure = */ measure,
      /* periodStart = */ start,
      /* periodEnd = */ end,
      /* reportType = */ reportType,
      /* subjectIds = */ listOf(
        subjectId,
      ), // https://github.com/cqframework/clinical-reasoning/issues/358
      /* additionalData = */ null,
    )
  }

  /**
   * Generates a [CarePlan] based on the provided inputs.
   *
   * NOTE: The API may internally result in a blocking IO operation. The user should call the API
   * from a worker thread or it may throw [BlockingMainThreadException] exception.
   */
  @WorkerThread
<<<<<<< HEAD
  @Deprecated("Use generateCarePlan with the planDefinition's url instead.", ReplaceWith("this.generateCarePlan(CanonicalType, String)"))
  fun generateCarePlan(planDefinitionId: String, patientId: String): IBaseResource {
    return generateCarePlan(planDefinitionId, patientId, encounterId = null)
=======
  fun generateCarePlan(planDefinitionId: String, subject: String): IBaseResource {
    return generateCarePlan(planDefinitionId, subject, encounterId = null)
>>>>>>> 8ed4bb35
  }

  @WorkerThread
  fun generateCarePlan(planDefinition: CanonicalType, patientId: String): IBaseResource {
    return generateCarePlan(planDefinition, patientId, encounterId = null)
  }

  /**
   * Generates a [CarePlan] based on the provided inputs.
   *
   * NOTE: The API may internally result in a blocking IO operation. The user should call the API
   * from a worker thread or it may throw [BlockingMainThreadException] exception.
   */
  @WorkerThread
  @Deprecated("Use generateCarePlan with the planDefinition's url instead.", ReplaceWith("this.generateCarePlan(CanonicalType, String, String)"))
  fun generateCarePlan(
    planDefinitionId: String,
    subject: String,
    encounterId: String?,
  ): IBaseResource {
    return planDefinitionProcessor.apply(
      /* id = */ IdType("PlanDefinition", planDefinitionId),
      /* canonical = */ null,
      /* planDefinition = */ null,
      /* subject = */ subject,
      /* encounterId = */ encounterId,
      /* practitionerId = */ null,
      /* organizationId = */ null,
      /* userType = */ null,
      /* userLanguage = */ null,
      /* userTaskContext = */ null,
      /* setting = */ null,
      /* settingContext = */ null,
      /* parameters = */ null,
      /* useServerData = */ null,
      /* bundle = */ null,
      /* prefetchData = */ null,
      libraryProcessor,
    ) as IBaseResource
  }

  @WorkerThread
  fun generateCarePlan(
    planDefinition: CanonicalType,
    patientId: String,
    encounterId: String?,
  ): IBaseResource {
    return planDefinitionProcessor.apply(
      /* id = */ null,
      /* canonical = */ planDefinition,
      /* planDefinition = */ null,
      /* subject = */ patientId,
      /* encounterId = */ encounterId,
      /* practitionerId = */ null,
      /* organizationId = */ null,
      /* userType = */ null,
      /* userLanguage = */ null,
      /* userTaskContext = */ null,
      /* setting = */ null,
      /* settingContext = */ null,
      /* parameters = */ null,
      /* useServerData = */ null,
      /* bundle = */ null,
      /* prefetchData = */ null,
      libraryProcessor,
    ) as IBaseResource
  }

  class Builder(private val applicationContext: Context) {
    private var fhirContext: FhirContext? = null
    private var fhirEngine: FhirEngine? = null
    private var knowledgeManager: KnowledgeManager? = null

    fun fhirEngine(fhirEngine: FhirEngine) = apply { this.fhirEngine = fhirEngine }

    fun knowledgeManager(knowledgeManager: KnowledgeManager) = apply {
      this.knowledgeManager = knowledgeManager
    }

    fun fhirContext(fhirContext: FhirContext) = apply { this.fhirContext = fhirContext }

    fun build(): FhirOperator {
      return FhirOperator(
        fhirContext ?: FhirContext(FhirVersionEnum.R4),
        fhirEngine ?: FhirEngineProvider.getInstance(applicationContext),
        knowledgeManager ?: KnowledgeManager.create(applicationContext),
      )
    }
  }
}<|MERGE_RESOLUTION|>--- conflicted
+++ resolved
@@ -185,19 +185,17 @@
    * from a worker thread or it may throw [BlockingMainThreadException] exception.
    */
   @WorkerThread
-<<<<<<< HEAD
-  @Deprecated("Use generateCarePlan with the planDefinition's url instead.", ReplaceWith("this.generateCarePlan(CanonicalType, String)"))
-  fun generateCarePlan(planDefinitionId: String, patientId: String): IBaseResource {
-    return generateCarePlan(planDefinitionId, patientId, encounterId = null)
-=======
+  @Deprecated(
+    "Use generateCarePlan with the planDefinition's url instead.",
+    ReplaceWith("this.generateCarePlan(CanonicalType, String)"),
+  )
   fun generateCarePlan(planDefinitionId: String, subject: String): IBaseResource {
     return generateCarePlan(planDefinitionId, subject, encounterId = null)
->>>>>>> 8ed4bb35
-  }
-
-  @WorkerThread
-  fun generateCarePlan(planDefinition: CanonicalType, patientId: String): IBaseResource {
-    return generateCarePlan(planDefinition, patientId, encounterId = null)
+  }
+
+  @WorkerThread
+  fun generateCarePlan(planDefinition: CanonicalType, subject: String): IBaseResource {
+    return generateCarePlan(planDefinition, subject, encounterId = null)
   }
 
   /**
@@ -207,7 +205,10 @@
    * from a worker thread or it may throw [BlockingMainThreadException] exception.
    */
   @WorkerThread
-  @Deprecated("Use generateCarePlan with the planDefinition's url instead.", ReplaceWith("this.generateCarePlan(CanonicalType, String, String)"))
+  @Deprecated(
+    "Use generateCarePlan with the planDefinition's url instead.",
+    ReplaceWith("this.generateCarePlan(CanonicalType, String, String)"),
+  )
   fun generateCarePlan(
     planDefinitionId: String,
     subject: String,
@@ -237,14 +238,14 @@
   @WorkerThread
   fun generateCarePlan(
     planDefinition: CanonicalType,
-    patientId: String,
+    subject: String,
     encounterId: String?,
   ): IBaseResource {
     return planDefinitionProcessor.apply(
       /* id = */ null,
       /* canonical = */ planDefinition,
       /* planDefinition = */ null,
-      /* subject = */ patientId,
+      /* subject = */ subject,
       /* encounterId = */ encounterId,
       /* practitionerId = */ null,
       /* organizationId = */ null,
