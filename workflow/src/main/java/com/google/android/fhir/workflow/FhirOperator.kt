--- conflicted
+++ resolved
@@ -137,19 +137,9 @@
       dataProviderFactory,
       terminologyProviderFactory,
       endpointConverter,
-<<<<<<< HEAD
-      fhirModelResolverFactory
-    ) {
-      CqlEvaluatorBuilder()
-        .withLibraryContentProvider(libraryContentProvider)
-        .withModelResolver(FhirVersionEnum.R4.name, R4FhirModelResolver())
-        .withRetrieveProvider(FhirVersionEnum.R4.name, fhirEngineRetrieveProvider)
-    }
-=======
       fhirModelResolverFactory,
       evaluatorBuilderSupplier
     )
->>>>>>> f2f2a8df
 
   private val expressionEvaluator =
     ExpressionEvaluator(
