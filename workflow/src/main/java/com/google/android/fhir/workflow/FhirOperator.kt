--- conflicted
+++ resolved
@@ -184,18 +184,11 @@
   }
 
   /**
-<<<<<<< HEAD
-   * The function evaluates a FHIR library by Id and returns a Parameters resource that contains the
-   * evaluation result Parameters: id - the Id of the Library to evaluate patientId - the patient Id
-   * to use for evaluation, if applicable expressions - names of expressions in the Library to
-   * evaluate. if omitted all expressions are evaluated. Returns: IBaseParameters
-=======
    * The function evaluates a FHIR library against a patient's records.
    * @param libraryUrl the url of the Library to evaluate
    * @param patientId the Id of the patient to be evaluated
    * @param expressions names of expressions in the Library to evaluate.
    * @return a Parameters resource that contains an evaluation result for each expression requested
->>>>>>> ef77fc84
    */
   fun evaluateLibrary(
     libraryUrl: String,
