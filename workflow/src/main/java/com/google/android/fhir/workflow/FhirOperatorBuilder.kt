/*
<<<<<<< HEAD
 * Copyright 2023 Google LLC
=======
 * Copyright 2022-2023 Google LLC
>>>>>>> a89fb9a3
 *
 * Licensed under the Apache License, Version 2.0 (the "License");
 * you may not use this file except in compliance with the License.
 * You may obtain a copy of the License at
 *
 *       http://www.apache.org/licenses/LICENSE-2.0
 *
 * Unless required by applicable law or agreed to in writing, software
 * distributed under the License is distributed on an "AS IS" BASIS,
 * WITHOUT WARRANTIES OR CONDITIONS OF ANY KIND, either express or implied.
 * See the License for the specific language governing permissions and
 * limitations under the License.
 */

package com.google.android.fhir.workflow

import android.content.Context
import ca.uhn.fhir.context.FhirContext
import ca.uhn.fhir.context.FhirVersionEnum
import com.google.android.fhir.FhirEngine
import com.google.android.fhir.FhirEngineProvider
import com.google.android.fhir.knowledge.Dependency
import com.google.android.fhir.knowledge.KnowledgeManager

class FhirOperatorBuilder(private val applicationContext: Context) {
  private var fhirContext: FhirContext? = null
  private var fhirEngine: FhirEngine? = null
  private var dependencies: List<Dependency> = emptyList()
  private var knowledgeManager: KnowledgeManager? = null

  fun withFhirEngine(fhirEngine: FhirEngine): FhirOperatorBuilder {
    this.fhirEngine = fhirEngine
    return this
  }

  fun withIgManager(knowledgeManager: KnowledgeManager): FhirOperatorBuilder {
    this.knowledgeManager = knowledgeManager
    return this
  }

  fun withFhirContext(fhirContext: FhirContext): FhirOperatorBuilder {
    this.fhirContext = fhirContext
    return this
  }

<<<<<<< HEAD
  fun withImplementationGuides(vararg dependencies: Dependency): FhirOperatorBuilder {
    this.dependencies = dependencies.toList()
=======
  fun withImplementationGuides(
    vararg implementationGuides: ImplementationGuide,
  ): FhirOperatorBuilder {
    this.implementationGuides = implementationGuides.toList()
>>>>>>> a89fb9a3
    return this
  }

  fun build(): FhirOperator {
    return FhirOperator(
      fhirContext ?: FhirContext(FhirVersionEnum.R4),
      fhirEngine ?: FhirEngineProvider.getInstance(applicationContext),
      knowledgeManager ?: KnowledgeManager.create(applicationContext),
    )
  }
}<|MERGE_RESOLUTION|>--- conflicted
+++ resolved
@@ -1,9 +1,5 @@
 /*
-<<<<<<< HEAD
- * Copyright 2023 Google LLC
-=======
  * Copyright 2022-2023 Google LLC
->>>>>>> a89fb9a3
  *
  * Licensed under the Apache License, Version 2.0 (the "License");
  * you may not use this file except in compliance with the License.
@@ -49,15 +45,10 @@
     return this
   }
 
-<<<<<<< HEAD
-  fun withImplementationGuides(vararg dependencies: Dependency): FhirOperatorBuilder {
+  fun withImplementationGuides(
+    vararg dependencies: Dependency,
+  ): FhirOperatorBuilder {
     this.dependencies = dependencies.toList()
-=======
-  fun withImplementationGuides(
-    vararg implementationGuides: ImplementationGuide,
-  ): FhirOperatorBuilder {
-    this.implementationGuides = implementationGuides.toList()
->>>>>>> a89fb9a3
     return this
   }
 
