--- conflicted
+++ resolved
@@ -39,18 +39,14 @@
     this.igManager = igManager
     return this
   }
+
   fun withFhirContext(fhirContext: FhirContext): FhirOperatorBuilder {
     this.fhirContext = fhirContext
     return this
   }
 
-<<<<<<< HEAD
   fun withImplementationGuides(vararg implementationGuides: ImplementationGuide): FhirOperatorBuilder {
     this.implementationGuides = implementationGuides.toList()
-=======
-  fun withDependencies(vararg igDependencies: ImplementationGuide): FhirOperatorBuilder {
-    this.implementationGuides = igDependencies.toList()
->>>>>>> fcfa6995
     return this
   }
 
