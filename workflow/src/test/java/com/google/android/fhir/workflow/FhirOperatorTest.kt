/*
 * Copyright 2023 Google LLC
 *
 * Licensed under the Apache License, Version 2.0 (the "License");
 * you may not use this file except in compliance with the License.
 * You may obtain a copy of the License at
 *
 *       http://www.apache.org/licenses/LICENSE-2.0
 *
 * Unless required by applicable law or agreed to in writing, software
 * distributed under the License is distributed on an "AS IS" BASIS,
 * WITHOUT WARRANTIES OR CONDITIONS OF ANY KIND, either express or implied.
 * See the License for the specific language governing permissions and
 * limitations under the License.
 */

package com.google.android.fhir.workflow

import android.content.Context
import androidx.test.core.app.ApplicationProvider
import ca.uhn.fhir.context.FhirContext
import com.google.android.fhir.FhirEngine
import com.google.android.fhir.FhirEngineProvider
import com.google.android.fhir.knowledge.Dependency
import com.google.android.fhir.knowledge.KnowledgeManager
import com.google.android.fhir.workflow.testing.CqlBuilder
import com.google.android.fhir.workflow.testing.FhirEngineProviderTestRule
import com.google.common.truth.Truth.assertThat
import java.io.File
import java.io.InputStream
import java.lang.IllegalArgumentException
import java.util.TimeZone
import kotlin.reflect.KSuspendFunction1
import org.hl7.fhir.r4.model.Bundle
import org.hl7.fhir.r4.model.Library
import org.hl7.fhir.r4.model.MetadataResource
import org.hl7.fhir.r4.model.Resource
import org.hl7.fhir.r4.model.ResourceType
import org.junit.After
import org.junit.Before
import org.junit.Rule
import org.junit.Test
import org.junit.runner.RunWith
import org.opencds.cqf.cql.evaluator.measure.common.MeasureEvalType
import org.robolectric.RobolectricTestRunner
import org.skyscreamer.jsonassert.JSONAssert.assertEquals

@RunWith(RobolectricTestRunner::class)
class FhirOperatorTest {
  @get:Rule val fhirEngineProviderRule = FhirEngineProviderTestRule()

  private val context: Context = ApplicationProvider.getApplicationContext()
  private val knowledgeManager = KnowledgeManager.createInMemory(context)
  private val fhirContext = FhirContext.forR4()
  private val jsonParser = fhirContext.newJsonParser()
  private val xmlParser = fhirContext.newXmlParser()

  private lateinit var fhirEngine: FhirEngine
  private lateinit var fhirOperator: FhirOperator

  @Before
  fun setUp() = runBlockingOnWorkerThread {
    TimeZone.setDefault(TimeZone.getTimeZone("GMT"))
    fhirEngine = FhirEngineProvider.getInstance(context)
    fhirOperator = FhirOperator(fhirContext, fhirEngine, knowledgeManager)

    // Installing ANC CDS to the IGManager
    val rootDirectory = File(javaClass.getResource("/anc-cds")!!.file)
    knowledgeManager.install(
<<<<<<< HEAD
      Dependency("com.google.android.fhir", "1.0.0", "http://github.com/google/android-fhir"),
      rootDirectory
=======
      ImplementationGuide(
        "com.google.android.fhir",
        "1.0.0",
        "http://github.com/google/android-fhir",
      ),
      rootDirectory,
>>>>>>> a89fb9a3
    )
  }

  @After
  fun tearDown() {
    knowledgeManager.close()
  }

  @Test
  fun generateCarePlan() = runBlockingOnWorkerThread {
    loadFile("/plan-definition/rule-filters/RuleFilters-1.0.0-bundle.json", ::importToFhirEngine)
    loadFile("/plan-definition/rule-filters/tests-Reportable-bundle.json", ::importToFhirEngine)
    loadFile("/plan-definition/rule-filters/tests-NotReportable-bundle.json", ::importToFhirEngine)

    loadFile("/first-contact/01-registration/patient-charity-otala-1.json", ::importToFhirEngine)
    loadFile(
      "/first-contact/02-enrollment/careplan-charity-otala-1-pregnancy-plan.xml",
      ::importToFhirEngine,
    )
    loadFile(
      "/first-contact/02-enrollment/episodeofcare-charity-otala-1-pregnancy-episode.xml",
      ::importToFhirEngine,
    )
    loadFile(
      "/first-contact/03-contact/encounter-anc-encounter-charity-otala-1.xml",
      ::importToFhirEngine,
    )

    assertThat(
        fhirOperator.generateCarePlan(
          planDefinitionId = "plandefinition-RuleFilters-1.0.0",
          patientId = "Reportable",
          encounterId = "reportable-encounter",
        ),
      )
      .isNotNull()
  }

  @Test
  fun generateCarePlanWithoutEncounter() = runBlockingOnWorkerThread {
    loadFile("/plan-definition/med-request/med_request_patient.json", ::importToFhirEngine)
    loadFile("/plan-definition/med-request/med_request_plan_definition.json", ::installToIgManager)

    val carePlan =
      fhirOperator.generateCarePlan(
        planDefinitionId = "MedRequest-Example",
        patientId = "Patient/Patient-Example",
      )

    println(jsonParser.encodeResourceToString(carePlan))

    assertEquals(
      readResourceAsString("/plan-definition/med-request/med_request_careplan.json"),
      jsonParser.encodeResourceToString(carePlan),
      true,
    )
  }

  @Test
  fun generateCarePlanWithCqlApplicabilityCondition() = runBlockingOnWorkerThread {
    loadFile("/plan-definition/cql-applicability-condition/patient.json", ::importToFhirEngine)
    loadFile(
      "/plan-definition/cql-applicability-condition/plan_definition.json",
      ::installToIgManager,
    )
    loadFile("/plan-definition/cql-applicability-condition/example-1.0.0.cql", ::installToIgManager)

    val carePlan =
      fhirOperator.generateCarePlan(
        planDefinitionId = "Plan-Definition-Example",
        patientId = "Patient/Female-Patient-Example",
      )

    assertEquals(
      readResourceAsString("/plan-definition/cql-applicability-condition/care_plan.json"),
      jsonParser.setPrettyPrint(true).encodeResourceToString(carePlan),
      true,
    )
  }

  @Test
  fun evaluatePopulationMeasure() = runBlockingOnWorkerThread {
    loadFile("/first-contact/01-registration/patient-charity-otala-1.json", ::importToFhirEngine)
    loadFile(
      "/first-contact/02-enrollment/careplan-charity-otala-1-pregnancy-plan.xml",
      ::importToFhirEngine,
    )
    loadFile(
      "/first-contact/02-enrollment/episodeofcare-charity-otala-1-pregnancy-episode.xml",
      ::importToFhirEngine,
    )
    loadFile(
      "/first-contact/03-contact/encounter-anc-encounter-charity-otala-1.xml",
      ::importToFhirEngine,
    )

    val measureReport =
      fhirOperator.evaluateMeasure(
        measureUrl = "http://fhir.org/guides/who/anc-cds/Measure/ANCIND01",
        start = "2019-01-01",
        end = "2021-12-31",
        reportType = MeasureEvalType.POPULATION.toCode(),
        subject = null,
        practitioner = null,
      )

    measureReport.date = null

    assertEquals(
      readResourceAsString("/first-contact/04-results/population-report.json"),
      jsonParser.setPrettyPrint(true).encodeResourceToString(measureReport),
      true,
    )
  }

  @Test
  fun evaluateGroupPopulationMeasure() = runBlockingOnWorkerThread {
    loadFile("/group-measure/PatientGroups-1.0.0.cql", ::installToIgManager)
    loadFile("/group-measure/PatientGroupsMeasure.json", ::installToIgManager)

    loadFile("/group-measure/Data-Patients-bundle.json", ::importToFhirEngine)
    loadFile("/group-measure/Data-Groups-bundle.json", ::importToFhirEngine)

    val measureReport =
      fhirOperator.evaluateMeasure(
        measureUrl = "Measure/PatientGroupsMeasure",
        start = "2019-01-01",
        end = "2022-12-31",
        reportType = MeasureEvalType.POPULATION.toCode(),
        subject = null,
        practitioner = null,
      )

    measureReport.date = null

    assertEquals(
      readResourceAsString("/group-measure/Results-Measure-report.json"),
      jsonParser.setPrettyPrint(true).encodeResourceToString(measureReport),
      true,
    )
  }

  @Test
  fun evaluateIndividualSubjectMeasure() = runBlockingOnWorkerThread {
    loadFile("/first-contact/01-registration/patient-charity-otala-1.json", ::importToFhirEngine)
    loadFile(
      "/first-contact/02-enrollment/careplan-charity-otala-1-pregnancy-plan.xml",
      ::importToFhirEngine,
    )
    loadFile(
      "/first-contact/02-enrollment/episodeofcare-charity-otala-1-pregnancy-episode.xml",
      ::importToFhirEngine,
    )
    loadFile(
      "/first-contact/03-contact/encounter-anc-encounter-charity-otala-1.xml",
      ::importToFhirEngine,
    )
    val measureReport =
      fhirOperator.evaluateMeasure(
        measureUrl = "http://fhir.org/guides/who/anc-cds/Measure/ANCIND01",
        start = "2020-01-01",
        end = "2020-01-31",
        reportType = MeasureEvalType.SUBJECT.toCode(),
        subject = "charity-otala-1",
        practitioner = "jane",
      )

    measureReport.date = null

    assertEquals(
      readResourceAsString("/first-contact/04-results/subject-report.json"),
      jsonParser.setPrettyPrint(true).encodeResourceToString(measureReport),
      true,
    )
  }

  private suspend fun loadFile(path: String, importFunction: KSuspendFunction1<Resource, Unit>) {
    val resource =
      if (path.endsWith(suffix = ".xml")) {
        xmlParser.parseResource(open(path)) as Resource
      } else if (path.endsWith(".json")) {
        jsonParser.parseResource(open(path)) as Resource
      } else if (path.endsWith(".cql")) {
        toFhirLibrary(open(path))
      } else {
        throw IllegalArgumentException("Only xml and json and cql files are supported")
      }
    loadResource(resource, importFunction)
  }

  private suspend fun loadResource(
    resource: Resource,
    importFunction: KSuspendFunction1<Resource, Unit>,
  ) {
    when (resource.resourceType) {
      ResourceType.Bundle -> loadBundle(resource as Bundle, importFunction)
      else -> importFunction(resource)
    }
  }

  private suspend fun loadBundle(
    bundle: Bundle,
    importFunction: KSuspendFunction1<Resource, Unit>,
  ) {
    for (entry in bundle.entry) {
      val resource = entry.resource
      loadResource(resource, importFunction)
    }
  }

  private fun writeToFile(resource: Resource): File {
    val fileName =
      if (resource is MetadataResource && resource.name != null) {
        resource.name
      } else {
        resource.idElement.idPart
      }
    return File(context.filesDir, fileName).apply {
      writeText(jsonParser.encodeResourceToString(resource))
    }
  }

  private fun toFhirLibrary(cql: InputStream): Library {
    return CqlBuilder.compileAndBuild(cql)
  }

  private fun open(path: String) = javaClass.getResourceAsStream(path)!!

  private fun readResourceAsString(path: String) = open(path).readBytes().decodeToString()

  private suspend fun importToFhirEngine(resource: Resource) {
    fhirEngine.create(resource)
  }

  private suspend fun installToIgManager(resource: Resource) {
    knowledgeManager.install(writeToFile(resource))
  }
}<|MERGE_RESOLUTION|>--- conflicted
+++ resolved
@@ -67,17 +67,12 @@
     // Installing ANC CDS to the IGManager
     val rootDirectory = File(javaClass.getResource("/anc-cds")!!.file)
     knowledgeManager.install(
-<<<<<<< HEAD
-      Dependency("com.google.android.fhir", "1.0.0", "http://github.com/google/android-fhir"),
-      rootDirectory
-=======
-      ImplementationGuide(
+      Dependency(
         "com.google.android.fhir",
         "1.0.0",
         "http://github.com/google/android-fhir",
       ),
       rootDirectory,
->>>>>>> a89fb9a3
     )
   }
 
