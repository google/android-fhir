/*
 * Copyright 2023-2024 Google LLC
 *
 * Licensed under the Apache License, Version 2.0 (the "License");
 * you may not use this file except in compliance with the License.
 * You may obtain a copy of the License at
 *
 *       http://www.apache.org/licenses/LICENSE-2.0
 *
 * Unless required by applicable law or agreed to in writing, software
 * distributed under the License is distributed on an "AS IS" BASIS,
 * WITHOUT WARRANTIES OR CONDITIONS OF ANY KIND, either express or implied.
 * See the License for the specific language governing permissions and
 * limitations under the License.
 */

package com.google.android.fhir.workflow

import android.content.Context
import androidx.test.core.app.ApplicationProvider
import ca.uhn.fhir.context.FhirContext
import com.google.android.fhir.FhirEngine
import com.google.android.fhir.FhirEngineProvider
import com.google.android.fhir.knowledge.FhirNpmPackage
import com.google.android.fhir.knowledge.KnowledgeManager
import com.google.android.fhir.workflow.testing.FhirEngineProviderTestRule
import com.google.common.truth.Truth.assertThat
import java.io.File
import java.util.TimeZone
<<<<<<< HEAD
import junit.framework.TestCase.assertNotNull
import kotlin.reflect.KSuspendFunction1
import org.hl7.fhir.r4.model.Bundle
=======
>>>>>>> 7eac930f
import org.hl7.fhir.r4.model.CanonicalType
import org.hl7.fhir.r4.model.MetadataResource
import org.hl7.fhir.r4.model.Resource
import org.junit.Before
import org.junit.Ignore
import org.junit.Rule
import org.junit.Test
import org.junit.runner.RunWith
import org.opencds.cqf.fhir.cr.measure.common.MeasureEvalType
import org.robolectric.RobolectricTestRunner
import org.skyscreamer.jsonassert.JSONAssert.assertEquals

@RunWith(RobolectricTestRunner::class)
class FhirOperatorTest {
  @get:Rule val fhirEngineProviderRule = FhirEngineProviderTestRule()

  private val context: Context = ApplicationProvider.getApplicationContext()
  private val knowledgeManager = KnowledgeManager.create(context = context, inMemory = true)
  private val fhirContext = FhirContext.forR4()
  private val jsonWriter = fhirContext.newJsonParser()

  private val loader = TestBundleLoader(fhirContext)

  private lateinit var fhirEngine: FhirEngine
  private lateinit var fhirOperator: FhirOperator

  @Before
  fun setUp() = runBlockingOnWorkerThread {
    TimeZone.setDefault(TimeZone.getTimeZone("GMT"))
    fhirEngine = FhirEngineProvider.getInstance(context)
    fhirOperator = FhirOperator(fhirContext, fhirEngine, knowledgeManager)

    // Installing ANC CDS to the IGManager
    val rootDirectory = File(javaClass.getResource("/anc-cds")!!.file)
    knowledgeManager.install(
      FhirNpmPackage(
        "com.google.android.fhir",
        "1.0.0",
        "http://github.com/google/android-fhir",
      ),
      rootDirectory,
    )
  }

  @Test
  fun generateCarePlan() = runBlockingOnWorkerThread {
    loader.loadFile(
      "/plan-definition/rule-filters/RuleFilters-1.0.0-bundle.json",
      ::installToIgManager,
    )
    loader.loadFile(
      "/plan-definition/rule-filters/tests-Reportable-bundle.json",
      ::installToIgManager,
    )
    loader.loadFile(
      "/plan-definition/rule-filters/tests-NotReportable-bundle.json",
      ::installToIgManager,
    )

    loader.loadFile(
      "/first-contact/01-registration/patient-charity-otala-1.json",
      ::importToFhirEngine,
    )
    loader.loadFile(
      "/first-contact/02-enrollment/careplan-charity-otala-1-pregnancy-plan.xml",
      ::importToFhirEngine,
    )
    loader.loadFile(
      "/first-contact/02-enrollment/episodeofcare-charity-otala-1-pregnancy-episode.xml",
      ::importToFhirEngine,
    )
    loader.loadFile(
      "/first-contact/03-contact/encounter-anc-encounter-charity-otala-1.xml",
      ::importToFhirEngine,
    )

    assertThat(
        fhirOperator.generateCarePlan(
          planDefinitionCanonical =
            CanonicalType(
              "http://hl7.org/fhir/us/ecr/PlanDefinition/plandefinition-RuleFilters-1.0.0",
            ),
          subject = "Patient/Reportable",
          encounterId = "reportable-encounter",
        ),
      )
      .isNotNull()
  }

  @Test
  fun generateCarePlanWithoutEncounter() = runBlockingOnWorkerThread {
    loader.loadFile("/plan-definition/med-request/med_request_patient.json", ::importToFhirEngine)
    loader.loadFile(
      "/plan-definition/med-request/med_request_plan_definition.json",
      ::installToIgManager,
    )

    val carePlan =
      fhirOperator.generateCarePlan(
        planDefinitionCanonical =
          CanonicalType("http://localhost/PlanDefinition/MedRequest-Example"),
        subject = "Patient/Patient-Example",
      )

    assertEquals(
      loader.readResourceAsString("/plan-definition/med-request/med_request_careplan.json"),
      jsonWriter.encodeResourceToString(carePlan),
      true,
    )
  }

  @Test
  fun generateCarePlanWithCqlApplicabilityCondition() = runBlockingOnWorkerThread {
    loader.loadFile(
      "/plan-definition/cql-applicability-condition/patient.json",
      ::importToFhirEngine,
    )
    loader.loadFile(
      "/plan-definition/cql-applicability-condition/plan_definition.json",
      ::installToIgManager,
    )
    loader.loadFile(
      "/plan-definition/cql-applicability-condition/example-1.0.0.cql",
      ::installToIgManager,
    )

    val carePlan =
      fhirOperator.generateCarePlan(
        planDefinitionCanonical =
          CanonicalType("http://example.com/PlanDefinition/Plan-Definition-Example"),
        subject = "Patient/Female-Patient-Example",
      )

    println(jsonWriter.setPrettyPrint(true).encodeResourceToString(carePlan))

    assertEquals(
      loader.readResourceAsString("/plan-definition/cql-applicability-condition/care_plan.json"),
      jsonWriter.setPrettyPrint(true).encodeResourceToString(carePlan),
      true,
    )
  }

  @Test
  @Ignore("Bug on workflow incorrectly returns 2022-12-31T00:00:00 instead of 2021-12-31T23:59:59")
  fun evaluatePopulationMeasure() = runBlockingOnWorkerThread {
    loader.loadFile(
      "/first-contact/01-registration/patient-charity-otala-1.json",
      ::importToFhirEngine,
    )
    loader.loadFile(
      "/first-contact/02-enrollment/careplan-charity-otala-1-pregnancy-plan.xml",
      ::importToFhirEngine,
    )
    loader.loadFile(
      "/first-contact/02-enrollment/episodeofcare-charity-otala-1-pregnancy-episode.xml",
      ::importToFhirEngine,
    )
    loader.loadFile(
      "/first-contact/03-contact/encounter-anc-encounter-charity-otala-1.xml",
      ::importToFhirEngine,
    )

    val measureReport =
      fhirOperator.evaluateMeasure(
        measureUrl = "http://fhir.org/guides/who/anc-cds/Measure/ANCIND01",
        start = "2019-01-01",
        end = "2021-12-31",
        reportType = MeasureEvalType.POPULATION.toCode(),
        subjectId = null,
        practitioner = null,
      )

    measureReport.date = null

    assertEquals(
      loader.readResourceAsString("/first-contact/04-results/population-report.json"),
      jsonWriter.setPrettyPrint(true).encodeResourceToString(measureReport),
      true,
    )
  }

  @Test
<<<<<<< HEAD
  fun generateMeaslesCarePlan() = runBlockingOnWorkerThread {
    loadFile("/measles-immunizations/Library-FHIRCommon.json", ::installToIgManager)
    loadFile("/measles-immunizations/Library-FHIRHelpers.json", ::installToIgManager)
    loadFile("/measles-immunizations/Library-IMMZCommon.json", ::installToIgManager)
    loadFile(
      "/measles-immunizations/Library-IMMZCommonIzDataElements.json",
      ::installToIgManager,
    )
    loadFile(
      "/measles-immunizations/Library-IMMZConcepts.json",
      ::installToIgManager,
    )
    loadFile("/measles-immunizations/Library-IMMZConfig.json", ::installToIgManager)
    loadFile(
      "/measles-immunizations/Library-IMMZD2DTMeaslesLogic.json",
      ::installToIgManager,
    )
    loadFile(
      "/measles-immunizations/Library-IMMZIndicatorCommon.json",
      ::installToIgManager,
    )
    loadFile(
      "/measles-immunizations/Library-IMMZINDMeasles.json",
      ::installToIgManager,
    )
    loadFile(
      "/measles-immunizations/Library-IMMZVaccineLibrary.json",
      ::installToIgManager,
    )
    loadFile(
      "/measles-immunizations/ActivityDefinition-IMMZD2DTMeaslesMR.json",
      ::installToIgManager,
    )
    loadFile(
      "/measles-immunizations/PlanDefinition-IMMZD2DTMeasles.json",
      ::installToIgManager,
    )
    loadFile("/measles-immunizations/Library-WHOCommon.json", ::installToIgManager)
    loadFile("/measles-immunizations/Library-WHOConcepts.json", ::installToIgManager)
    loadFile(
      "/measles-immunizations/ValueSet-HIVstatus-values.json",
      ::installToIgManager,
    )

    loadFile(
      "/measles-immunizations/IMMZ-Patient-NoVaxeninfant-f.json",
      ::importToFhirEngine,
    )
    loadFile(
      "/measles-immunizations/birthweightnormal-NoVaxeninfant-f.json",
      ::importToFhirEngine,
    )

    val fhirOperator =
      FhirOperator.Builder(context)
        .fhirEngine(fhirEngine)
        .fhirContext(fhirContext)
        .knowledgeManager(knowledgeManager)
        .build()

    val carePlan =
      fhirOperator.generateCarePlan(
        planDefinition =
          CanonicalType(
            "http://smart.who.int/smart-immunizations-measles/PlanDefinition/IMMZD2DTMeasles",
          ),
        subject = "Patient/IMMZ-Patient-NoVaxeninfant-f",
      )

    println(jsonParser.encodeResourceToString(carePlan))

    assertNotNull(carePlan)
  }

  @Test
=======
  @Ignore("https://github.com/google/android-fhir/issues/2638")
>>>>>>> 7eac930f
  fun evaluateGroupPopulationMeasure() = runBlockingOnWorkerThread {
    loader.loadFile("/group-measure/PatientGroups-1.0.0.cql", ::installToIgManager)
    loader.loadFile("/group-measure/PatientGroupsMeasure.json", ::installToIgManager)

    loader.loadFile("/group-measure/Data-Patients-bundle.json", ::importToFhirEngine)
    loader.loadFile("/group-measure/Data-Groups-bundle.json", ::importToFhirEngine)

    val measureReport =
      fhirOperator.evaluateMeasure(
        measureUrl = "Measure/PatientGroupsMeasure",
        start = "2019-01-01",
        end = "2022-12-31",
        reportType = MeasureEvalType.POPULATION.toCode(),
        subjectId = null,
        practitioner = null,
      )

    measureReport.date = null

    assertEquals(
      loader.readResourceAsString("/group-measure/Results-Measure-report.json"),
      jsonWriter.setPrettyPrint(true).encodeResourceToString(measureReport),
      true,
    )
  }

  @Test
  @Ignore("Bug on workflow incorrectly returns 2022-12-31T00:00:00 instead of 2021-12-31T23:59:59")
  fun evaluateIndividualSubjectMeasure() = runBlockingOnWorkerThread {
    loader.loadFile(
      "/first-contact/01-registration/patient-charity-otala-1.json",
      ::importToFhirEngine,
    )
    loader.loadFile(
      "/first-contact/02-enrollment/careplan-charity-otala-1-pregnancy-plan.xml",
      ::importToFhirEngine,
    )
    loader.loadFile(
      "/first-contact/02-enrollment/episodeofcare-charity-otala-1-pregnancy-episode.xml",
      ::importToFhirEngine,
    )
    loader.loadFile(
      "/first-contact/03-contact/encounter-anc-encounter-charity-otala-1.xml",
      ::importToFhirEngine,
    )
    val measureReport =
      fhirOperator.evaluateMeasure(
        measureUrl = "http://fhir.org/guides/who/anc-cds/Measure/ANCIND01",
        start = "2020-01-01",
        end = "2020-01-31",
        reportType = MeasureEvalType.SUBJECT.toCode(),
        subjectId = "charity-otala-1",
        practitioner = "jane",
      )

    measureReport.date = null

    println(jsonWriter.setPrettyPrint(true).encodeResourceToString(measureReport))

    assertEquals(
      loader.readResourceAsString("/first-contact/04-results/subject-report.json"),
      jsonWriter.setPrettyPrint(true).encodeResourceToString(measureReport),
      true,
    )
  }

  private suspend fun importToFhirEngine(resource: Resource) {
    fhirEngine.create(resource)
  }

  private suspend fun installToIgManager(resource: Resource) {
    knowledgeManager.install(writeToFile(resource))
  }

  private fun writeToFile(resource: Resource): File {
    val fileName =
      if (resource is MetadataResource && resource.name != null) {
        if (resource.version != null) {
          resource.name + "-" + resource.version
        } else {
          resource.name
        }
      } else {
        resource.idElement.toString()
      }
    return File(context.filesDir, fileName).apply {
      this.parentFile.mkdirs()
      writeText(jsonWriter.encodeResourceToString(resource))
    }
  }
}<|MERGE_RESOLUTION|>--- conflicted
+++ resolved
@@ -25,14 +25,9 @@
 import com.google.android.fhir.knowledge.KnowledgeManager
 import com.google.android.fhir.workflow.testing.FhirEngineProviderTestRule
 import com.google.common.truth.Truth.assertThat
+import junit.framework.TestCase.assertNotNull
 import java.io.File
 import java.util.TimeZone
-<<<<<<< HEAD
-import junit.framework.TestCase.assertNotNull
-import kotlin.reflect.KSuspendFunction1
-import org.hl7.fhir.r4.model.Bundle
-=======
->>>>>>> 7eac930f
 import org.hl7.fhir.r4.model.CanonicalType
 import org.hl7.fhir.r4.model.MetadataResource
 import org.hl7.fhir.r4.model.Resource
@@ -215,56 +210,55 @@
   }
 
   @Test
-<<<<<<< HEAD
   fun generateMeaslesCarePlan() = runBlockingOnWorkerThread {
-    loadFile("/measles-immunizations/Library-FHIRCommon.json", ::installToIgManager)
-    loadFile("/measles-immunizations/Library-FHIRHelpers.json", ::installToIgManager)
-    loadFile("/measles-immunizations/Library-IMMZCommon.json", ::installToIgManager)
-    loadFile(
+    loader.loadFile("/measles-immunizations/Library-FHIRCommon.json", ::installToIgManager)
+    loader.loadFile("/measles-immunizations/Library-FHIRHelpers.json", ::installToIgManager)
+    loader.loadFile("/measles-immunizations/Library-IMMZCommon.json", ::installToIgManager)
+    loader.loadFile(
       "/measles-immunizations/Library-IMMZCommonIzDataElements.json",
       ::installToIgManager,
     )
-    loadFile(
+    loader.loadFile(
       "/measles-immunizations/Library-IMMZConcepts.json",
       ::installToIgManager,
     )
-    loadFile("/measles-immunizations/Library-IMMZConfig.json", ::installToIgManager)
-    loadFile(
+    loader.loadFile("/measles-immunizations/Library-IMMZConfig.json", ::installToIgManager)
+    loader.loadFile(
       "/measles-immunizations/Library-IMMZD2DTMeaslesLogic.json",
       ::installToIgManager,
     )
-    loadFile(
+    loader.loadFile(
       "/measles-immunizations/Library-IMMZIndicatorCommon.json",
       ::installToIgManager,
     )
-    loadFile(
+    loader.loadFile(
       "/measles-immunizations/Library-IMMZINDMeasles.json",
       ::installToIgManager,
     )
-    loadFile(
+    loader.loadFile(
       "/measles-immunizations/Library-IMMZVaccineLibrary.json",
       ::installToIgManager,
     )
-    loadFile(
+    loader.loadFile(
       "/measles-immunizations/ActivityDefinition-IMMZD2DTMeaslesMR.json",
       ::installToIgManager,
     )
-    loadFile(
+    loader.loadFile(
       "/measles-immunizations/PlanDefinition-IMMZD2DTMeasles.json",
       ::installToIgManager,
     )
-    loadFile("/measles-immunizations/Library-WHOCommon.json", ::installToIgManager)
-    loadFile("/measles-immunizations/Library-WHOConcepts.json", ::installToIgManager)
-    loadFile(
+    loader.loadFile("/measles-immunizations/Library-WHOCommon.json", ::installToIgManager)
+    loader.loadFile("/measles-immunizations/Library-WHOConcepts.json", ::installToIgManager)
+    loader.loadFile(
       "/measles-immunizations/ValueSet-HIVstatus-values.json",
       ::installToIgManager,
     )
 
-    loadFile(
+    loader.loadFile(
       "/measles-immunizations/IMMZ-Patient-NoVaxeninfant-f.json",
       ::importToFhirEngine,
     )
-    loadFile(
+    loader.loadFile(
       "/measles-immunizations/birthweightnormal-NoVaxeninfant-f.json",
       ::importToFhirEngine,
     )
@@ -278,22 +272,20 @@
 
     val carePlan =
       fhirOperator.generateCarePlan(
-        planDefinition =
+        planDefinitionCanonical =
           CanonicalType(
             "http://smart.who.int/smart-immunizations-measles/PlanDefinition/IMMZD2DTMeasles",
           ),
         subject = "Patient/IMMZ-Patient-NoVaxeninfant-f",
       )
 
-    println(jsonParser.encodeResourceToString(carePlan))
+    println(jsonWriter.encodeResourceToString(carePlan))
 
     assertNotNull(carePlan)
   }
 
   @Test
-=======
   @Ignore("https://github.com/google/android-fhir/issues/2638")
->>>>>>> 7eac930f
   fun evaluateGroupPopulationMeasure() = runBlockingOnWorkerThread {
     loader.loadFile("/group-measure/PatientGroups-1.0.0.cql", ::installToIgManager)
     loader.loadFile("/group-measure/PatientGroupsMeasure.json", ::installToIgManager)
