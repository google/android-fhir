/*
 * Copyright 2021 Google LLC
 *
 * Licensed under the Apache License, Version 2.0 (the "License");
 * you may not use this file except in compliance with the License.
 * You may obtain a copy of the License at
 *
 *       http://www.apache.org/licenses/LICENSE-2.0
 *
 * Unless required by applicable law or agreed to in writing, software
 * distributed under the License is distributed on an "AS IS" BASIS,
 * WITHOUT WARRANTIES OR CONDITIONS OF ANY KIND, either express or implied.
 * See the License for the specific language governing permissions and
 * limitations under the License.
 */

package com.google.android.fhir.workflow

import androidx.test.core.app.ApplicationProvider
import ca.uhn.fhir.context.FhirContext
import com.google.android.fhir.FhirEngineProvider
import com.google.common.truth.Truth.assertThat
import java.util.Date
import kotlinx.coroutines.runBlocking
import org.hl7.fhir.r4.model.Bundle
import org.hl7.fhir.r4.model.DateType
import org.hl7.fhir.r4.model.Library
import org.hl7.fhir.r4.model.MeasureReport
import org.hl7.fhir.r4.model.Resource
import org.hl7.fhir.r4.model.ResourceType
import org.junit.Before
import org.junit.Test
import org.junit.runner.RunWith
import org.robolectric.RobolectricTestRunner

@RunWith(RobolectricTestRunner::class)
class FhirOperatorTest {
  private val fhirEngine =
    FhirEngineProvider.getInstance(ApplicationProvider.getApplicationContext())
  private val fhirContext = FhirContext.forR4()
  private val jsonParser = fhirContext.newJsonParser()
  private val xmlParser = fhirContext.newXmlParser()
  private val fhirOperator = FhirOperator(fhirContext, fhirEngine)

  @Before
  fun setUp() = runBlocking {
    loadBundle("/ANCIND01-bundle.json")
    loadBundle("/RuleFilters-1.0.0-bundle.json")
    loadBundle("/tests-Reportable-bundle.json")
    loadBundle("/tests-NotReportable-bundle.json")

    loadFile("/first-contact/01-registration/patient-charity-otala-1.json")
    loadFile("/first-contact/02-enrollment/careplan-charity-otala-1-pregnancy-plan.xml")
    loadFile("/first-contact/02-enrollment/episodeofcare-charity-otala-1-pregnancy-episode.xml")
    loadFile("/first-contact/03-contact/encounter-anc-encounter-charity-otala-1.xml")
  }

  @Test
  @Ignore("Fix the FHIRHelpers library")
  fun evaluateIndividualSubjectMeasure() = runBlocking {
    val measureReport =
      fhirOperator.evaluateMeasure(
        measureUrl = "http://fhir.org/guides/who/anc-cds/Measure/ANCIND01",
        start = "2020-01-01",
        end = "2020-01-31",
        reportType = "subject",
        subject = "charity-otala-1",
        practitioner = "jane",
        lastReceivedOn = null
      )
    val measureReportJSON =
      FhirContext.forR4().newJsonParser().encodeResourceToString(measureReport)
    assertThat(MeasureReport.MeasureReportStatus.COMPLETE).isEqualTo(measureReport.status)
    assertThat(MeasureReport.MeasureReportType.INDIVIDUAL).isEqualTo(measureReport.type)
    assertThat(DateType(Date()).localDate).isEqualTo(DateType(measureReport.date).localDate)
    assertThat("2020-01-01").isEqualTo(DateType(measureReport.period.start).localDate.toString())
    assertThat("2020-01-31").isEqualTo(DateType(measureReport.period.end).localDate.toString())
    assertThat("Patient/charity-otala-1").isEqualTo(measureReport.subject.reference)
    assertThat(measureReportJSON).isNotNull()
    assertThat(measureReport).isNotNull()

<<<<<<< HEAD
    assertThat(measureReport.improvementNotation).isNotNull()
    assertThat(measureReport.improvementNotation.hasCoding()).isTrue()

    assertThat(measureReport.extension).isNotNull()
    assertThat(measureReport.extension).isNotEmpty()
    assertThat(measureReport.extension.size).isGreaterThan(0)
    assertThat(measureReport.extension[0].value.toString())
      .isEqualTo(
        "Percentage of pregnant women with first ANC contact in the first trimester (before 12 weeks of gestation)"
=======
  @Test
  @Ignore("Fix OutOfMemoryException")
  fun evaluatePopulationMeasure() = runBlocking {
    val measureReport =
      fhirOperator.evaluateMeasure(
        measureUrl = "http://fhir.org/guides/who/anc-cds/Measure/ANCIND01",
        start = "2019-01-01",
        end = "2021-12-31",
        reportType = "population",
        subject = null,
        practitioner = "jane",
        lastReceivedOn = null
>>>>>>> a6d9efd6
      )
    assertThat(measureReport.extension[0].url)
      .isEqualTo(
        "http://hl7.org/fhir/5.0/StructureDefinition/extension-MeasureReport.population.description"
      )
    assertThat(measureReport.extension[0].hasValue()).isTrue()
    assertThat(measureReport.extension[0].hasUrl()).isTrue()

    assertThat(measureReport.group).isNotNull()
    assertThat(measureReport.group).isNotEmpty()
    assertThat(measureReport.group.size).isGreaterThan(0)
    assertThat(measureReport.group[0].code).isNotNull()

    assertThat(measureReport.group[0].population).isNotNull()
    assertThat(measureReport.group[0].population).isNotEmpty()
    assertThat(measureReport.group[0].population.size).isGreaterThan(0)
    assertThat(measureReport.group[0].population.size).isEqualTo(3)

    assertThat(measureReport.group[0].population[0].code).isNotNull()
    assertThat(measureReport.group[0].population[0].code.hasCoding()).isTrue()
    assertThat(measureReport.group[0].population[0].id).isNotNull()
    assertThat(measureReport.group[0].population[0].id).isEqualTo("initial-population")

    assertThat(measureReport.group[0].population[1].code).isNotNull()
    assertThat(measureReport.group[0].population[1].code.hasCoding()).isTrue()
    assertThat(measureReport.group[0].population[1].id).isNotNull()
    assertThat(measureReport.group[0].population[1].id).isEqualTo("denominator")

    assertThat(measureReport.group[0].population[2].code).isNotNull()
    assertThat(measureReport.group[0].population[2].code.hasCoding()).isTrue()
    assertThat(measureReport.group[0].population[2].id).isNotNull()
    assertThat(measureReport.group[0].population[2].id).isEqualTo("numerator")

    assertThat(measureReport.type.display).isEqualTo("Individual")
  }

  @Test
  @Ignore("Refactor the API to accommodate local end points")
  fun generateCarePlan() = runBlocking {
    assertThat(
        fhirOperator.generateCarePlan(
          planDefinitionId = "plandefinition-RuleFilters-1.0.0",
          patientId = "Reportable",
          encounterId = "reportable-encounter"
        )
      )
      .isNotNull()
  }

  private suspend fun loadFile(path: String) {
    if (path.endsWith(suffix = ".xml")) {
      val resource = xmlParser.parseResource(javaClass.getResourceAsStream(path)) as Resource
      fhirEngine.create(resource)
    } else if (path.endsWith(".json")) {
      val resource = jsonParser.parseResource(javaClass.getResourceAsStream(path)) as Resource
      fhirEngine.create(resource)
    }
  }

  private suspend fun loadBundle(path: String) {
    val bundle = jsonParser.parseResource(javaClass.getResourceAsStream(path)) as Bundle
    for (entry in bundle.entry) {
      when (entry.resource.resourceType) {
        ResourceType.Library -> fhirOperator.loadLib(entry.resource as Library)
        ResourceType.Bundle -> Unit
        else -> fhirEngine.create(entry.resource)
      }
    }
  }
}<|MERGE_RESOLUTION|>--- conflicted
+++ resolved
@@ -56,18 +56,17 @@
   }
 
   @Test
-  @Ignore("Fix the FHIRHelpers library")
   fun evaluateIndividualSubjectMeasure() = runBlocking {
     val measureReport =
-      fhirOperator.evaluateMeasure(
-        measureUrl = "http://fhir.org/guides/who/anc-cds/Measure/ANCIND01",
-        start = "2020-01-01",
-        end = "2020-01-31",
-        reportType = "subject",
-        subject = "charity-otala-1",
-        practitioner = "jane",
-        lastReceivedOn = null
-      )
+    fhirOperator.evaluateMeasure(
+    measureUrl = "http://fhir.org/guides/who/anc-cds/Measure/ANCIND01",
+    start = "2020-01-01",
+    end = "2020-01-31",
+    reportType = "subject",
+    subject = "charity-otala-1",
+    practitioner = "jane",
+    lastReceivedOn = null
+    )
     val measureReportJSON =
       FhirContext.forR4().newJsonParser().encodeResourceToString(measureReport)
     assertThat(MeasureReport.MeasureReportStatus.COMPLETE).isEqualTo(measureReport.status)
@@ -79,7 +78,6 @@
     assertThat(measureReportJSON).isNotNull()
     assertThat(measureReport).isNotNull()
 
-<<<<<<< HEAD
     assertThat(measureReport.improvementNotation).isNotNull()
     assertThat(measureReport.improvementNotation.hasCoding()).isTrue()
 
@@ -89,20 +87,6 @@
     assertThat(measureReport.extension[0].value.toString())
       .isEqualTo(
         "Percentage of pregnant women with first ANC contact in the first trimester (before 12 weeks of gestation)"
-=======
-  @Test
-  @Ignore("Fix OutOfMemoryException")
-  fun evaluatePopulationMeasure() = runBlocking {
-    val measureReport =
-      fhirOperator.evaluateMeasure(
-        measureUrl = "http://fhir.org/guides/who/anc-cds/Measure/ANCIND01",
-        start = "2019-01-01",
-        end = "2021-12-31",
-        reportType = "population",
-        subject = null,
-        practitioner = "jane",
-        lastReceivedOn = null
->>>>>>> a6d9efd6
       )
     assertThat(measureReport.extension[0].url)
       .isEqualTo(
@@ -139,19 +123,6 @@
     assertThat(measureReport.type.display).isEqualTo("Individual")
   }
 
-  @Test
-  @Ignore("Refactor the API to accommodate local end points")
-  fun generateCarePlan() = runBlocking {
-    assertThat(
-        fhirOperator.generateCarePlan(
-          planDefinitionId = "plandefinition-RuleFilters-1.0.0",
-          patientId = "Reportable",
-          encounterId = "reportable-encounter"
-        )
-      )
-      .isNotNull()
-  }
-
   private suspend fun loadFile(path: String) {
     if (path.endsWith(suffix = ".xml")) {
       val resource = xmlParser.parseResource(javaClass.getResourceAsStream(path)) as Resource
