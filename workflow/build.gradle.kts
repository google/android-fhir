plugins {
  id(Plugins.BuildPlugins.androidLib)
  id(Plugins.BuildPlugins.kotlinAndroid)
  id(Plugins.BuildPlugins.mavenPublish)
  jacoco
}

publishArtifact(Releases.Workflow)

createJacocoTestReportTask()

android {
  compileSdk = Sdk.compileSdk
  buildToolsVersion = Plugins.Versions.buildTools

  defaultConfig {
    minSdk = Sdk.minSdk
    targetSdk = Sdk.targetSdk
    testInstrumentationRunner = Dependencies.androidJunitRunner
    // Need to specify this to prevent junit runner from going deep into our dependencies
    testInstrumentationRunnerArguments["package"] = "com.google.android.fhir.workflow"
    // Required when setting minSdkVersion to 20 or lower
    // See https://developer.android.com/studio/write/java8-support
    multiDexEnabled = true
  }

  sourceSets {
    getByName("test").apply { resources.setSrcDirs(listOf("testdata")) }
    getByName("androidTest").apply { resources.setSrcDirs(listOf("testdata")) }
  }

  // Added this for fixing out of memory issue in running test cases
  tasks.withType<Test>().configureEach {
    maxParallelForks = (Runtime.getRuntime().availableProcessors() - 1).takeIf { it > 0 } ?: 1
    setForkEvery(100)
  }

  buildTypes {
    getByName("release") {
      isMinifyEnabled = false
      proguardFiles(getDefaultProguardFile("proguard-android-optimize.txt"))
    }
  }

  compileOptions {
    // Flag to enable support for the new language APIs
    // See https://developer.android.com/studio/write/java8-support
    isCoreLibraryDesugaringEnabled = true
    // Sets Java compatibility to Java 8
    // See https://developer.android.com/studio/write/java8-support
    sourceCompatibility = JavaVersion.VERSION_1_8
    targetCompatibility = JavaVersion.VERSION_1_8
  }

  packagingOptions {
    resources.excludes.addAll(
      listOf(
        "license.html",
        "META-INF/ASL2.0",
        "META-INF/ASL-2.0.txt",
        "META-INF/DEPENDENCIES",
        "META-INF/LGPL-3.0.txt",
        "META-INF/LICENSE",
        "META-INF/LICENSE.txt",
        "META-INF/license.txt",
        "META-INF/license.html",
        "META-INF/LICENSE.md",
        "META-INF/NOTICE",
        "META-INF/NOTICE.txt",
        "META-INF/NOTICE.md",
        "META-INF/notice.txt",
        "META-INF/LGPL-3.0.txt",
        "META-INF/sun-jaxb.episode",
        "META-INF/*.kotlin_module",
        "readme.html",
      )
    )
  }

  // See https://developer.android.com/studio/write/java8-support
  kotlinOptions { jvmTarget = JavaVersion.VERSION_1_8.toString() }

  configureJacocoTestOptions()
}

configurations {
  all {
    exclude(module = "json")
    exclude(module = "xpp3")
    exclude(module = "hamcrest-all")
    exclude(module = "javax.activation")
    exclude(group = "org.apache.httpcomponents")
    exclude(module = "activation", group = "javax.activation")
    exclude(module = "javaee-api", group = "javax")
    exclude(module = "hamcrest-all")
    exclude(module = "javax.activation")
    exclude(group = "xml-apis")
    exclude(group = "com.google.code.javaparser")
    exclude(group = "jakarta.activation")
  }
<<<<<<< HEAD
  // activate org.eclipse.persistence for testImplementation only.
  implementation { exclude(group = "org.eclipse.persistence") }
  androidTestImplementation { exclude(group = "org.eclipse.persistence") }
=======

  compileOnly { exclude(group = "org.eclipse.persistence") }
>>>>>>> f65bb001
}

dependencies {
  androidTestImplementation(Dependencies.AndroidxTest.core)
  androidTestImplementation(Dependencies.AndroidxTest.extJunit)
  androidTestImplementation(Dependencies.AndroidxTest.extJunitKtx)
  androidTestImplementation(Dependencies.AndroidxTest.runner)
  androidTestImplementation(Dependencies.AndroidxTest.workTestingRuntimeKtx)
  androidTestImplementation(Dependencies.junit)
  androidTestImplementation(Dependencies.truth)
  androidTestImplementation(project(":testing"))

  api(Dependencies.HapiFhir.structuresR4) { exclude(module = "junit") }

  coreLibraryDesugaring(Dependencies.desugarJdkLibs)

  implementation(Dependencies.Androidx.coreKtx)
  implementation(Dependencies.Cql.evaluator)
  implementation(Dependencies.Cql.evaluatorBuilder)
  implementation(Dependencies.Cql.evaluatorDagger)
  implementation(Dependencies.Cql.evaluatorPlanDef)
  implementation(Dependencies.Jackson.annotations)
  implementation(Dependencies.Jackson.core)
  implementation(Dependencies.Jackson.databind)
  implementation(Dependencies.JavaJsonTools.jacksonCoreUtils)
  implementation(Dependencies.JavaJsonTools.msgSimple)
  implementation(Dependencies.Kotlin.kotlinCoroutinesAndroid)
  implementation(Dependencies.Kotlin.kotlinCoroutinesCore)
  implementation(Dependencies.Kotlin.stdlib)
  implementation(Dependencies.stax)
  implementation(Dependencies.woodstox)
  implementation(Dependencies.xerces)
  implementation(project(":engine"))

  testImplementation(Dependencies.AndroidxTest.core)
  testImplementation(Dependencies.junit)
  testImplementation(Dependencies.robolectric)
  testImplementation(Dependencies.truth)
  testImplementation(project(":testing"))
  testImplementation(Dependencies.Cql.jaxbBasics)
  testImplementation(Dependencies.Cql.cqlTranslator)
}<|MERGE_RESOLUTION|>--- conflicted
+++ resolved
@@ -98,14 +98,7 @@
     exclude(group = "com.google.code.javaparser")
     exclude(group = "jakarta.activation")
   }
-<<<<<<< HEAD
-  // activate org.eclipse.persistence for testImplementation only.
-  implementation { exclude(group = "org.eclipse.persistence") }
-  androidTestImplementation { exclude(group = "org.eclipse.persistence") }
-=======
-
   compileOnly { exclude(group = "org.eclipse.persistence") }
->>>>>>> f65bb001
 }
 
 dependencies {
