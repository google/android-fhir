import Dependencies.removeIncompatibleDependencies
import java.net.URL

plugins {
  id(Plugins.BuildPlugins.androidLib)
  id(Plugins.BuildPlugins.kotlinAndroid)
  id(Plugins.BuildPlugins.kotlinKapt)
  id(Plugins.BuildPlugins.mavenPublish)
  jacoco
  id(Plugins.BuildPlugins.dokka).version(Plugins.Versions.dokka)
}

publishArtifact(Releases.Knowledge)

createJacocoTestReportTask()

android {
  namespace = "com.google.android.fhir.knowledge"
  compileSdk = Sdk.compileSdk
  defaultConfig {
    minSdk = Sdk.minSdk
    testInstrumentationRunner = Dependencies.androidJunitRunner
    // Need to specify this to prevent junit runner from going deep into our dependencies
    testInstrumentationRunnerArguments["package"] = "com.google.android.fhir.knowledge"
  }

  sourceSets {
    getByName("androidTest").apply { resources.setSrcDirs(listOf("testdata")) }

    getByName("test").apply { resources.setSrcDirs(listOf("testdata")) }
  }

  buildTypes {
    release {
      isMinifyEnabled = false
      proguardFiles(getDefaultProguardFile("proguard-android-optimize.txt"), "proguard-rules.pro")
    }
  }

  compileOptions { isCoreLibraryDesugaringEnabled = true }

  packaging {
    resources.excludes.addAll(
      listOf(
        "license.html",
        "META-INF/ASL2.0",
        "META-INF/ASL-2.0.txt",
        "META-INF/DEPENDENCIES",
        "META-INF/LGPL-3.0.txt",
        "META-INF/LICENSE",
        "META-INF/LICENSE.txt",
        "META-INF/license.txt",
        "META-INF/license.html",
        "META-INF/LICENSE.md",
        "META-INF/NOTICE",
        "META-INF/NOTICE.txt",
        "META-INF/NOTICE.md",
        "META-INF/notice.txt",
        "META-INF/LGPL-3.0.txt",
        "META-INF/sun-jaxb.episode",
      ),
    )
  }
  configureJacocoTestOptions()
  kotlin { jvmToolchain(11) }
}

afterEvaluate { configureFirebaseTestLabForLibraries() }

configurations { all { removeIncompatibleDependencies() } }

dependencies {
  androidTestImplementation(Dependencies.AndroidxTest.core)
  androidTestImplementation(Dependencies.AndroidxTest.runner)
  androidTestImplementation(Dependencies.AndroidxTest.extJunitKtx)
  androidTestImplementation(Dependencies.Kotlin.kotlinCoroutinesTest)
  androidTestImplementation(Dependencies.junit)
  androidTestImplementation(Dependencies.truth)

  api(Dependencies.HapiFhir.structuresR4) { exclude(module = "junit") }
  api(Dependencies.HapiFhir.guavaCaching)

  coreLibraryDesugaring(Dependencies.desugarJdkLibs)

  implementation(Dependencies.Kotlin.stdlib)
  implementation(Dependencies.Kotlin.kotlinCoroutinesCore)
  implementation(Dependencies.Lifecycle.liveDataKtx)
  implementation(Dependencies.Room.ktx)
  implementation(Dependencies.Room.runtime)
  implementation(Dependencies.timber)
  implementation(Dependencies.http)
  implementation(Dependencies.HapiFhir.fhirCoreConvertors)
  implementation(Dependencies.apacheCommonsCompress)

  kapt(Dependencies.Room.compiler)

  testImplementation(Dependencies.AndroidxTest.archCore)
  testImplementation(Dependencies.AndroidxTest.core)
  testImplementation(Dependencies.junit)
  testImplementation(Dependencies.Kotlin.kotlinCoroutinesTest)
  testImplementation(Dependencies.mockitoInline)
  testImplementation(Dependencies.mockitoKotlin)
  testImplementation(Dependencies.mockWebServer)
  testImplementation(Dependencies.robolectric)
  testImplementation(Dependencies.truth)

  constraints {
    Dependencies.hapiFhirConstraints().forEach { (libName, constraints) ->
      api(libName, constraints)
    }
  }
}

tasks.dokkaHtml.configure {
  outputDirectory.set(
    file("../docs/${Releases.Knowledge.artifactId}/${Releases.Knowledge.version}"),
  )
  suppressInheritedMembers.set(true)
  dokkaSourceSets {
    named("main") {
      moduleName.set(Releases.Knowledge.name)
      moduleVersion.set(Releases.Knowledge.version)
<<<<<<< HEAD
      includes.from("Module.md")
=======
      noAndroidSdkLink.set(false)
      sourceLink {
        localDirectory.set(file("src/main/java"))
        remoteUrl.set(
          URL("https://github.com/google/android-fhir/tree/master/knowledge/src/main/java"),
        )
        remoteLineSuffix.set("#L")
      }
>>>>>>> 693b8c6d
      externalDocumentationLink {
        url.set(URL("https://hapifhir.io/hapi-fhir/apidocs/hapi-fhir-structures-r4/"))
        packageListUrl.set(
          URL("https://hapifhir.io/hapi-fhir/apidocs/hapi-fhir-structures-r4/element-list"),
        )
      }
    }
  }
}<|MERGE_RESOLUTION|>--- conflicted
+++ resolved
@@ -120,10 +120,7 @@
     named("main") {
       moduleName.set(Releases.Knowledge.name)
       moduleVersion.set(Releases.Knowledge.version)
-<<<<<<< HEAD
       includes.from("Module.md")
-=======
-      noAndroidSdkLink.set(false)
       sourceLink {
         localDirectory.set(file("src/main/java"))
         remoteUrl.set(
@@ -131,7 +128,6 @@
         )
         remoteLineSuffix.set("#L")
       }
->>>>>>> 693b8c6d
       externalDocumentationLink {
         url.set(URL("https://hapifhir.io/hapi-fhir/apidocs/hapi-fhir-structures-r4/"))
         packageListUrl.set(
