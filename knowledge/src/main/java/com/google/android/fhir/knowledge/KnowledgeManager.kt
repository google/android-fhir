/*
 * Copyright 2023 Google LLC
 *
 * Licensed under the Apache License, Version 2.0 (the "License");
 * you may not use this file except in compliance with the License.
 * You may obtain a copy of the License at
 *
 *       http://www.apache.org/licenses/LICENSE-2.0
 *
 * Unless required by applicable law or agreed to in writing, software
 * distributed under the License is distributed on an "AS IS" BASIS,
 * WITHOUT WARRANTIES OR CONDITIONS OF ANY KIND, either express or implied.
 * See the License for the specific language governing permissions and
 * limitations under the License.
 */

package com.google.android.fhir.knowledge

import android.content.Context
import androidx.room.Room
import ca.uhn.fhir.context.FhirContext
import ca.uhn.fhir.parser.IParser
import com.google.android.fhir.knowledge.db.KnowledgeDatabase
import com.google.android.fhir.knowledge.db.entities.ResourceMetadataEntity
import com.google.android.fhir.knowledge.db.entities.toEntity
import com.google.android.fhir.knowledge.files.NpmFileManager
import com.google.android.fhir.knowledge.npm.NpmPackageDownloader
import com.google.android.fhir.knowledge.npm.OkHttpNpmPackageDownloader
import java.io.File
import java.io.FileInputStream
import java.io.FileOutputStream
import kotlinx.coroutines.Dispatchers
import kotlinx.coroutines.withContext
import org.hl7.fhir.instance.model.api.IBaseResource
import org.hl7.fhir.r4.model.IdType
import org.hl7.fhir.r4.model.MetadataResource
import org.hl7.fhir.r4.model.Resource
import org.hl7.fhir.r4.model.ResourceType
import timber.log.Timber

/**
 * Manages knowledge artifacts on the Android device. Knowledge artifacts can be installed
 * individually as JSON files or from FHIR NPM packages.
 *
 * Coordinates the management of knowledge artifacts by using the three following components:
 * - database: indexing knowledge artifacts stored in the local file system,
 * - file manager: managing files containing the knowledge artifacts, and
 * - NPM downloader: downloading from an NPM package server the knowledge artifacts.
 */
class KnowledgeManager
internal constructor(
  knowledgeDatabase: KnowledgeDatabase,
  private val npmFileManager: NpmFileManager,
  private val npmPackageDownloader: NpmPackageDownloader,
  private val jsonParser: IParser = FhirContext.forR4().newJsonParser(),
) {
  private val knowledgeDao = knowledgeDatabase.knowledgeDao()

  /**
   * Checks if the [fhirNpmPackages] are present in DB. If necessary, downloads the dependencies
   * from NPM and imports data from the package manager (populates the metadata of the FHIR
   * Resources).
   */
  suspend fun install(vararg fhirNpmPackages: FhirNpmPackage) {
    fhirNpmPackages
      .filter { knowledgeDao.getImplementationGuide(it.name, it.version) == null }
      .forEach {
        try {
          if (!npmFileManager.containsPackage(it.name, it.version)) {
            npmPackageDownloader.downloadPackage(
              it,
              npmFileManager.getPackageDir(it.name, it.version),
            )
          }
        } catch (e: Exception) {
          Timber.w("Unable to download package ${it.name} ${it.version}")
        }
        try {
          val localFhirNpmPackageMetadata =
            npmFileManager.getLocalFhirNpmPackageMetadata(it.name, it.version)
          install(it, localFhirNpmPackageMetadata.rootDirectory)
          install(*localFhirNpmPackageMetadata.dependencies.toTypedArray())
        } catch (e: Exception) {
          Timber.w("Unable to install package ${it.name} ${it.version}")
        }
      }
  }

  /**
   * Checks if the [fhirNpmPackage] is present in DB. If necessary, populates the database with the
   * metadata of FHIR Resource from the provided [rootDirectory].
   */
  suspend fun install(fhirNpmPackage: FhirNpmPackage, rootDirectory: File) {
    // TODO(ktarasenko) copy files to the safe space?
    val igId = knowledgeDao.insert(fhirNpmPackage.toEntity(rootDirectory))
    rootDirectory.listFiles()?.forEach { file ->
      try {
        val resource = jsonParser.parseResource(FileInputStream(file))
        if (resource is Resource) {
          val newId = indexResourceFile(igId, resource, file)
          resource.setId(IdType(resource.resourceType.name, newId))

          // Overrides the Id in the file
          FileOutputStream(file).use {
            it.write(jsonParser.encodeResourceToString(resource).toByteArray())
          }
        } else {
          Timber.d("Unable to import file: %file")
        }
      } catch (exception: Exception) {
        Timber.d(exception, "Unable to import file: %file")
      }
    }
  }

  /** Imports the Knowledge Artifact from the provided [file] to the default dependency. */
  suspend fun install(file: File) {
    importFile(null, file)
  }

  /** Loads resources from IGs listed in dependencies. */
  suspend fun loadResources(
    resourceType: String,
    url: String? = null,
    id: String? = null,
    name: String? = null,
    version: String? = null,
  ): Iterable<IBaseResource> {
    val resType = ResourceType.fromCode(resourceType)
    val resourceEntities =
      when {
        url != null && version != null ->
          listOfNotNull(knowledgeDao.getResourceWithUrlAndVersion(url, version))
        url != null -> listOfNotNull(knowledgeDao.getResourceWithUrl(url))
<<<<<<< HEAD
        id != null -> knowledgeDao.getResourceWithUrlLike(resType, "%/$id")
=======
        id != null -> listOfNotNull(knowledgeDao.getResourcesWithId(id.toLong()))
>>>>>>> c07ccc74
        name != null && version != null ->
          listOfNotNull(knowledgeDao.getResourcesWithNameAndVersion(resType, name, version))
        name != null -> knowledgeDao.getResourcesWithName(resType, name)
        else -> knowledgeDao.getResources(resType)
      }
    return resourceEntities.map { loadResource(it) }
  }

  /** Deletes Implementation Guide, cleans up files. */
  suspend fun delete(vararg igDependencies: FhirNpmPackage) {
    igDependencies.forEach { igDependency ->
      val igEntity = knowledgeDao.getImplementationGuide(igDependency.name, igDependency.version)
      if (igEntity != null) {
        knowledgeDao.deleteImplementationGuide(igEntity)
        igEntity.rootDirectory.deleteRecursively()
      }
    }
  }

  private suspend fun importFile(igId: Long?, file: File) {
    val resource =
      withContext(Dispatchers.IO) {
        try {
          FileInputStream(file).use(jsonParser::parseResource)
        } catch (exception: Exception) {
          Timber.d(exception, "Unable to import file: $file. Parsing to FhirResource failed.")
        }
      }
    when (resource) {
      is Resource -> {
        val newId = indexResourceFile(igId, resource, file)
        resource.setId(IdType(resource.resourceType.name, newId))

        // Overrides the Id in the file
        FileOutputStream(file).use {
          it.write(jsonParser.encodeResourceToString(resource).toByteArray())
        }
      }
    }
  }

  private suspend fun indexResourceFile(igId: Long?, resource: Resource, file: File): Long {
    val metadataResource = resource as? MetadataResource
    val res =
      ResourceMetadataEntity(
        0L,
        resource.resourceType,
        metadataResource?.url,
        metadataResource?.name,
        metadataResource?.version,
        file,
      )

    return knowledgeDao.insertResource(igId, res)
  }

  private fun loadResource(resourceEntity: ResourceMetadataEntity): IBaseResource {
    return jsonParser.parseResource(FileInputStream(resourceEntity.resourceFile))
  }

  companion object {
    private const val DB_NAME = "knowledge.db"
    private const val DOWNLOADED_DATA_SUB_DIR = ".fhir_package_cache"
    private const val DEFAULT_PACKAGE_SERVER = "https://packages.fhir.org/packages/"

    /**
     * Creates a [KnowledgeManager] instance.
     *
     * @param context the application context
     * @param inMemory whether the knowledge manager instance is in-memory or backed by a Room
     *   database
     * @param downloadedNpmDir the directory to store downloaded NPM packages
     * @param packageServer the package server to download FHIR NPM packages from. Defaulted to
     *   https://packages.fhir.org/packages/.
     */
    fun create(
      context: Context,
      inMemory: Boolean = false,
      downloadedNpmDir: File? = context.dataDir,
      packageServer: String? = DEFAULT_PACKAGE_SERVER,
    ) =
      KnowledgeManager(
        if (inMemory) {
          Room.inMemoryDatabaseBuilder(context, KnowledgeDatabase::class.java).build()
        } else {
          Room.databaseBuilder(context, KnowledgeDatabase::class.java, DB_NAME).build()
        },
        NpmFileManager(File(downloadedNpmDir, DOWNLOADED_DATA_SUB_DIR)),
        OkHttpNpmPackageDownloader(packageServer!!),
      )
  }
}<|MERGE_RESOLUTION|>--- conflicted
+++ resolved
@@ -132,11 +132,7 @@
         url != null && version != null ->
           listOfNotNull(knowledgeDao.getResourceWithUrlAndVersion(url, version))
         url != null -> listOfNotNull(knowledgeDao.getResourceWithUrl(url))
-<<<<<<< HEAD
-        id != null -> knowledgeDao.getResourceWithUrlLike(resType, "%/$id")
-=======
         id != null -> listOfNotNull(knowledgeDao.getResourcesWithId(id.toLong()))
->>>>>>> c07ccc74
         name != null && version != null ->
           listOfNotNull(knowledgeDao.getResourcesWithNameAndVersion(resType, name, version))
         name != null -> knowledgeDao.getResourcesWithName(resType, name)
