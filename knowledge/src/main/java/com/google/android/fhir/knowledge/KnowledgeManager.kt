/*
 * Copyright 2023 Google LLC
 *
 * Licensed under the Apache License, Version 2.0 (the "License");
 * you may not use this file except in compliance with the License.
 * You may obtain a copy of the License at
 *
 *       http://www.apache.org/licenses/LICENSE-2.0
 *
 * Unless required by applicable law or agreed to in writing, software
 * distributed under the License is distributed on an "AS IS" BASIS,
 * WITHOUT WARRANTIES OR CONDITIONS OF ANY KIND, either express or implied.
 * See the License for the specific language governing permissions and
 * limitations under the License.
 */

package com.google.android.fhir.knowledge

import android.content.Context
import androidx.room.Room
import ca.uhn.fhir.context.FhirContext
import ca.uhn.fhir.parser.IParser
import com.google.android.fhir.knowledge.db.impl.KnowledgeDatabase
import com.google.android.fhir.knowledge.db.impl.entities.ResourceMetadataEntity
import com.google.android.fhir.knowledge.db.impl.entities.toEntity
import com.google.android.fhir.knowledge.npm.NpmFileManager
import com.google.android.fhir.knowledge.npm.OkHttpPackageDownloader
import com.google.android.fhir.knowledge.npm.PackageDownloader
import java.io.File
import java.io.FileInputStream
import kotlinx.coroutines.Dispatchers
import kotlinx.coroutines.withContext
import org.hl7.fhir.instance.model.api.IBaseResource
import org.hl7.fhir.r4.model.MetadataResource
import org.hl7.fhir.r4.model.Resource
import org.hl7.fhir.r4.model.ResourceType
import timber.log.Timber

/** Responsible for importing, accessing and deleting Implementation Guides. */
class KnowledgeManager
internal constructor(
  private val knowledgeDatabase: KnowledgeDatabase,
  dataFolder: File,
  private val jsonParser: IParser = FhirContext.forR4().newJsonParser(),
  private val npmFileManager: NpmFileManager =
    NpmFileManager(File(dataFolder, ".fhir_package_cache")),
  private val packageDownloader: PackageDownloader = OkHttpPackageDownloader(npmFileManager),
) {
  private val knowledgeDao = knowledgeDatabase.knowledgeDao()

  /**
<<<<<<< HEAD
   * * Checks if the [dependencies] are present in DB. If necessary, downloads the dependencies from
   * NPM and imports data from the package manager (populates the metadata of the FHIR Resources)
=======
   * * Checks if the [implementationGuides] are present in DB. If necessary, downloads the
   *   dependencies from NPM and imports data from the package manager (populates the metadata of
   *   the FHIR Resources)
>>>>>>> a89fb9a3
   */
  suspend fun install(vararg dependencies: Dependency) {
    for (dependency in dependencies) {
      if (knowledgeDao.getImplementationGuide(dependency.packageId, dependency.version) != null)
        continue
      println(dependency)
      val containsPackage = npmFileManager.containsPackage(dependency.packageId, dependency.version)
      val npmPackage =
        if (containsPackage) {
          npmFileManager.getPackage(dependency.packageId, dependency.version)
        } else {
          packageDownloader.downloadPackage(dependency, PACKAGE_SERVER)
        }
      install(dependency, npmPackage.rootDirectory)
      install(*npmPackage.dependencies.toTypedArray())
    }
  }

  /**
   * Checks if the [dependency] is present in DB. If necessary, populates the database with the
   * metadata of FHIR Resource from the provided [rootDirectory].
   */
  suspend fun install(dependency: Dependency, rootDirectory: File) {
    // TODO(ktarasenko) copy files to the safe space?
    val igId = knowledgeDao.insert(dependency.toEntity(rootDirectory))
    rootDirectory.listFiles()?.forEach { file ->
      try {
        val resource = jsonParser.parseResource(FileInputStream(file))
        if (resource is Resource) {
          importResource(igId, resource, file)
        } else {
          Timber.d("Unable to import file: %file")
        }
      } catch (exception: Exception) {
        Timber.d(exception, "Unable to import file: %file")
      }
    }
  }

  /** Imports the Knolwedge Artifact from the provided [file] to the default dependency. */
  suspend fun install(file: File) {
    importFile(null, file)
  }

  /** Loads resources from IGs listed in dependencies. */
  suspend fun loadResources(
    resourceType: String,
    url: String? = null,
    id: String? = null,
    name: String? = null,
    version: String? = null,
  ): Iterable<IBaseResource> {
    val resType = ResourceType.fromCode(resourceType)
    val resourceEntities =
      when {
        url != null && version != null ->
          listOfNotNull(knowledgeDao.getResourceWithUrlAndVersion(url, version))
        url != null -> listOfNotNull(knowledgeDao.getResourceWithUrl(url))
        id != null -> listOfNotNull(knowledgeDao.getResourceWithUrlLike("%$id"))
        name != null && version != null ->
          listOfNotNull(knowledgeDao.getResourcesWithNameAndVersion(resType, name, version))
        name != null -> knowledgeDao.getResourcesWithName(resType, name)
        else -> knowledgeDao.getResources(resType)
      }
    return resourceEntities.map { loadResource(it) }
  }

  /** Deletes Implementation Guide, cleans up files. */
  suspend fun delete(vararg igDependencies: Dependency) {
    igDependencies.forEach { igDependency ->
      val igEntity =
        knowledgeDao.getImplementationGuide(igDependency.packageId, igDependency.version)
      if (igEntity != null) {
        knowledgeDao.deleteImplementationGuide(igEntity)
        igEntity.rootDirectory.deleteRecursively()
      }
    }
  }

  private suspend fun importFile(igId: Long?, file: File) {
    val resource =
      withContext(Dispatchers.IO) {
        try {
          FileInputStream(file).use(jsonParser::parseResource)
        } catch (exception: Exception) {
          Timber.d(exception, "Unable to import file: $file. Parsing to FhirResource failed.")
        }
      }
    when (resource) {
      is Resource -> importResource(igId, resource, file)
    }
  }

  private suspend fun importResource(igId: Long?, resource: Resource, file: File) {
    val metadataResource = resource as? MetadataResource
    val res =
      ResourceMetadataEntity(
        0L,
        resource.resourceType,
        metadataResource?.url,
        metadataResource?.name,
        metadataResource?.version,
        file,
      )
    knowledgeDao.insertResource(igId, res)
  }

  private fun loadResource(resourceEntity: ResourceMetadataEntity): IBaseResource {
    return jsonParser.parseResource(FileInputStream(resourceEntity.resourceFile))
  }

  fun close() {
    knowledgeDatabase.close()
  }

  companion object {
    private const val DB_NAME = "knowledge.db"
    private const val PACKAGE_SERVER = "https://packages.fhir.org/packages/"

    /** Creates an [KnowledgeManager] backed by the Room DB. */
    fun create(context: Context) =
      KnowledgeManager(
        Room.databaseBuilder(context, KnowledgeDatabase::class.java, DB_NAME).build(),
<<<<<<< HEAD
        context.dataDir
=======
>>>>>>> a89fb9a3
      )

    /** Creates an [KnowledgeManager] backed by the in-memory DB. */
    fun createInMemory(context: Context) =
      KnowledgeManager(
        Room.inMemoryDatabaseBuilder(context, KnowledgeDatabase::class.java).build(),
        context.dataDir
      )
  }
}<|MERGE_RESOLUTION|>--- conflicted
+++ resolved
@@ -49,19 +49,14 @@
   private val knowledgeDao = knowledgeDatabase.knowledgeDao()
 
   /**
-<<<<<<< HEAD
-   * * Checks if the [dependencies] are present in DB. If necessary, downloads the dependencies from
-   * NPM and imports data from the package manager (populates the metadata of the FHIR Resources)
-=======
-   * * Checks if the [implementationGuides] are present in DB. If necessary, downloads the
-   *   dependencies from NPM and imports data from the package manager (populates the metadata of
-   *   the FHIR Resources)
->>>>>>> a89fb9a3
+   * Checks if the [dependencies] are present in DB. If necessary, downloads the dependencies from
+   * NPM and imports data from the package manager (populates the metadata of the FHIR Resources).
    */
   suspend fun install(vararg dependencies: Dependency) {
     for (dependency in dependencies) {
-      if (knowledgeDao.getImplementationGuide(dependency.packageId, dependency.version) != null)
+      if (knowledgeDao.getImplementationGuide(dependency.packageId, dependency.version) != null) {
         continue
+      }
       println(dependency)
       val containsPackage = npmFileManager.containsPackage(dependency.packageId, dependency.version)
       val npmPackage =
@@ -180,17 +175,14 @@
     fun create(context: Context) =
       KnowledgeManager(
         Room.databaseBuilder(context, KnowledgeDatabase::class.java, DB_NAME).build(),
-<<<<<<< HEAD
-        context.dataDir
-=======
->>>>>>> a89fb9a3
+        context.dataDir,
       )
 
     /** Creates an [KnowledgeManager] backed by the in-memory DB. */
     fun createInMemory(context: Context) =
       KnowledgeManager(
         Room.inMemoryDatabaseBuilder(context, KnowledgeDatabase::class.java).build(),
-        context.dataDir
+        context.dataDir,
       )
   }
 }