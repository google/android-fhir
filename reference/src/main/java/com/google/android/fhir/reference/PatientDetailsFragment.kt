--- conflicted
+++ resolved
@@ -74,11 +74,8 @@
       setDisplayHomeAsUpEnabled(true)
     }
     patientDetailsViewModel.livePatientData.observe(viewLifecycleOwner) { adapter.submitList(it) }
-<<<<<<< HEAD
+    patientDetailsViewModel.getPatientDetailData()
     (activity as NavigationDrawer).setDrawerEnabled(false)
-=======
-    patientDetailsViewModel.getPatientDetailData()
->>>>>>> 2b3d96bd
   }
 
   private fun onAddScreenerClick() {
