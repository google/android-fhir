/*
 * Copyright 2020 Google LLC
 *
 * Licensed under the Apache License, Version 2.0 (the "License");
 * you may not use this file except in compliance with the License.
 * You may obtain a copy of the License at
 *
 *       http://www.apache.org/licenses/LICENSE-2.0
 *
 * Unless required by applicable law or agreed to in writing, software
 * distributed under the License is distributed on an "AS IS" BASIS,
 * WITHOUT WARRANTIES OR CONDITIONS OF ANY KIND, either express or implied.
 * See the License for the specific language governing permissions and
 * limitations under the License.
 */

package com.google.android.fhir.reference

import android.app.Application
import androidx.lifecycle.AndroidViewModel
import androidx.lifecycle.MutableLiveData
import androidx.lifecycle.SavedStateHandle
import androidx.lifecycle.viewModelScope
import ca.uhn.fhir.context.FhirContext
import com.google.android.fhir.FhirEngine
import com.google.android.fhir.datacapture.mapping.ResourceMapper
import java.util.UUID
import kotlinx.coroutines.launch
import org.hl7.fhir.r4.model.Bundle
import org.hl7.fhir.r4.model.Condition
import org.hl7.fhir.r4.model.Encounter
import org.hl7.fhir.r4.model.Observation
import org.hl7.fhir.r4.model.Questionnaire
import org.hl7.fhir.r4.model.QuestionnaireResponse
import org.hl7.fhir.r4.model.Reference
import org.hl7.fhir.r4.model.Resource

const val TAG = "ScreenerViewModel"

/** ViewModel for screener questionnaire screen {@link ScreenerEncounterFragment}. */
class ScreenerViewModel(application: Application, private val state: SavedStateHandle) :
  AndroidViewModel(application) {
  val questionnaire: String
    get() = getQuestionnaireJson()

  private val questionnaireResource: Questionnaire
    get() = FhirContext.forR4().newJsonParser().parseResource(questionnaire) as Questionnaire
  private var questionnaireJson: String? = null
  private var fhirEngine: FhirEngine = FhirApplication.fhirEngine(application.applicationContext)
  val isResourcesSaved = MutableLiveData<Boolean>()

  /**
   * Saves screener encounter questionnaire response into the application database.
   *
   * @param questionnaireResponse screener encounter questionnaire response
   */
  fun saveScreenerEncounter(questionnaireResponse: QuestionnaireResponse, patientId: String) {
    viewModelScope.launch {
      val bundle = ResourceMapper.extract(questionnaireResource, questionnaireResponse)
      val subjectReference = Reference("Patient/$patientId")
      if (isRequiredFieldMissing(bundle)) {
        isResourcesSaved.value = false
        return@launch
      }
      saveResources(bundle, subjectReference)
      isResourcesSaved.value = true
    }
  }

  private suspend fun saveResources(bundle: Bundle, subjectReference: Reference) {
    val encounterId = generateUuid()
    val encounterReference = Reference("Encounter/$encounterId")
    bundle.entry.forEach {
<<<<<<< HEAD
      val resource = it.resource
      when (resource) {
        is Observation -> {
          // Lets not save an observation that was in the questionnaire but was left un answered. If
          // there is a default value, code/value won't be null.
          if (!resource.hasCode() || !resource.hasValue()) return@forEach
          resource.subject = reference
        }
        is Condition -> resource.subject = reference
        is Encounter -> resource.subject = reference
=======
      when (val resource = it.resource) {
        is Observation -> {
          if (resource.hasCode()) {
            resource.id = generateUuid()
            resource.subject = subjectReference
            resource.encounter = encounterReference
            saveResourceToDatabase(resource)
          }
        }
        is Condition -> {
          resource.id = generateUuid()
          resource.subject = subjectReference
          resource.encounter = encounterReference
          saveResourceToDatabase(resource)
        }
        is Encounter -> {
          resource.subject = subjectReference
          resource.id = encounterId
          saveResourceToDatabase(resource)
        }
>>>>>>> 2bed136d
      }
    }
  }

  private fun isRequiredFieldMissing(bundle: Bundle): Boolean {
    bundle.entry.forEach {
      val resource = it.resource
      when (resource) {
        is Observation -> {
          if (resource.hasValueQuantity() && !resource.valueQuantity.hasValueElement()) {
            return true
          }
        }
      // TODO check other resources inputs
      }
    }
    return false
  }

  private suspend fun saveResourceToDatabase(resource: Resource) {
    fhirEngine.save(resource)
  }

  private fun getQuestionnaireJson(): String {
    questionnaireJson?.let {
      return it!!
    }
    questionnaireJson = readFileFromAssets(state[ScreenerFragment.QUESTIONNAIRE_FILE_PATH_KEY]!!)
    return questionnaireJson!!
  }

  private fun readFileFromAssets(filename: String): String {
    return getApplication<Application>().assets.open(filename).bufferedReader().use {
      it.readText()
    }
  }

  private fun generateUuid(): String {
    return UUID.randomUUID().toString()
  }
}<|MERGE_RESOLUTION|>--- conflicted
+++ resolved
@@ -71,18 +71,6 @@
     val encounterId = generateUuid()
     val encounterReference = Reference("Encounter/$encounterId")
     bundle.entry.forEach {
-<<<<<<< HEAD
-      val resource = it.resource
-      when (resource) {
-        is Observation -> {
-          // Lets not save an observation that was in the questionnaire but was left un answered. If
-          // there is a default value, code/value won't be null.
-          if (!resource.hasCode() || !resource.hasValue()) return@forEach
-          resource.subject = reference
-        }
-        is Condition -> resource.subject = reference
-        is Encounter -> resource.subject = reference
-=======
       when (val resource = it.resource) {
         is Observation -> {
           if (resource.hasCode()) {
@@ -103,7 +91,6 @@
           resource.id = encounterId
           saveResourceToDatabase(resource)
         }
->>>>>>> 2bed136d
       }
     }
   }
