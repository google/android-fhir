/*
 * Copyright 2020 Google LLC
 *
 * Licensed under the Apache License, Version 2.0 (the "License");
 * you may not use this file except in compliance with the License.
 * You may obtain a copy of the License at
 *
 *       http://www.apache.org/licenses/LICENSE-2.0
 *
 * Unless required by applicable law or agreed to in writing, software
 * distributed under the License is distributed on an "AS IS" BASIS,
 * WITHOUT WARRANTIES OR CONDITIONS OF ANY KIND, either express or implied.
 * See the License for the specific language governing permissions and
 * limitations under the License.
 */

package com.google.android.fhir.reference

import android.app.Application
import androidx.lifecycle.AndroidViewModel
import androidx.lifecycle.MutableLiveData
import androidx.lifecycle.SavedStateHandle
import androidx.lifecycle.viewModelScope
import ca.uhn.fhir.context.FhirContext
import com.google.android.fhir.FhirEngine
import com.google.android.fhir.datacapture.mapping.ResourceMapper
import java.util.UUID
import kotlinx.coroutines.launch
import org.hl7.fhir.r4.model.Patient
import org.hl7.fhir.r4.model.Questionnaire
import org.hl7.fhir.r4.model.QuestionnaireResponse

/** ViewModel for patient registration screen {@link AddPatientFragment}. */
class AddPatientViewModel(application: Application, private val state: SavedStateHandle) :
  AndroidViewModel(application) {

  val questionnaire: String
    get() = getQuestionnaireJson()
  val isPatientSaved = MutableLiveData<Boolean>()

  private val questionnaireResource: Questionnaire
    get() = FhirContext.forR4().newJsonParser().parseResource(questionnaire) as Questionnaire
  private var fhirEngine: FhirEngine = FhirApplication.fhirEngine(application.applicationContext)
  private var questionnaireJson: String? = null

  /**
   * Saves patient registration questionnaire response into the application database.
   *
   * @param questionnaireResponse patient registration questionnaire response
   */
  fun savePatient(questionnaireResponse: QuestionnaireResponse) {
    viewModelScope.launch {
<<<<<<< HEAD
      val patient =
        ResourceMapper.extract(questionnaireResource, questionnaireResponse)
          .entry
          .first()
          .resource as
          Patient
=======
      val entry = ResourceMapper.extract(questionnaireResource, questionnaireResponse).entryFirstRep
      if (entry.resource !is Patient) return@launch
      val patient = entry.resource as Patient
>>>>>>> 41444776
      if (patient.hasName() &&
          patient.name[0].hasGiven() &&
          patient.name[0].hasFamily() &&
          patient.hasBirthDate() &&
          patient.hasTelecom() &&
          patient.telecom[0].value != null
      ) {
        patient.id = generateUuid()
        fhirEngine.save(patient)
        isPatientSaved.value = true
        return@launch
      }

      isPatientSaved.value = false
    }
  }

  private fun getQuestionnaireJson(): String {
    questionnaireJson?.let {
      return it!!
    }
    questionnaireJson = readFileFromAssets(state[AddPatientFragment.QUESTIONNAIRE_FILE_PATH_KEY]!!)
    return questionnaireJson!!
  }

  private fun readFileFromAssets(filename: String): String {
    return getApplication<Application>().assets.open(filename).bufferedReader().use {
      it.readText()
    }
  }

  private fun generateUuid(): String {
    return UUID.randomUUID().toString()
  }
}<|MERGE_RESOLUTION|>--- conflicted
+++ resolved
@@ -50,18 +50,9 @@
    */
   fun savePatient(questionnaireResponse: QuestionnaireResponse) {
     viewModelScope.launch {
-<<<<<<< HEAD
-      val patient =
-        ResourceMapper.extract(questionnaireResource, questionnaireResponse)
-          .entry
-          .first()
-          .resource as
-          Patient
-=======
       val entry = ResourceMapper.extract(questionnaireResource, questionnaireResponse).entryFirstRep
       if (entry.resource !is Patient) return@launch
       val patient = entry.resource as Patient
->>>>>>> 41444776
       if (patient.hasName() &&
           patient.name[0].hasGiven() &&
           patient.name[0].hasFamily() &&
