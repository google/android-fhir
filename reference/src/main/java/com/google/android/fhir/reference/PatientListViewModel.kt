--- conflicted
+++ resolved
@@ -21,11 +21,13 @@
 import androidx.lifecycle.MutableLiveData
 import androidx.lifecycle.ViewModel
 import androidx.lifecycle.ViewModelProvider
+import androidx.lifecycle.liveData
 import androidx.lifecycle.viewModelScope
 import com.google.android.fhir.FhirEngine
 import com.google.android.fhir.search.Order
 import com.google.android.fhir.search.Search
 import com.google.android.fhir.search.StringFilterModifier
+import com.google.android.fhir.search.count
 import com.google.android.fhir.search.search
 import kotlinx.coroutines.launch
 import org.hl7.fhir.r4.model.Patient
@@ -38,7 +40,8 @@
   AndroidViewModel(application) {
 
   val liveSearchedPatients = MutableLiveData<List<PatientItem>>()
-  val patientCount = MutableLiveData<Int>()
+  val patientCount = liveData { emit(count()) }
+
   init {
     fetchAndPost { getSearchResults() }
   }
@@ -48,18 +51,11 @@
   }
 
   private fun fetchAndPost(search: suspend () -> List<PatientItem>) {
-<<<<<<< HEAD
     viewModelScope.launch { liveSearchedPatients.value = search() }
   }
 
   private suspend fun count(): Long {
     return fhirEngine.count<Patient> { filterCity(this) }
-=======
-    viewModelScope.launch {
-      liveSearchedPatients.value = search()
-      patientCount.value = liveSearchedPatients.value!!.size
-    }
->>>>>>> 52492fab
   }
 
   private suspend fun getSearchResults(nameQuery: String = ""): List<PatientItem> {
