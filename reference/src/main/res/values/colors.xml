<?xml version="1.0" encoding="utf-8" ?>
<!--
 Copyright 2020 Google LLC

 Licensed under the Apache License, Version 2.0 (the "License");
 you may not use this file except in compliance with the License.
 You may obtain a copy of the License at

      http://www.apache.org/licenses/LICENSE-2.0

 Unless required by applicable law or agreed to in writing, software
 distributed under the License is distributed on an "AS IS" BASIS,
 WITHOUT WARRANTIES OR CONDITIONS OF ANY KIND, either express or implied.
 See the License for the specific language governing permissions and
 limitations under the License.
-->
<resources>
    <color name="colorPrimary">#175adf</color>
<<<<<<< HEAD
    <color name="colorPrimaryDark">#175adf</color>
    <color name="colorAccent">#175adf</color>
    <color name="low_risk">#388e3c</color>
    <color name="low_risk_background">#e8f5e9</color>
    <color name="moderate_risk">#FFBF00</color>
    <color name="moderate_risk_background">#fff8e1</color>
    <color name="high_risk">#c62828</color>
    <color name="high_risk_background">#ffebee</color>
    <color name="unknown_risk_background">#10156125</color>
    <color name="unknown_risk">#ffffff</color>
=======
    <color name="colorPrimaryDark">#3700B3</color>
    <color name="colorAccent">#175adf</color>
    <color name="colorStatusBar">#175adf</color>
>>>>>>> 6db09908
</resources><|MERGE_RESOLUTION|>--- conflicted
+++ resolved
@@ -16,9 +16,9 @@
 -->
 <resources>
     <color name="colorPrimary">#175adf</color>
-<<<<<<< HEAD
-    <color name="colorPrimaryDark">#175adf</color>
+    <color name="colorPrimaryDark">#3700B3</color>
     <color name="colorAccent">#175adf</color>
+    <color name="colorStatusBar">#175adf</color>
     <color name="low_risk">#388e3c</color>
     <color name="low_risk_background">#e8f5e9</color>
     <color name="moderate_risk">#FFBF00</color>
@@ -27,9 +27,4 @@
     <color name="high_risk_background">#ffebee</color>
     <color name="unknown_risk_background">#10156125</color>
     <color name="unknown_risk">#ffffff</color>
-=======
-    <color name="colorPrimaryDark">#3700B3</color>
-    <color name="colorAccent">#175adf</color>
-    <color name="colorStatusBar">#175adf</color>
->>>>>>> 6db09908
 </resources>