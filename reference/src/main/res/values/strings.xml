<!--
 Copyright 2020 Google LLC

 Licensed under the Apache License, Version 2.0 (the "License");
 you may not use this file except in compliance with the License.
 You may obtain a copy of the License at

      http://www.apache.org/licenses/LICENSE-2.0

 Unless required by applicable law or agreed to in writing, software
 distributed under the License is distributed on an "AS IS" BASIS,
 WITHOUT WARRANTIES OR CONDITIONS OF ANY KIND, either express or implied.
 See the License for the specific language governing permissions and
 limitations under the License.
-->
<resources>
  <string name="app_name">FHIR Engine Example</string>
  <string name="title_patient_list">Registered Patients</string>
  <string name="title_patient_detail">SamplePatient Detail</string>
  <string name="menu_about">About Fhir Engine</string>
  <string name="menu_load_resource">Load CQL Resources &amp; Patients</string>
  <string name="menu_sync_resources">Sync Resources</string>

<<<<<<< HEAD
    <!-- For display observations in brief, for a patient -->
    <string name="observation_brief_text">%1$s: %2$s\nEffective: %3$s</string>
    <string name="query_hint_patient_search">Find by Patient Name</string>

    <string name="ips_fragment_menu">IPS</string>

    <string name="add_patient">Add Patient</string>
    <string name="submit">Submit</string>

=======
  <!-- For display observations in brief, for a patient -->
  <string name="observation_brief_text">%1$s: %2$s\nEffective: %3$s</string>
  <string name="query_hint_patient_search">Find by Patient Name</string>

  <string name="patient_id">Id</string>
  <string name="patient_name">Name</string>
  <string name="patient_gender">Gender</string>
  <string name="patient_dob">DOB</string>
  <string name="patient_phone_number">Phone Number</string>
  <string name="patient_city">City</string>
  <string name="patient_country">Country</string>
  <string name="patient_is_active">Is Active</string>
  <string name="add_patient">Add Patient</string>
  <string name="submit">Submit</string>
>>>>>>> d65bc7e5
</resources><|MERGE_RESOLUTION|>--- conflicted
+++ resolved
@@ -14,37 +14,27 @@
  limitations under the License.
 -->
 <resources>
-  <string name="app_name">FHIR Engine Example</string>
-  <string name="title_patient_list">Registered Patients</string>
-  <string name="title_patient_detail">SamplePatient Detail</string>
-  <string name="menu_about">About Fhir Engine</string>
-  <string name="menu_load_resource">Load CQL Resources &amp; Patients</string>
-  <string name="menu_sync_resources">Sync Resources</string>
+    <string name="app_name">FHIR Engine Example</string>
+    <string name="title_patient_list">Registered Patients</string>
+    <string name="title_patient_detail">SamplePatient Detail</string>
+    <string name="menu_about">About Fhir Engine</string>
+    <string name="menu_load_resource">Load CQL Resources &amp; Patients</string>
+    <string name="menu_sync_resources">Sync Resources</string>
 
-<<<<<<< HEAD
     <!-- For display observations in brief, for a patient -->
     <string name="observation_brief_text">%1$s: %2$s\nEffective: %3$s</string>
     <string name="query_hint_patient_search">Find by Patient Name</string>
-
     <string name="ips_fragment_menu">IPS</string>
-
     <string name="add_patient">Add Patient</string>
     <string name="submit">Submit</string>
 
-=======
-  <!-- For display observations in brief, for a patient -->
-  <string name="observation_brief_text">%1$s: %2$s\nEffective: %3$s</string>
-  <string name="query_hint_patient_search">Find by Patient Name</string>
+    <string name="patient_id">Id</string>
+    <string name="patient_name">Name</string>
+    <string name="patient_gender">Gender</string>
+    <string name="patient_dob">DOB</string>
+    <string name="patient_phone_number">Phone Number</string>
+    <string name="patient_city">City</string>
+    <string name="patient_country">Country</string>
+    <string name="patient_is_active">Is Active</string>
 
-  <string name="patient_id">Id</string>
-  <string name="patient_name">Name</string>
-  <string name="patient_gender">Gender</string>
-  <string name="patient_dob">DOB</string>
-  <string name="patient_phone_number">Phone Number</string>
-  <string name="patient_city">City</string>
-  <string name="patient_country">Country</string>
-  <string name="patient_is_active">Is Active</string>
-  <string name="add_patient">Add Patient</string>
-  <string name="submit">Submit</string>
->>>>>>> d65bc7e5
 </resources>