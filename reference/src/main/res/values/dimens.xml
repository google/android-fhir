<?xml version="1.0" encoding="utf-8" ?>
<!--
 Copyright 2020 Google LLC

 Licensed under the Apache License, Version 2.0 (the "License");
 you may not use this file except in compliance with the License.
 You may obtain a copy of the License at

      http://www.apache.org/licenses/LICENSE-2.0

 Unless required by applicable law or agreed to in writing, software
 distributed under the License is distributed on an "AS IS" BASIS,
 WITHOUT WARRANTIES OR CONDITIONS OF ANY KIND, either express or implied.
 See the License for the specific language governing permissions and
 limitations under the License.
-->
<resources>
    <dimen name="fab_margin">16dp</dimen>
    <dimen name="app_bar_height">200dp</dimen>
    <dimen name="item_width">200dp</dimen>
    <dimen name="large_text_margin">24dp</dimen>
<<<<<<< HEAD
    <dimen name="text_margin">10dp</dimen>
=======
    <dimen name="text_margin">20dp</dimen>
>>>>>>> 6db09908
    <dimen name="small_text_margin">2dp</dimen>
    <dimen name="status_margin">5dp</dimen>
</resources><|MERGE_RESOLUTION|>--- conflicted
+++ resolved
@@ -19,11 +19,8 @@
     <dimen name="app_bar_height">200dp</dimen>
     <dimen name="item_width">200dp</dimen>
     <dimen name="large_text_margin">24dp</dimen>
-<<<<<<< HEAD
-    <dimen name="text_margin">10dp</dimen>
-=======
+<!--    <dimen name="text_margin">10dp</dimen>-->
     <dimen name="text_margin">20dp</dimen>
->>>>>>> 6db09908
     <dimen name="small_text_margin">2dp</dimen>
     <dimen name="status_margin">5dp</dimen>
 </resources>