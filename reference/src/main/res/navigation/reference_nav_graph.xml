--- conflicted
+++ resolved
@@ -29,16 +29,12 @@
         android:name="com.google.android.fhir.reference.PatientDetailsFragment"
         tools:layout="@layout/patient_detail"
     >
-<<<<<<< HEAD
         <argument android:name="patient_id" app:argType="string" />
         <action
             android:id="@+id/navigate_to_edit_patient"
             app:destination="@id/editPatientFragment"
         />
-    </fragment>
-    <fragment
-=======
-    <action
+        <action
             android:id="@+id/action_patient_details_to_screenEncounterFragment"
             app:destination="@id/screenerEncounterFragment"
         />
@@ -52,7 +48,6 @@
         tools:layout="@layout/screener_encounter_fragment"
     />
   <fragment
->>>>>>> e1b48f2d
         android:id="@+id/addPatientFragment"
         android:label="@string/add_patient"
         android:name="com.google.android.fhir.reference.AddPatientFragment"
