--- conflicted
+++ resolved
@@ -31,19 +31,19 @@
     >
         <argument android:name="patient_id" app:argType="string" />
     </fragment>
-<<<<<<< HEAD
+
     <activity
         android:id="@+id/IPSActivity"
         android:name="com.google.android.fhir.reference.ips.IPSActivity"
         android:label="activity_ips"
         tools:layout="@layout/activity_ips" />
-=======
+
     <fragment
         android:id="@+id/addPatientFragment"
         android:label="@string/add_patient"
         android:name="com.google.android.fhir.reference.AddPatientFragment"
         tools:layout="@layout/add_patient_fragment"
     />
->>>>>>> fa57d9ac
+
 
 </navigation>