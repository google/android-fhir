<?xml version="1.0" encoding="utf-8" ?>
<!--
 Copyright 2020 Google LLC

 Licensed under the Apache License, Version 2.0 (the "License");
 you may not use this file except in compliance with the License.
 You may obtain a copy of the License at

      http://www.apache.org/licenses/LICENSE-2.0

 Unless required by applicable law or agreed to in writing, software
 distributed under the License is distributed on an "AS IS" BASIS,
 WITHOUT WARRANTIES OR CONDITIONS OF ANY KIND, either express or implied.
 See the License for the specific language governing permissions and
 limitations under the License.
-->
<androidx.coordinatorlayout.widget.CoordinatorLayout
    xmlns:android="http://schemas.android.com/apk/res/android"
    xmlns:app="http://schemas.android.com/apk/res-auto"
    xmlns:tools="http://schemas.android.com/tools"
    android:layout_width="match_parent"
    android:layout_height="match_parent"
>
<<<<<<< HEAD
    <androidx.appcompat.widget.LinearLayoutCompat
=======

    <com.google.android.material.card.MaterialCardView
        android:id="@+id/patient_info_card"
>>>>>>> b9ff040c
        android:layout_width="match_parent"
        android:layout_height="match_parent"
        android:paddingLeft="16dp"
        android:paddingRight="16dp"
        android:orientation="vertical"
    >

    <androidx.cardview.widget.CardView
            android:id="@+id/patient_info_card"
            android:layout_width="match_parent"
            android:layout_height="wrap_content"
            android:layout_marginTop="10dp"
            android:padding="16dp"
        >
        <androidx.appcompat.widget.LinearLayoutCompat
                android:layout_width="match_parent"
                android:layout_height="wrap_content"
                android:paddingLeft="16dp"
                android:paddingRight="16dp"
                android:orientation="vertical"
            >

            <include
<<<<<<< HEAD
                    android:id="@+id/patient_list_item"
                    layout="@layout/patient_list_item_view"
                />

            <TextView
                    android:id="@+id/patient_detail"
                    style="?android:attr/textAppearanceSmall"
                    android:layout_width="match_parent"
                    android:layout_height="wrap_content"
                    android:padding="16dp"
                    android:textIsSelectable="true"
                    tools:context=".PatientDetailsFragment"
                />
=======
                android:id="@+id/patient_list_item"
                layout="@layout/patient_details_layout"
            />

            <TextView
                android:id="@+id/patient_detail"
                style="@style/AppTheme.PatientDetails.body2"
                android:layout_width="match_parent"
                android:layout_height="wrap_content"
                android:layout_marginTop="16dp"
                android:textIsSelectable="true"
                tools:context=".PatientDetailsFragment"
            />
>>>>>>> b9ff040c
        </androidx.appcompat.widget.LinearLayoutCompat>
    </com.google.android.material.card.MaterialCardView>
    <androidx.core.widget.NestedScrollView
            android:layout_width="match_parent"
            android:layout_height="wrap_content"
            android:layout_marginVertical="10dp"
        >

        <include
                android:id="@+id/observation_list"
                layout="@layout/observation_list_view"
            />

    </androidx.core.widget.NestedScrollView>
</androidx.appcompat.widget.LinearLayoutCompat>

    <com.google.android.material.floatingactionbutton.FloatingActionButton
        android:id="@+id/add_screener"
        android:layout_width="wrap_content"
        android:layout_height="wrap_content"
        android:layout_marginBottom="12dp"
        android:layout_marginEnd="12dp"
        android:layout_gravity="bottom|end"
        android:clickable="true"
        app:srcCompat="@drawable/ic_baseline_add_24"
    />
</androidx.coordinatorlayout.widget.CoordinatorLayout><|MERGE_RESOLUTION|>--- conflicted
+++ resolved
@@ -21,13 +21,7 @@
     android:layout_width="match_parent"
     android:layout_height="match_parent"
 >
-<<<<<<< HEAD
     <androidx.appcompat.widget.LinearLayoutCompat
-=======
-
-    <com.google.android.material.card.MaterialCardView
-        android:id="@+id/patient_info_card"
->>>>>>> b9ff040c
         android:layout_width="match_parent"
         android:layout_height="match_parent"
         android:paddingLeft="16dp"
@@ -35,7 +29,7 @@
         android:orientation="vertical"
     >
 
-    <androidx.cardview.widget.CardView
+  <com.google.android.material.card.MaterialCardView
             android:id="@+id/patient_info_card"
             android:layout_width="match_parent"
             android:layout_height="wrap_content"
@@ -51,35 +45,19 @@
             >
 
             <include
-<<<<<<< HEAD
                     android:id="@+id/patient_list_item"
-                    layout="@layout/patient_list_item_view"
+                    layout="@layout/patient_details_layout"
                 />
 
             <TextView
                     android:id="@+id/patient_detail"
-                    style="?android:attr/textAppearanceSmall"
+                    style="@style/AppTheme.PatientDetails.body2"
                     android:layout_width="match_parent"
                     android:layout_height="wrap_content"
-                    android:padding="16dp"
+                    android:layout_marginTop="16dp"
                     android:textIsSelectable="true"
                     tools:context=".PatientDetailsFragment"
                 />
-=======
-                android:id="@+id/patient_list_item"
-                layout="@layout/patient_details_layout"
-            />
-
-            <TextView
-                android:id="@+id/patient_detail"
-                style="@style/AppTheme.PatientDetails.body2"
-                android:layout_width="match_parent"
-                android:layout_height="wrap_content"
-                android:layout_marginTop="16dp"
-                android:textIsSelectable="true"
-                tools:context=".PatientDetailsFragment"
-            />
->>>>>>> b9ff040c
         </androidx.appcompat.widget.LinearLayoutCompat>
     </com.google.android.material.card.MaterialCardView>
     <androidx.core.widget.NestedScrollView
