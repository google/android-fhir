<?xml version="1.0" encoding="utf-8" ?>
<!--
 Copyright 2020 Google LLC

 Licensed under the Apache License, Version 2.0 (the "License");
 you may not use this file except in compliance with the License.
 You may obtain a copy of the License at

      http://www.apache.org/licenses/LICENSE-2.0

 Unless required by applicable law or agreed to in writing, software
 distributed under the License is distributed on an "AS IS" BASIS,
 WITHOUT WARRANTIES OR CONDITIONS OF ANY KIND, either express or implied.
 See the License for the specific language governing permissions and
 limitations under the License.
-->
<<<<<<< HEAD
<androidx.core.widget.NestedScrollView
    xmlns:android="http://schemas.android.com/apk/res/android"
    android:layout_width="match_parent"
    android:layout_height="match_parent"
    android:orientation="vertical"
    android:background="#f9f9f9"
>
    <androidx.appcompat.widget.LinearLayoutCompat
        android:id="@+id/container"
        android:layout_width="match_parent"
        android:layout_height="wrap_content"
        android:orientation="vertical"
    >
        <include
            layout="@layout/patient_details_card_view"
            android:id="@+id/patient_details_card"
        />
        <include
            layout="@layout/patient_details_card_view"
            android:id="@+id/patient_observations"
        />
        <include
            layout="@layout/patient_details_card_view"
            android:id="@+id/patient_conditions"
        />
    </androidx.appcompat.widget.LinearLayoutCompat>
</androidx.core.widget.NestedScrollView>
=======
<FrameLayout
    xmlns:android="http://schemas.android.com/apk/res/android"
    android:layout_width="match_parent"
    android:layout_height="match_parent"
    android:background="#f9f9f9"
>
    <androidx.recyclerview.widget.RecyclerView
        android:background="@android:color/background_light"
        android:id="@+id/recycler"
        android:layout_width="match_parent"
        android:layout_height="match_parent"
        app:layoutManager="androidx.recyclerview.widget.LinearLayoutManager"
        xmlns:app="http://schemas.android.com/apk/res-auto"
        android:layout_margin="@dimen/fab_margin"
    />
</FrameLayout>
>>>>>>> 6db09908
<|MERGE_RESOLUTION|>--- conflicted
+++ resolved
@@ -14,49 +14,19 @@
  See the License for the specific language governing permissions and
  limitations under the License.
 -->
-<<<<<<< HEAD
-<androidx.core.widget.NestedScrollView
-    xmlns:android="http://schemas.android.com/apk/res/android"
-    android:layout_width="match_parent"
-    android:layout_height="match_parent"
-    android:orientation="vertical"
-    android:background="#f9f9f9"
->
-    <androidx.appcompat.widget.LinearLayoutCompat
-        android:id="@+id/container"
-        android:layout_width="match_parent"
-        android:layout_height="wrap_content"
-        android:orientation="vertical"
-    >
-        <include
-            layout="@layout/patient_details_card_view"
-            android:id="@+id/patient_details_card"
-        />
-        <include
-            layout="@layout/patient_details_card_view"
-            android:id="@+id/patient_observations"
-        />
-        <include
-            layout="@layout/patient_details_card_view"
-            android:id="@+id/patient_conditions"
-        />
-    </androidx.appcompat.widget.LinearLayoutCompat>
-</androidx.core.widget.NestedScrollView>
-=======
 <FrameLayout
-    xmlns:android="http://schemas.android.com/apk/res/android"
-    android:layout_width="match_parent"
-    android:layout_height="match_parent"
-    android:background="#f9f9f9"
->
+  xmlns:android="http://schemas.android.com/apk/res/android"
+  android:layout_width="match_parent"
+  android:layout_height="match_parent"
+  android:background="#f9f9f9"
+  >
     <androidx.recyclerview.widget.RecyclerView
-        android:background="@android:color/background_light"
-        android:id="@+id/recycler"
-        android:layout_width="match_parent"
-        android:layout_height="match_parent"
-        app:layoutManager="androidx.recyclerview.widget.LinearLayoutManager"
-        xmlns:app="http://schemas.android.com/apk/res-auto"
-        android:layout_margin="@dimen/fab_margin"
-    />
-</FrameLayout>
->>>>>>> 6db09908
+      android:background="@android:color/background_light"
+      android:id="@+id/recycler"
+      android:layout_width="match_parent"
+      android:layout_height="match_parent"
+      app:layoutManager="androidx.recyclerview.widget.LinearLayoutManager"
+      xmlns:app="http://schemas.android.com/apk/res-auto"
+      android:layout_margin="@dimen/fab_margin"
+      />
+</FrameLayout>