--- conflicted
+++ resolved
@@ -15,92 +15,65 @@
  limitations under the License.
 -->
 <RelativeLayout
-    xmlns:android="http://schemas.android.com/apk/res/android"
+  xmlns:android="http://schemas.android.com/apk/res/android"
+  android:layout_width="wrap_content"
+  android:layout_height="wrap_content"
+  xmlns:tools="http://schemas.android.com/tools"
+  android:paddingVertical="@dimen/fab_margin"
+  >
+
+  <ImageView
+    android:id="@+id/status"
     android:layout_width="wrap_content"
     android:layout_height="wrap_content"
-    xmlns:tools="http://schemas.android.com/tools"
-<<<<<<< HEAD
-    android:paddingVertical="@dimen/text_margin"
-=======
-    android:paddingVertical="@dimen/fab_margin"
->>>>>>> 6db09908
->
-
-    <ImageView
-        android:id="@+id/status"
-        android:layout_width="wrap_content"
-        android:layout_height="wrap_content"
-        android:layout_marginStart="@dimen/text_margin"
-<<<<<<< HEAD
-        android:layout_marginBottom="@dimen/text_margin"
-        android:gravity="center_vertical"
-        android:src="@drawable/ic_baseline_circle"
-        android:contentDescription="Status"
-=======
-        android:layout_marginTop="@dimen/status_margin"
-        android:gravity="center_vertical"
-        android:src="@drawable/ic_baseline_circle"
-        android:contentDescription="@string/description_status"
->>>>>>> 6db09908
+    android:layout_marginStart="@dimen/text_margin"
+    android:layout_marginTop="@dimen/status_margin"
+    android:gravity="center_vertical"
+    android:src="@drawable/ic_baseline_circle"
+    android:contentDescription="@string/description_status"
     />
 
-    <TextView
-        android:layout_alignWithParentIfMissing="true"
-        android:id="@+id/name"
-        android:layout_width="wrap_content"
-        android:layout_height="wrap_content"
-        android:layout_alignParentTop="true"
-        android:layout_alignParentEnd="true"
-        android:layout_marginStart="@dimen/text_margin"
-<<<<<<< HEAD
-        android:layout_marginTop="@dimen/text_margin"
-=======
->>>>>>> 6db09908
-        android:layout_marginEnd="@dimen/small_text_margin"
-        android:layout_marginBottom="@dimen/small_text_margin"
-        android:layout_toEndOf="@id/status"
-        android:textAppearance="?attr/textAppearanceSubtitle1"
-        android:textStyle="bold"
-        tools:text="Navya Patel"
+  <TextView
+    android:layout_alignWithParentIfMissing="true"
+    android:id="@+id/name"
+    android:layout_width="wrap_content"
+    android:layout_height="wrap_content"
+    android:layout_alignParentTop="true"
+    android:layout_alignParentEnd="true"
+    android:layout_marginStart="@dimen/text_margin"
+    android:layout_marginEnd="@dimen/small_text_margin"
+    android:layout_marginBottom="@dimen/small_text_margin"
+    android:layout_toEndOf="@id/status"
+    android:textAppearance="?attr/textAppearanceSubtitle1"
+    android:textStyle="bold"
+    tools:text="Navya Patel"
     />
 
-    <TextView
-<<<<<<< HEAD
-        android:id="@+id/age"
-=======
-        android:id="@+id/field_name"
->>>>>>> 6db09908
-        android:layout_width="wrap_content"
-        android:layout_height="wrap_content"
-        android:layout_below="@id/name"
-        android:layout_marginTop="@dimen/small_text_margin"
-        android:layout_marginEnd="@dimen/text_margin"
-        android:layout_marginBottom="@dimen/small_text_margin"
-        android:layout_alignStart="@id/name"
-        android:singleLine="true"
-        android:textAppearance="?attr/textAppearanceBody2"
-        tools:text="50 years old"
+  <TextView
+    android:id="@+id/field_name"
+    android:layout_width="wrap_content"
+    android:layout_height="wrap_content"
+    android:layout_below="@id/name"
+    android:layout_marginTop="@dimen/small_text_margin"
+    android:layout_marginEnd="@dimen/text_margin"
+    android:layout_marginBottom="@dimen/small_text_margin"
+    android:layout_alignStart="@id/name"
+    android:singleLine="true"
+    android:textAppearance="?attr/textAppearanceBody2"
+    tools:text="50 years old"
     />
 
-    <TextView
-        android:id="@+id/id"
-        android:layout_width="fill_parent"
-        android:layout_height="wrap_content"
-<<<<<<< HEAD
-        android:layout_below="@id/age"
-=======
-        android:layout_below="@id/field_name"
->>>>>>> 6db09908
-        android:layout_alignParentEnd="true"
-        android:layout_alignStart="@id/name"
-        android:layout_marginTop="@dimen/small_text_margin"
-        android:layout_marginEnd="@dimen/small_text_margin"
-<<<<<<< HEAD
-        android:layout_marginBottom="@dimen/text_margin"
-=======
->>>>>>> 6db09908
-        android:layout_toEndOf="@id/status"
-        android:textAppearance="?attr/textAppearanceBody2"
-        tools:text="Id: #...456"
+  <TextView
+    android:id="@+id/id"
+    android:layout_width="fill_parent"
+    android:layout_height="wrap_content"
+    android:layout_below="@id/field_name"
+    android:layout_alignParentEnd="true"
+    android:layout_alignStart="@id/name"
+    android:layout_marginTop="@dimen/small_text_margin"
+    android:layout_marginEnd="@dimen/small_text_margin"
+    android:layout_toEndOf="@id/status"
+    android:textAppearance="?attr/textAppearanceBody2"
+    tools:text="Id: #...456"
     />
 </RelativeLayout>