--- conflicted
+++ resolved
@@ -32,10 +32,9 @@
     sourceCompatibility = Java.sourceCompatibility
     targetCompatibility = Java.targetCompatibility
   }
-<<<<<<< HEAD
+
   kotlinOptions { jvmTarget = Java.kotlinJvmTarget.toString() }
-  packagingOptions { resources.excludes.addAll(listOf("META-INF/INDEX.LIST")) }
-=======
+
   packagingOptions {
     resources.excludes.addAll(
       listOf(
@@ -46,7 +45,7 @@
       )
     )
   }
->>>>>>> 4bd99833
+
   configureJacocoTestOptions()
 
   testOptions { animationsDisabled = true }
