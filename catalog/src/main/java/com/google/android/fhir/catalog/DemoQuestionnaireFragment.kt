--- conflicted
+++ resolved
@@ -87,14 +87,11 @@
     childFragmentManager.setFragmentResultListener(SUBMIT_REQUEST_KEY, viewLifecycleOwner) { _, _ ->
       onSubmitQuestionnaireClick()
     }
-<<<<<<< HEAD
     childFragmentManager.setFragmentResultListener(
       QuestionnaireFragment.CANCEL_REQUEST_KEY,
       viewLifecycleOwner
     ) { _, _ -> NavHostFragment.findNavController(this).navigateUp() }
     updateArguments()
-=======
->>>>>>> e9e5af38
     if (savedInstanceState == null) {
       addQuestionnaireFragment()
     }
