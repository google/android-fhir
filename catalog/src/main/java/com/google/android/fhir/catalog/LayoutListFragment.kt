/*
 * Copyright 2021 Google LLC
 *
 * Licensed under the Apache License, Version 2.0 (the "License");
 * you may not use this file except in compliance with the License.
 * You may obtain a copy of the License at
 *
 *       http://www.apache.org/licenses/LICENSE-2.0
 *
 * Unless required by applicable law or agreed to in writing, software
 * distributed under the License is distributed on an "AS IS" BASIS,
 * WITHOUT WARRANTIES OR CONDITIONS OF ANY KIND, either express or implied.
 * See the License for the specific language governing permissions and
 * limitations under the License.
 */

package com.google.android.fhir.catalog

import android.os.Bundle
import android.view.Gravity
import android.view.View
import androidx.fragment.app.Fragment
import androidx.fragment.app.viewModels
import androidx.navigation.fragment.findNavController
import androidx.recyclerview.widget.GridLayoutManager
import androidx.recyclerview.widget.RecyclerView

/** Fragment for the layout list. */
class LayoutListFragment : Fragment(R.layout.layout_list_fragment) {
  private val viewModel: LayoutListViewModel by viewModels()

  override fun onResume() {
    super.onResume()
    setUpActionBar()
    (requireActivity() as MainActivity).showBottomNavigationView(View.VISIBLE)
  }

  override fun onViewCreated(view: View, savedInstanceState: Bundle?) {
    super.onViewCreated(view, savedInstanceState)
    setUpLayoutsRecyclerView()
  }

  private fun setUpLayoutsRecyclerView() {
    val adapter =
      LayoutsRecyclerViewAdapter(::onItemClick).apply { submitList(viewModel.getLayoutList()) }
    val recyclerView = requireView().findViewById<RecyclerView>(R.id.sdcLayoutsRecyclerView)
    recyclerView.adapter = adapter
    recyclerView.layoutManager = GridLayoutManager(context, 2)
  }

  private fun setUpActionBar() {
    (requireActivity() as MainActivity).setNavigationUp(false)
    (activity as MainActivity).setActionBar(
      getString(R.string.toolbar_text),
      Gravity.CENTER_HORIZONTAL
    )
    setHasOptionsMenu(true)
  }

  private fun onItemClick(layout: LayoutListViewModel.Layout) {
    // TODO Remove check when all layout questionnaire json are updated.
    // https://github.com/google/android-fhir/issues/1079
    if (layout.questionnaireFileName.isEmpty()) {
      return
    }
    launchQuestionnaireFragment(layout)
  }

  private fun launchQuestionnaireFragment(layout: LayoutListViewModel.Layout) {
    findNavController()
      .navigate(
        LayoutListFragmentDirections.actionLayoutsFragmentToGalleryQuestionnaireFragment(
          context?.getString(layout.textId) ?: "",
          layout.questionnaireFileName,
<<<<<<< HEAD
          null
=======
          layout.workflow
>>>>>>> d93ca2eb
        )
      )
  }
}<|MERGE_RESOLUTION|>--- conflicted
+++ resolved
@@ -72,11 +72,8 @@
         LayoutListFragmentDirections.actionLayoutsFragmentToGalleryQuestionnaireFragment(
           context?.getString(layout.textId) ?: "",
           layout.questionnaireFileName,
-<<<<<<< HEAD
-          null
-=======
+          null,
           layout.workflow
->>>>>>> d93ca2eb
         )
       )
   }
