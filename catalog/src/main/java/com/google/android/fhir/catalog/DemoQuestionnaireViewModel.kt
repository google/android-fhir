--- conflicted
+++ resolved
@@ -22,13 +22,8 @@
 import androidx.lifecycle.viewModelScope
 import ca.uhn.fhir.context.FhirContext
 import ca.uhn.fhir.context.FhirVersionEnum
-<<<<<<< HEAD
-import com.google.android.fhir.catalog.DemoQuestionnaireFragment.Companion.QUESTIONNAIRE_ERROR_FILE_PATH_KEY
-import com.google.android.fhir.catalog.DemoQuestionnaireFragment.Companion.QUESTIONNAIRE_FILE_PATH_KEY
-=======
 import com.google.android.fhir.catalog.DemoQuestionnaireFragment.Companion.QUESTIONNAIRE_FILE_PATH_KEY
 import com.google.android.fhir.catalog.DemoQuestionnaireFragment.Companion.QUESTIONNAIRE_FILE_WITH_VALIDATION_PATH_KEY
->>>>>>> e57fd653
 import kotlinx.coroutines.launch
 import kotlinx.coroutines.withContext
 import org.hl7.fhir.r4.model.QuestionnaireResponse
@@ -37,24 +32,14 @@
   AndroidViewModel(application) {
   private val backgroundContext = viewModelScope.coroutineContext
   private var questionnaireJson: String? = null
-<<<<<<< HEAD
-  private var questionnaireErrorJson: String? = null
-=======
   private var questionnaireWithValidationJson: String? = null
->>>>>>> e57fd653
 
   init {
     viewModelScope.launch {
       getQuestionnaireJson()
-<<<<<<< HEAD
-      // remove check once all files are added
-      if (!state.get<String>(QUESTIONNAIRE_ERROR_FILE_PATH_KEY).isNullOrEmpty()) {
-        getErrorQuestionnaireJson()
-=======
       // TODO remove check once all files are added
       if (!state.get<String>(QUESTIONNAIRE_FILE_WITH_VALIDATION_PATH_KEY).isNullOrEmpty()) {
         getQuestionnaireWithValidationJson()
->>>>>>> e57fd653
       }
     }
   }
@@ -71,14 +56,6 @@
     }
   }
 
-<<<<<<< HEAD
-  suspend fun getErrorQuestionnaireJson(): String {
-    return withContext(backgroundContext) {
-      if (questionnaireErrorJson == null) {
-        questionnaireErrorJson = readFileFromAssets(state[QUESTIONNAIRE_ERROR_FILE_PATH_KEY]!!)
-      }
-      questionnaireErrorJson!!
-=======
   suspend fun getQuestionnaireWithValidationJson(): String {
     return withContext(backgroundContext) {
       if (questionnaireWithValidationJson == null) {
@@ -86,7 +63,6 @@
           readFileFromAssets(state[QUESTIONNAIRE_FILE_WITH_VALIDATION_PATH_KEY]!!)
       }
       questionnaireWithValidationJson!!
->>>>>>> e57fd653
     }
   }
 
