--- conflicted
+++ resolved
@@ -29,16 +29,6 @@
     return Layout.values().toList()
   }
 
-<<<<<<< HEAD
-  fun getQuestionnaire(layout: Layout): String {
-    return when (layout) {
-      Layout.DEFAULT -> "default_layout_questionnaire.json"
-      else -> "" // TODO remove else case, when all layouts cases are added to the when.
-    }
-  }
-
-=======
->>>>>>> efcdabb7
   enum class Layout(
     @DrawableRes val iconId: Int,
     @StringRes val textId: Int,
@@ -49,15 +39,11 @@
       R.string.layout_name_default_text,
       "default_layout_questionnaire.json"
     ),
-<<<<<<< HEAD
-    PAGINATED(R.drawable.ic_paginatedlayout, R.string.layout_name_paginated, ""),
-=======
     PAGINATED(
       R.drawable.ic_paginatedlayout,
       R.string.layout_name_paginated,
       "paginated_layout_questionnaire.json"
     ),
->>>>>>> efcdabb7
     REVIEW(R.drawable.ic_reviewlayout, R.string.layout_name_review, ""),
     READ_ONLY(R.drawable.ic_readonlylayout, R.string.layout_name_read_only, ""),
   }
