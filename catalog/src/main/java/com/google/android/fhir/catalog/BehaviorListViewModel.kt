--- conflicted
+++ resolved
@@ -38,17 +38,14 @@
       R.string.behavior_name_calculated_expression,
       "behavior_calculated_expression.json"
     ),
-<<<<<<< HEAD
     ANSWER_EXPRESSION(
       R.drawable.ic_answers_behavior,
       R.string.behavior_name_answer_expression,
-      "behavior_answer_expression.json"
-=======
+      "behavior_answer_expression.json"),
     CONTEXT_VARIABLES(
       R.drawable.ic_context,
       R.string.behavior_name_context_variables,
       "behavior_context_variables.json"
->>>>>>> 3d6c259b
     ),
     SKIP_LOGIC(
       R.drawable.ic_skiplogic_behavior,
