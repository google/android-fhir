--- conflicted
+++ resolved
@@ -60,21 +60,16 @@
       R.string.component_name_open_choice,
       "open-choice-questionnaire.json"
     ),
-<<<<<<< HEAD
-    TEXT_FIELD(R.drawable.ic_textfield, R.string.component_name_text_field, ""),
+    TEXT_FIELD(
+      R.drawable.ic_textfield,
+      R.string.component_name_text_field,
+      "text_fields_questionnaire.json"
+    ),
     DATE_PICKER(
       R.drawable.ic_datepicker,
       R.string.component_name_date_picker,
       "date_picker_questionnaire.json"
     ),
-=======
-    TEXT_FIELD(
-      R.drawable.ic_textfield,
-      R.string.component_name_text_field,
-      "text_fields_questionnaire.json"
-    ),
-    DATE_PICKER(R.drawable.ic_datepicker, R.string.component_name_date_picker, ""),
->>>>>>> a11d8ed2
     TIME_PICKER(R.drawable.ic_timepicker, R.string.component_name_time_picker, ""),
     SLIDER(R.drawable.ic_slider, R.string.component_name_slider, "slider_questionnaire.json"),
     IMAGE(R.drawable.ic_image, R.string.component_name_image, ""),
