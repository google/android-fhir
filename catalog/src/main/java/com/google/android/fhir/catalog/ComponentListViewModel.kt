/*
 * Copyright 2022 Google LLC
 *
 * Licensed under the Apache License, Version 2.0 (the "License");
 * you may not use this file except in compliance with the License.
 * You may obtain a copy of the License at
 *
 *       http://www.apache.org/licenses/LICENSE-2.0
 *
 * Unless required by applicable law or agreed to in writing, software
 * distributed under the License is distributed on an "AS IS" BASIS,
 * WITHOUT WARRANTIES OR CONDITIONS OF ANY KIND, either express or implied.
 * See the License for the specific language governing permissions and
 * limitations under the License.
 */

package com.google.android.fhir.catalog

import android.app.Application
import androidx.annotation.DrawableRes
import androidx.annotation.StringRes
import androidx.lifecycle.AndroidViewModel
import androidx.lifecycle.SavedStateHandle

class ComponentListViewModel(application: Application, private val state: SavedStateHandle) :
  AndroidViewModel(application) {

  fun getComponentList(): List<Component> {
    return Component.values().toList()
  }

  enum class Component(
    @DrawableRes val iconId: Int,
    @StringRes val textId: Int,
    /** Path to the questionnaire json file with no required fields. */
    val questionnaireFile: String,
    /**
     * Path to the questionnaire json file with some or all required fields. If the user doesn't
     * answer the required questions, an error may be displayed on the particular question.
     */
    val questionnaireFileWithValidation: String = "",
    val workflow: WorkflowType = WorkflowType.COMPONENT
  ) {
    BOOLEAN_CHOICE(
      R.drawable.ic_booleanchoice,
      R.string.component_name_boolean_choice,
      "component_boolean_choice.json",
      "component_boolean_choice_with_validation.json"
    ),
    SINGLE_CHOICE(
      R.drawable.ic_singlechoice,
      R.string.component_name_single_choice,
      "component_single_choice.json",
      "component_single_choice_with_validation.json"
    ),
    MULTIPLE_CHOICE(
      R.drawable.ic_multiplechoice,
      R.string.component_name_multiple_choice,
      "component_multi_select_choice.json",
      "component_multi_select_choice_with_validation.json"
    ),
    DROPDOWN(
      R.drawable.ic_group_1278,
      R.string.component_name_dropdown,
      "component_dropdown.json",
      "component_dropdown_with_validation.json"
    ),
    MODAL(
      R.drawable.ic_modal,
      R.string.component_name_modal,
      "component_modal.json",
      "component_modal_with_validation.json"
    ),
    OPEN_CHOICE(
      R.drawable.ic_openchoice,
      R.string.component_name_open_choice,
      "component_open_choice.json",
      "component_open_choice_with_validation.json"
    ),
    TEXT_FIELD(
      R.drawable.ic_textfield,
      R.string.component_name_text_field,
      "component_text_fields.json",
      "component_text_fields_with_validation.json"
    ),
    DATE_PICKER(
      R.drawable.ic_datepicker,
      R.string.component_name_date_picker,
      "component_date_picker.json",
      "component_date_picker_with_validation.json"
    ),
    DATE_TIME_PICKER(
      R.drawable.ic_timepicker,
      R.string.component_name_date_time_picker,
      "component_date_time_picker.json",
      "component_date_time_picker_with_validation.json"
    ),
    // TODO https://github.com/google/android-fhir/issues/1260
    //    SLIDER(
    //      R.drawable.ic_slider,
    //      R.string.component_name_slider,
    //      "component_slider.json",
    //      "component_slider_with_validation.json"
    //    ),
    IMAGE(R.drawable.ic_image, R.string.component_name_image, "", ""),
    AUTO_COMPLETE(
      R.drawable.ic_autocomplete,
      R.string.component_name_auto_complete,
      "component_auto_complete.json",
      "component_auto_complete_with_validation.json"
    ),
<<<<<<< HEAD
    HELP(R.drawable.ic_help, R.string.component_name_help, "component_help.json", ""),
=======
    REPEATED_GROUP(
      R.drawable.ic_textfield,
      R.string.component_name_repeated_group,
      "component_repeated_group.json",
    ),
>>>>>>> fc91ecb5
  }
}<|MERGE_RESOLUTION|>--- conflicted
+++ resolved
@@ -109,14 +109,11 @@
       "component_auto_complete.json",
       "component_auto_complete_with_validation.json"
     ),
-<<<<<<< HEAD
-    HELP(R.drawable.ic_help, R.string.component_name_help, "component_help.json", ""),
-=======
     REPEATED_GROUP(
       R.drawable.ic_textfield,
       R.string.component_name_repeated_group,
       "component_repeated_group.json",
     ),
->>>>>>> fc91ecb5
+    HELP(R.drawable.ic_help, R.string.component_name_help, "component_help.json", ""),
   }
 }