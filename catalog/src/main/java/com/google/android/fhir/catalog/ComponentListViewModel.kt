/*
 * Copyright 2022 Google LLC
 *
 * Licensed under the Apache License, Version 2.0 (the "License");
 * you may not use this file except in compliance with the License.
 * You may obtain a copy of the License at
 *
 *       http://www.apache.org/licenses/LICENSE-2.0
 *
 * Unless required by applicable law or agreed to in writing, software
 * distributed under the License is distributed on an "AS IS" BASIS,
 * WITHOUT WARRANTIES OR CONDITIONS OF ANY KIND, either express or implied.
 * See the License for the specific language governing permissions and
 * limitations under the License.
 */

package com.google.android.fhir.catalog

import android.app.Application
import androidx.annotation.DrawableRes
import androidx.annotation.StringRes
import androidx.lifecycle.AndroidViewModel
import androidx.lifecycle.SavedStateHandle

class ComponentListViewModel(application: Application, private val state: SavedStateHandle) :
  AndroidViewModel(application) {

  fun getComponentList(): List<Component> {
    return Component.values().toList()
  }

  enum class Component(
    @DrawableRes val iconId: Int,
    @StringRes val textId: Int,
    /** Path to the questionnaire json file with no required fields. */
    val questionnaireFile: String,
    /**
     * Path to the questionnaire json file with some or all required fields. If the user doesn't
     * answer the required questions, an error may be displayed on the particular question.
     */
    val questionnaireFileWithValidation: String = "",
    val workflow: WorkflowType = WorkflowType.COMPONENT
  ) {
<<<<<<< HEAD
    ATTACHMENT(
      R.drawable.ic_attachment,
      R.string.component_name_attachment,
      "attachment_questionnaire.json",
      "attachment_with_validation_questionnaire.json"
    ),
    SINGLE_CHOICE(
      R.drawable.ic_singlechoice,
      R.string.component_name_single_choice,
      "single_choice_questionnaire.json",
      "single_choice_with_validation_questionnaire.json"
    ),
=======
>>>>>>> 6956c79f
    BOOLEAN_CHOICE(
      R.drawable.ic_booleanchoice,
      R.string.component_name_boolean_choice,
      "component_boolean_choice.json",
      "component_boolean_choice_with_validation.json"
    ),
    SINGLE_CHOICE(
      R.drawable.ic_singlechoice,
      R.string.component_name_single_choice,
      "component_single_choice.json",
      "component_single_choice_with_validation.json"
    ),
    MULTIPLE_CHOICE(
      R.drawable.ic_multiplechoice,
      R.string.component_name_multiple_choice,
      "component_multi_select_choice.json",
      "component_multi_select_choice_with_validation.json"
    ),
    DROPDOWN(
      R.drawable.ic_group_1278,
      R.string.component_name_dropdown,
      "component_dropdown.json",
      "component_dropdown_with_validation.json"
    ),
    MODAL(
      R.drawable.ic_modal,
      R.string.component_name_modal,
      "component_modal.json",
      "component_modal_with_validation.json"
    ),
    OPEN_CHOICE(
      R.drawable.ic_openchoice,
      R.string.component_name_open_choice,
      "component_open_choice.json",
      "component_open_choice_with_validation.json"
    ),
    TEXT_FIELD(
      R.drawable.ic_textfield,
      R.string.component_name_text_field,
      "component_text_fields.json",
      "component_text_fields_with_validation.json"
    ),
    DATE_PICKER(
      R.drawable.ic_datepicker,
      R.string.component_name_date_picker,
      "component_date_picker.json",
      "component_date_picker_with_validation.json"
    ),
    DATE_TIME_PICKER(
      R.drawable.ic_timepicker,
      R.string.component_name_date_time_picker,
      "component_date_time_picker.json",
      "component_date_time_picker_with_validation.json"
    ),
    // TODO https://github.com/google/android-fhir/issues/1260
    //    SLIDER(
    //      R.drawable.ic_slider,
    //      R.string.component_name_slider,
    //      "component_slider.json",
    //      "component_slider_with_validation.json"
    //    ),
    IMAGE(R.drawable.ic_image, R.string.component_name_image, "", ""),
    AUTO_COMPLETE(
      R.drawable.ic_autocomplete,
      R.string.component_name_auto_complete,
      "component_auto_complete.json",
      "component_auto_complete_with_validation.json"
    ),
  }
}<|MERGE_RESOLUTION|>--- conflicted
+++ resolved
@@ -41,21 +41,12 @@
     val questionnaireFileWithValidation: String = "",
     val workflow: WorkflowType = WorkflowType.COMPONENT
   ) {
-<<<<<<< HEAD
     ATTACHMENT(
       R.drawable.ic_attachment,
       R.string.component_name_attachment,
       "attachment_questionnaire.json",
       "attachment_with_validation_questionnaire.json"
     ),
-    SINGLE_CHOICE(
-      R.drawable.ic_singlechoice,
-      R.string.component_name_single_choice,
-      "single_choice_questionnaire.json",
-      "single_choice_with_validation_questionnaire.json"
-    ),
-=======
->>>>>>> 6956c79f
     BOOLEAN_CHOICE(
       R.drawable.ic_booleanchoice,
       R.string.component_name_boolean_choice,
