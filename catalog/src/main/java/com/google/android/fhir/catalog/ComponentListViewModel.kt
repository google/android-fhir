--- conflicted
+++ resolved
@@ -44,12 +44,6 @@
       R.string.component_name_boolean_choice,
       "boolean_choice_questionnaire.json"
     ),
-<<<<<<< HEAD
-    MULTIPLE_CHOICE(R.drawable.ic_multiplechoice, R.string.component_name_multiple_choice, ""),
-    DROPDOWN(R.drawable.ic_group_1278, R.string.component_name_dropdown, ""),
-    MODAL(R.drawable.ic_modal, R.string.component_name_modal, "modal-questionnaire.json"),
-    OPEN_CHOICE(R.drawable.ic_openchoice, R.string.component_name_open_choice, ""),
-=======
     MULTIPLE_CHOICE(
       R.drawable.ic_multiplechoice,
       R.string.component_name_multiple_choice,
@@ -60,13 +54,12 @@
       R.string.component_name_dropdown,
       "dropdown-questionnaire.json"
     ),
-    MODAL(R.drawable.ic_modal, R.string.component_name_modal, ""),
+    MODAL(R.drawable.ic_modal, R.string.component_name_modal, "modal-questionnaire.json"),
     OPEN_CHOICE(
       R.drawable.ic_openchoice,
       R.string.component_name_open_choice,
       "open-choice-questionnaire.json"
     ),
->>>>>>> f0f26840
     TEXT_FIELD(R.drawable.ic_textfield, R.string.component_name_text_field, ""),
     DATE_PICKER(R.drawable.ic_datepicker, R.string.component_name_date_picker, ""),
     TIME_PICKER(R.drawable.ic_timepicker, R.string.component_name_time_picker, ""),
