/*
 * Copyright 2021 Google LLC
 *
 * Licensed under the Apache License, Version 2.0 (the "License");
 * you may not use this file except in compliance with the License.
 * You may obtain a copy of the License at
 *
 *       http://www.apache.org/licenses/LICENSE-2.0
 *
 * Unless required by applicable law or agreed to in writing, software
 * distributed under the License is distributed on an "AS IS" BASIS,
 * WITHOUT WARRANTIES OR CONDITIONS OF ANY KIND, either express or implied.
 * See the License for the specific language governing permissions and
 * limitations under the License.
 */

package com.google.android.fhir.catalog

import android.os.Bundle
import android.view.Gravity
import android.view.View
import androidx.appcompat.app.AppCompatActivity
import androidx.fragment.app.Fragment
import androidx.fragment.app.viewModels
import androidx.navigation.fragment.findNavController
import androidx.recyclerview.widget.GridLayoutManager
import androidx.recyclerview.widget.RecyclerView

/** Fragment for the component list. */
class ComponentListFragment : Fragment(R.layout.component_list_fragment) {
  private val viewModel: ComponentListViewModel by viewModels()

  override fun onViewCreated(view: View, savedInstanceState: Bundle?) {
    super.onViewCreated(view, savedInstanceState)
    setUpComponentsRecyclerView()
  }

  override fun onResume() {
    super.onResume()
    setUpActionBar()
    (activity as MainActivity).showBottomNavigationView(View.VISIBLE)
  }

  private fun setUpActionBar() {
    (requireActivity() as AppCompatActivity).supportActionBar?.apply {
      setDisplayHomeAsUpEnabled(false)
    }
    (activity as MainActivity).setActionBar(
      getString(R.string.toolbar_text),
      Gravity.CENTER_HORIZONTAL
    )
    setHasOptionsMenu(true)
  }

  private fun setUpComponentsRecyclerView() {
    val adapter =
      ComponentsRecyclerViewAdapter(::onItemClick).apply {
        submitList(viewModel.getComponentList())
      }
    val recyclerView = requireView().findViewById<RecyclerView>(R.id.componentsRecyclerView)
    recyclerView.adapter = adapter
    recyclerView.layoutManager = GridLayoutManager(requireContext(), 2)
  }

  private fun onItemClick(component: ComponentListViewModel.Component) {
    // TODO Remove check when all components questionnaire json are updated.
    // https://github.com/google/android-fhir/issues/1076
    if (component.questionnaireFile.isEmpty()) {
      return
    }
    launchQuestionnaireFragment(component)
  }

  private fun launchQuestionnaireFragment(component: ComponentListViewModel.Component) {
    findNavController()
      .navigate(
        ComponentListFragmentDirections.actionComponentsFragmentToGalleryQuestionnaireFragment(
          context?.getString(component.textId) ?: "",
          component.questionnaireFile,
<<<<<<< HEAD
          component.questionnaireErrorFile
=======
          component.workflow
>>>>>>> d93ca2eb
        )
      )
  }
}<|MERGE_RESOLUTION|>--- conflicted
+++ resolved
@@ -77,11 +77,8 @@
         ComponentListFragmentDirections.actionComponentsFragmentToGalleryQuestionnaireFragment(
           context?.getString(component.textId) ?: "",
           component.questionnaireFile,
-<<<<<<< HEAD
-          component.questionnaireErrorFile
-=======
+          component.questionnaireErrorFile,
           component.workflow
->>>>>>> d93ca2eb
         )
       )
   }
