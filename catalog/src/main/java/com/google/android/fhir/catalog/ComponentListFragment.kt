/*
 * Copyright 2022 Google LLC
 *
 * Licensed under the Apache License, Version 2.0 (the "License");
 * you may not use this file except in compliance with the License.
 * You may obtain a copy of the License at
 *
 *       http://www.apache.org/licenses/LICENSE-2.0
 *
 * Unless required by applicable law or agreed to in writing, software
 * distributed under the License is distributed on an "AS IS" BASIS,
 * WITHOUT WARRANTIES OR CONDITIONS OF ANY KIND, either express or implied.
 * See the License for the specific language governing permissions and
 * limitations under the License.
 */

package com.google.android.fhir.catalog

import android.os.Bundle
import android.view.Gravity
import android.view.View
import androidx.appcompat.app.AppCompatActivity
import androidx.fragment.app.Fragment
import androidx.fragment.app.viewModels
import androidx.navigation.fragment.findNavController
import androidx.recyclerview.widget.GridLayoutManager
import androidx.recyclerview.widget.RecyclerView

/** Fragment for the component list. */
class ComponentListFragment : Fragment(R.layout.component_list_fragment) {
  private val viewModel: ComponentListViewModel by viewModels()

  override fun onViewCreated(view: View, savedInstanceState: Bundle?) {
    super.onViewCreated(view, savedInstanceState)
    setUpComponentsRecyclerView()
  }

  override fun onResume() {
    super.onResume()
    setUpActionBar()
    (activity as MainActivity).showBottomNavigationView(View.VISIBLE)
  }

  private fun setUpActionBar() {
    (requireActivity() as AppCompatActivity).supportActionBar?.apply {
      setDisplayHomeAsUpEnabled(false)
    }
    (activity as MainActivity).setActionBar(
      getString(R.string.toolbar_text),
      Gravity.CENTER_HORIZONTAL
    )
    setHasOptionsMenu(true)
  }

  private fun setUpComponentsRecyclerView() {
    val adapter =
      ComponentsRecyclerViewAdapter(::onItemClick).apply {
        submitList(viewModel.getComponentList())
      }
    val recyclerView = requireView().findViewById<RecyclerView>(R.id.componentsRecyclerView)
    recyclerView.adapter = adapter
    recyclerView.layoutManager = GridLayoutManager(requireContext(), 2)
  }

  private fun onItemClick(component: ComponentListViewModel.Component) {
    // TODO Remove check when all components questionnaire json are updated.
    // https://github.com/google/android-fhir/issues/1076
    if (component.questionnaireFile.isEmpty()) {
      return
    }
    launchQuestionnaireFragment(component)
  }

  private fun launchQuestionnaireFragment(component: ComponentListViewModel.Component) {
    findNavController()
      .navigate(
        ComponentListFragmentDirections.actionComponentsFragmentToGalleryQuestionnaireFragment(
          context?.getString(component.textId) ?: "",
          component.questionnaireFile,
<<<<<<< HEAD
          component.questionnaireErrorFile
=======
          component.questionnaireFileWithValidation,
          component.workflow
>>>>>>> e57fd653
        )
      )
  }
}<|MERGE_RESOLUTION|>--- conflicted
+++ resolved
@@ -77,12 +77,8 @@
         ComponentListFragmentDirections.actionComponentsFragmentToGalleryQuestionnaireFragment(
           context?.getString(component.textId) ?: "",
           component.questionnaireFile,
-<<<<<<< HEAD
-          component.questionnaireErrorFile
-=======
           component.questionnaireFileWithValidation,
           component.workflow
->>>>>>> e57fd653
         )
       )
   }
