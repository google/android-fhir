<?xml version="1.0" encoding="utf-8" ?>
<!--
 Copyright 2021 Google LLC

 Licensed under the Apache License, Version 2.0 (the "License");
 you may not use this file except in compliance with the License.
 You may obtain a copy of the License at

      http://www.apache.org/licenses/LICENSE-2.0

 Unless required by applicable law or agreed to in writing, software
 distributed under the License is distributed on an "AS IS" BASIS,
 WITHOUT WARRANTIES OR CONDITIONS OF ANY KIND, either express or implied.
 See the License for the specific language governing permissions and
 limitations under the License.
-->
<navigation
    xmlns:android="http://schemas.android.com/apk/res/android"
    xmlns:app="http://schemas.android.com/apk/res-auto"
    xmlns:tools="http://schemas.android.com/tools"
    android:id="@+id/main_nav_graph"
    app:startDestination="@id/componentListFragment"
>
  <fragment
        android:id="@+id/componentListFragment"
        android:name="com.google.android.fhir.catalog.ComponentListFragment"
        android:label="fragment_components"
        tools:layout="@layout/component_list_fragment"
    >
    <action
            android:id="@+id/action_componentsFragment_to_layoutsFragment"
            app:destination="@id/layoutListFragment"
        />
    <action
            android:id="@+id/action_componentsFragment_to_GalleryQuestionnaireFragment"
            app:destination="@id/galleryQuestionnaireFragment"
        />
    <action
            android:id="@+id/action_componentsFragment_to_GalleryQuestionnaireFragment"
            app:destination="@id/galleryQuestionnaireFragment"
        />
  </fragment>
  <fragment
        android:id="@+id/layoutListFragment"
        android:name="com.google.android.fhir.catalog.LayoutListFragment"
        android:label="fragment_layouts"
        tools:layout="@layout/layout_list_fragment"
    >
    <action
            android:id="@+id/action_layoutsFragment_to_componentsFragment"
            app:destination="@id/componentListFragment"
        />
  </fragment>
  <fragment
        android:id="@+id/galleryQuestionnaireFragment"
<<<<<<< HEAD
        android:name="com.google.android.fhir.catalog.GalleryQuestionnaireFragment"
        android:label="fragment_dummy"
        tools:layout="@layout/fragment_gallery_questionnaire"
    >
    <argument android:name="questionnaireTitleKey" app:argType="string" />
    <argument android:name="questionnaireFilePathKey" app:argType="string" />
    <argument
            android:name="questionnaireResponseFilePathKey"
            app:argType="string"
            app:nullable="true"
        />
=======
        android:name="com.google.android.fhir.catalog.DemoQuestionnaireFragment"
        tools:layout="@layout/fragment_demo_questionnaire"
    >
    <argument android:name="questionnaireTitleKey" app:argType="string" />
    <argument android:name="questionnaireFilePathKey" app:argType="string" />
>>>>>>> f50b3225
  </fragment>
</navigation><|MERGE_RESOLUTION|>--- conflicted
+++ resolved
@@ -35,10 +35,6 @@
             android:id="@+id/action_componentsFragment_to_GalleryQuestionnaireFragment"
             app:destination="@id/galleryQuestionnaireFragment"
         />
-    <action
-            android:id="@+id/action_componentsFragment_to_GalleryQuestionnaireFragment"
-            app:destination="@id/galleryQuestionnaireFragment"
-        />
   </fragment>
   <fragment
         android:id="@+id/layoutListFragment"
@@ -53,24 +49,10 @@
   </fragment>
   <fragment
         android:id="@+id/galleryQuestionnaireFragment"
-<<<<<<< HEAD
-        android:name="com.google.android.fhir.catalog.GalleryQuestionnaireFragment"
-        android:label="fragment_dummy"
-        tools:layout="@layout/fragment_gallery_questionnaire"
-    >
-    <argument android:name="questionnaireTitleKey" app:argType="string" />
-    <argument android:name="questionnaireFilePathKey" app:argType="string" />
-    <argument
-            android:name="questionnaireResponseFilePathKey"
-            app:argType="string"
-            app:nullable="true"
-        />
-=======
         android:name="com.google.android.fhir.catalog.DemoQuestionnaireFragment"
         tools:layout="@layout/fragment_demo_questionnaire"
     >
     <argument android:name="questionnaireTitleKey" app:argType="string" />
     <argument android:name="questionnaireFilePathKey" app:argType="string" />
->>>>>>> f50b3225
   </fragment>
 </navigation>