<?xml version="1.0" encoding="utf-8" ?>
<!--
 Copyright 2021 Google LLC

 Licensed under the Apache License, Version 2.0 (the "License");
 you may not use this file except in compliance with the License.
 You may obtain a copy of the License at

      http://www.apache.org/licenses/LICENSE-2.0

 Unless required by applicable law or agreed to in writing, software
 distributed under the License is distributed on an "AS IS" BASIS,
 WITHOUT WARRANTIES OR CONDITIONS OF ANY KIND, either express or implied.
 See the License for the specific language governing permissions and
 limitations under the License.
-->
<navigation
    xmlns:android="http://schemas.android.com/apk/res/android"
    xmlns:app="http://schemas.android.com/apk/res-auto"
    xmlns:tools="http://schemas.android.com/tools"
    android:id="@+id/main_nav_graph"
    app:startDestination="@id/componentListFragment"
>
  <fragment
        android:id="@+id/componentListFragment"
        android:name="com.google.android.fhir.catalog.ComponentListFragment"
        android:label="fragment_components"
        tools:layout="@layout/component_list_fragment"
    >
    <action
            android:id="@+id/action_componentsFragment_to_layoutsFragment"
            app:destination="@id/layoutListFragment"
        />
    <action
            android:id="@+id/action_componentsFragment_to_GalleryQuestionnaireFragment"
            app:destination="@id/galleryQuestionnaireFragment"
        />

  </fragment>
  <fragment
        android:id="@+id/layoutListFragment"
        android:name="com.google.android.fhir.catalog.LayoutListFragment"
        android:label="fragment_layouts"
        tools:layout="@layout/layout_list_fragment"
    >
    <action
            android:id="@+id/action_layoutsFragment_to_componentsFragment"
            app:destination="@id/componentListFragment"
        />
    <action
            android:id="@+id/action_layoutsFragment_to_galleryQuestionnaireFragment"
            app:destination="@id/galleryQuestionnaireFragment"
        />
  </fragment>
  <fragment
        android:id="@+id/galleryQuestionnaireFragment"
        android:name="com.google.android.fhir.catalog.DemoQuestionnaireFragment"
        tools:layout="@layout/fragment_demo_questionnaire"
    >
    <argument android:name="questionnaireTitleKey" app:argType="string" />
    <argument android:name="questionnaireFilePathKey" app:argType="string" />
    <argument
<<<<<<< HEAD
            android:name="questionnaireErrorFilePathKey"
            app:argType="string"
            app:nullable="true"
        />
=======
            android:name="questionnaireFileWithValidationPathKey"
            app:argType="string"
            app:nullable="true"
        />
    <argument
            android:name="workflow"
            app:argType="com.google.android.fhir.catalog.WorkflowType"
        />
>>>>>>> e57fd653
    <action
            android:id="@+id/action_galleryQuestionnaireFragment_to_questionnaireResponseFragment"
            app:destination="@id/questionnaireResponseFragment"
        />
    <action
            android:id="@+id/action_galleryQuestionnaireFragment_to_modalBottomSheet"
            app:destination="@id/modalBottomSheet"
        />
  </fragment>
  <fragment
        android:id="@+id/questionnaireResponseFragment"
        android:name="com.google.android.fhir.catalog.QuestionnaireResponseFragment"
        android:label="fragment_questionnaire_response"
        tools:layout="@layout/fragment_questionnaire_response"
    >
    <argument android:name="questionnaire_response" app:argType="string" />
  </fragment>
  <dialog
        android:id="@+id/modalBottomSheet"
        android:name="com.google.android.fhir.catalog.ModalBottomSheetFragment"
        android:label="fragment_modal_bottom_sheet"
        tools:layout="@layout/fragment_modal_bottom_sheet"
    >
<<<<<<< HEAD
    <argument android:name="button_text" app:argType="string" />
=======
    <argument android:name="error_state" app:argType="boolean" />
>>>>>>> e57fd653
  </dialog>
</navigation><|MERGE_RESOLUTION|>--- conflicted
+++ resolved
@@ -60,12 +60,6 @@
     <argument android:name="questionnaireTitleKey" app:argType="string" />
     <argument android:name="questionnaireFilePathKey" app:argType="string" />
     <argument
-<<<<<<< HEAD
-            android:name="questionnaireErrorFilePathKey"
-            app:argType="string"
-            app:nullable="true"
-        />
-=======
             android:name="questionnaireFileWithValidationPathKey"
             app:argType="string"
             app:nullable="true"
@@ -74,7 +68,6 @@
             android:name="workflow"
             app:argType="com.google.android.fhir.catalog.WorkflowType"
         />
->>>>>>> e57fd653
     <action
             android:id="@+id/action_galleryQuestionnaireFragment_to_questionnaireResponseFragment"
             app:destination="@id/questionnaireResponseFragment"
@@ -98,10 +91,6 @@
         android:label="fragment_modal_bottom_sheet"
         tools:layout="@layout/fragment_modal_bottom_sheet"
     >
-<<<<<<< HEAD
-    <argument android:name="button_text" app:argType="string" />
-=======
     <argument android:name="error_state" app:argType="boolean" />
->>>>>>> e57fd653
   </dialog>
 </navigation>