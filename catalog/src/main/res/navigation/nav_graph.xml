<?xml version="1.0" encoding="utf-8" ?>
<!--
 Copyright 2021 Google LLC

 Licensed under the Apache License, Version 2.0 (the "License");
 you may not use this file except in compliance with the License.
 You may obtain a copy of the License at

      http://www.apache.org/licenses/LICENSE-2.0

 Unless required by applicable law or agreed to in writing, software
 distributed under the License is distributed on an "AS IS" BASIS,
 WITHOUT WARRANTIES OR CONDITIONS OF ANY KIND, either express or implied.
 See the License for the specific language governing permissions and
 limitations under the License.
-->
<navigation
    xmlns:android="http://schemas.android.com/apk/res/android"
    xmlns:app="http://schemas.android.com/apk/res-auto"
    xmlns:tools="http://schemas.android.com/tools"
    android:id="@+id/main_nav_graph"
    app:startDestination="@id/componentListFragment"
>
  <fragment
        android:id="@+id/componentListFragment"
        android:name="com.google.android.fhir.catalog.ComponentListFragment"
        android:label="fragment_components"
        tools:layout="@layout/component_list_fragment"
    >
    <action
            android:id="@+id/action_componentsFragment_to_layoutsFragment"
            app:destination="@id/layoutListFragment"
        />
    <action
            android:id="@+id/action_componentsFragment_to_GalleryQuestionnaireFragment"
            app:destination="@id/galleryQuestionnaireFragment"
        />

  </fragment>
  <fragment
        android:id="@+id/layoutListFragment"
        android:name="com.google.android.fhir.catalog.LayoutListFragment"
        android:label="fragment_layouts"
        tools:layout="@layout/layout_list_fragment"
    >
    <action
            android:id="@+id/action_layoutsFragment_to_componentsFragment"
            app:destination="@id/componentListFragment"
        />
    <action
            android:id="@+id/action_layoutsFragment_to_galleryQuestionnaireFragment"
            app:destination="@id/galleryQuestionnaireFragment"
        />
  </fragment>
  <fragment
        android:id="@+id/galleryQuestionnaireFragment"
        android:name="com.google.android.fhir.catalog.DemoQuestionnaireFragment"
        tools:layout="@layout/fragment_demo_questionnaire"
    >
    <argument android:name="questionnaireTitleKey" app:argType="string" />
    <argument android:name="questionnaireFilePathKey" app:argType="string" />
    <argument
<<<<<<< HEAD
            android:name="questionnaireErrorFilePathKey"
            app:argType="string"
            app:nullable="true"
=======
            android:name="workflow"
            app:argType="com.google.android.fhir.catalog.WorkflowType"
>>>>>>> d93ca2eb
        />
    <action
            android:id="@+id/action_galleryQuestionnaireFragment_to_questionnaireResponseFragment"
            app:destination="@id/questionnaireResponseFragment"
        />
    <action
            android:id="@+id/action_galleryQuestionnaireFragment_to_modalBottomSheet"
            app:destination="@id/modalBottomSheet"
        />
  </fragment>
  <fragment
        android:id="@+id/questionnaireResponseFragment"
        android:name="com.google.android.fhir.catalog.QuestionnaireResponseFragment"
        android:label="fragment_questionnaire_response"
        tools:layout="@layout/fragment_questionnaire_response"
    >
    <argument android:name="questionnaire_response" app:argType="string" />
  </fragment>
  <dialog
        android:id="@+id/modalBottomSheet"
        android:name="com.google.android.fhir.catalog.ModalBottomSheetFragment"
        android:label="fragment_modal_bottom_sheet"
        tools:layout="@layout/fragment_modal_bottom_sheet"
    >
<<<<<<< HEAD
    <argument android:name="button_text" app:argType="string" />
=======
    <argument android:name="error_state" app:argType="boolean" />
>>>>>>> d93ca2eb
  </dialog>
</navigation><|MERGE_RESOLUTION|>--- conflicted
+++ resolved
@@ -60,14 +60,13 @@
     <argument android:name="questionnaireTitleKey" app:argType="string" />
     <argument android:name="questionnaireFilePathKey" app:argType="string" />
     <argument
-<<<<<<< HEAD
             android:name="questionnaireErrorFilePathKey"
             app:argType="string"
             app:nullable="true"
-=======
+        />
+    <argument
             android:name="workflow"
             app:argType="com.google.android.fhir.catalog.WorkflowType"
->>>>>>> d93ca2eb
         />
     <action
             android:id="@+id/action_galleryQuestionnaireFragment_to_questionnaireResponseFragment"
@@ -92,10 +91,6 @@
         android:label="fragment_modal_bottom_sheet"
         tools:layout="@layout/fragment_modal_bottom_sheet"
     >
-<<<<<<< HEAD
-    <argument android:name="button_text" app:argType="string" />
-=======
     <argument android:name="error_state" app:argType="boolean" />
->>>>>>> d93ca2eb
   </dialog>
 </navigation>