<?xml version="1.0" encoding="utf-8" ?>
<!--
 Copyright 2021 Google LLC

 Licensed under the Apache License, Version 2.0 (the "License");
 you may not use this file except in compliance with the License.
 You may obtain a copy of the License at

      http://www.apache.org/licenses/LICENSE-2.0

 Unless required by applicable law or agreed to in writing, software
 distributed under the License is distributed on an "AS IS" BASIS,
 WITHOUT WARRANTIES OR CONDITIONS OF ANY KIND, either express or implied.
 See the License for the specific language governing permissions and
 limitations under the License.
-->
<resources>

    <!-- The custom theme for the questionnaires in this application. -->
    <style name="Theme.MyQuestionnaire" parent="Theme.Questionnaire">

        <item name="colorPrimary">@color/primary_blue_40</item>
        <item name="colorOnPrimary">@color/onPrimary_blue_100</item>
        <item
            name="colorPrimaryContainer"
        >@color/primaryContainer_blue_90</item>
        <item
            name="colorOnPrimaryContainer"
        >@color/onPrimaryContainer_blue_10</item>

        <item name="colorSecondary">@color/secondary_blue_40</item>
        <item name="colorOnSecondary">@color/onSecondary_blue_100</item>
        <item
            name="colorSecondaryContainer"
        >@color/secondaryContainer_blue_90</item>
        <item
            name="colorOnSecondaryContainer"
        >@color/onSecondaryContainer_blue_10</item>

        <item name="colorTertiary">@color/tertiary_green_40</item>
        <item name="colorOnTertiary">@color/onTertiary_green_100</item>
        <item
            name="colorTertiaryContainer"
        >@color/tertiaryContainer_green_90</item>
        <item
            name="colorOnTertiaryContainer"
        >@color/onTertiaryContainer_green_10</item>

        <item name="colorError">@color/error_red_40</item>
        <item name="colorErrorContainer">@color/errorContainer_red_100</item>
        <item name="colorOnError">@color/onError_red_90</item>
        <item name="colorOnErrorContainer">@color/onErrorContainer_red_10</item>

        <item
            name="android:colorBackground"
        >@color/background_neutral_100</item>
        <item name="colorOnBackground">@color/onBackground_neutral_10</item>

        <item name="colorSurface">@color/surface_neutral_100</item>
        <item name="colorOnSurface">@color/onSurface_neutral_10</item>

        <item
            name="colorSurfaceVariant"
        >@color/surfaceVariant_neutral_variant_90</item>
        <item
            name="colorOnSurfaceVariant"
        >@color/onSurfaceVariant_neutral_variant_30</item>

        <item name="colorOutline">@color/outline_neutral_variant_50</item>

    </style>

    <style name="Theme.MyQuestionnaire.DefaultLayout">
        <item
            name="submitButtonStyleQuestionnaire"
        >@style/App.Layout.SubmitButtonStyle
        </item>
    </style>

    <style name="Theme.MyQuestionnaire.PaginatedLayout">
        <item name="headerTextAppearanceQuestionnaire">
            @style/TextAppearance.Material3.HeadlineMedium
        </item>
        <item
            name="submitButtonStyleQuestionnaire"
        >@style/App.Layout.SubmitButtonStyle
        </item>
    </style>

    <style name="Theme.MyQuestionnaire.PaginatedLayout.Component">
        <item
            name="submitButtonStyleQuestionnaire"
        >@style/App.Component.SubmitButtonStyle
        </item>
    </style>

    <style
        name="App.Layout.SubmitButtonStyle"
        parent="Questionnaire.SubmitButtonStyle"
    >
    <item name="android:visibility">visible</item>
    </style>

    <style
        name="App.Component.SubmitButtonStyle"
        parent="Questionnaire.SubmitButtonStyle"
    >
        <item name="android:visibility">gone</item>
    </style>

    <style
        name="Widget.App.MaterialComponents.Button"
        parent="Widget.Material3.Button"
    >
        <item name="cornerRadius">100dp</item>
    </style>
<<<<<<< HEAD
    <style
        name="Widget.App.MaterialComponents.Button"
        parent="Widget.MaterialComponents.Button"
    >
        <item name="cornerRadius">100dp</item>
    </style>
    <style
        name="TextAppearance.App.MaterialComponents.Headline3"
        parent="TextAppearance.MaterialComponents.Headline3"
    >
        <item name="android:textSize">28sp</item>
        <item name="android:textColor">?attr/colorOnSurface</item>
    </style>
=======

>>>>>>> e57fd653
</resources><|MERGE_RESOLUTION|>--- conflicted
+++ resolved
@@ -22,29 +22,29 @@
         <item name="colorPrimary">@color/primary_blue_40</item>
         <item name="colorOnPrimary">@color/onPrimary_blue_100</item>
         <item
-            name="colorPrimaryContainer"
-        >@color/primaryContainer_blue_90</item>
+          name="colorPrimaryContainer"
+          >@color/primaryContainer_blue_90</item>
         <item
-            name="colorOnPrimaryContainer"
-        >@color/onPrimaryContainer_blue_10</item>
+          name="colorOnPrimaryContainer"
+          >@color/onPrimaryContainer_blue_10</item>
 
         <item name="colorSecondary">@color/secondary_blue_40</item>
         <item name="colorOnSecondary">@color/onSecondary_blue_100</item>
         <item
-            name="colorSecondaryContainer"
-        >@color/secondaryContainer_blue_90</item>
+          name="colorSecondaryContainer"
+          >@color/secondaryContainer_blue_90</item>
         <item
-            name="colorOnSecondaryContainer"
-        >@color/onSecondaryContainer_blue_10</item>
+          name="colorOnSecondaryContainer"
+          >@color/onSecondaryContainer_blue_10</item>
 
         <item name="colorTertiary">@color/tertiary_green_40</item>
         <item name="colorOnTertiary">@color/onTertiary_green_100</item>
         <item
-            name="colorTertiaryContainer"
-        >@color/tertiaryContainer_green_90</item>
+          name="colorTertiaryContainer"
+          >@color/tertiaryContainer_green_90</item>
         <item
-            name="colorOnTertiaryContainer"
-        >@color/onTertiaryContainer_green_10</item>
+          name="colorOnTertiaryContainer"
+          >@color/onTertiaryContainer_green_10</item>
 
         <item name="colorError">@color/error_red_40</item>
         <item name="colorErrorContainer">@color/errorContainer_red_100</item>
@@ -52,19 +52,19 @@
         <item name="colorOnErrorContainer">@color/onErrorContainer_red_10</item>
 
         <item
-            name="android:colorBackground"
-        >@color/background_neutral_100</item>
+          name="android:colorBackground"
+          >@color/background_neutral_100</item>
         <item name="colorOnBackground">@color/onBackground_neutral_10</item>
 
         <item name="colorSurface">@color/surface_neutral_100</item>
         <item name="colorOnSurface">@color/onSurface_neutral_10</item>
 
         <item
-            name="colorSurfaceVariant"
-        >@color/surfaceVariant_neutral_variant_90</item>
+          name="colorSurfaceVariant"
+          >@color/surfaceVariant_neutral_variant_90</item>
         <item
-            name="colorOnSurfaceVariant"
-        >@color/onSurfaceVariant_neutral_variant_30</item>
+          name="colorOnSurfaceVariant"
+          >@color/onSurfaceVariant_neutral_variant_30</item>
 
         <item name="colorOutline">@color/outline_neutral_variant_50</item>
 
@@ -72,8 +72,8 @@
 
     <style name="Theme.MyQuestionnaire.DefaultLayout">
         <item
-            name="submitButtonStyleQuestionnaire"
-        >@style/App.Layout.SubmitButtonStyle
+          name="submitButtonStyleQuestionnaire"
+          >@style/App.Layout.SubmitButtonStyle
         </item>
     </style>
 
@@ -82,53 +82,37 @@
             @style/TextAppearance.Material3.HeadlineMedium
         </item>
         <item
-            name="submitButtonStyleQuestionnaire"
-        >@style/App.Layout.SubmitButtonStyle
+          name="submitButtonStyleQuestionnaire"
+          >@style/App.Layout.SubmitButtonStyle
         </item>
     </style>
 
     <style name="Theme.MyQuestionnaire.PaginatedLayout.Component">
         <item
-            name="submitButtonStyleQuestionnaire"
-        >@style/App.Component.SubmitButtonStyle
+          name="submitButtonStyleQuestionnaire"
+          >@style/App.Component.SubmitButtonStyle
         </item>
     </style>
 
     <style
-        name="App.Layout.SubmitButtonStyle"
-        parent="Questionnaire.SubmitButtonStyle"
-    >
-    <item name="android:visibility">visible</item>
+      name="App.Layout.SubmitButtonStyle"
+      parent="Questionnaire.SubmitButtonStyle"
+      >
+        <item name="android:visibility">visible</item>
     </style>
 
     <style
-        name="App.Component.SubmitButtonStyle"
-        parent="Questionnaire.SubmitButtonStyle"
-    >
+      name="App.Component.SubmitButtonStyle"
+      parent="Questionnaire.SubmitButtonStyle"
+      >
         <item name="android:visibility">gone</item>
     </style>
 
     <style
-        name="Widget.App.MaterialComponents.Button"
-        parent="Widget.Material3.Button"
-    >
+      name="Widget.App.MaterialComponents.Button"
+      parent="Widget.Material3.Button"
+      >
         <item name="cornerRadius">100dp</item>
     </style>
-<<<<<<< HEAD
-    <style
-        name="Widget.App.MaterialComponents.Button"
-        parent="Widget.MaterialComponents.Button"
-    >
-        <item name="cornerRadius">100dp</item>
-    </style>
-    <style
-        name="TextAppearance.App.MaterialComponents.Headline3"
-        parent="TextAppearance.MaterialComponents.Headline3"
-    >
-        <item name="android:textSize">28sp</item>
-        <item name="android:textColor">?attr/colorOnSurface</item>
-    </style>
-=======
 
->>>>>>> e57fd653
 </resources>