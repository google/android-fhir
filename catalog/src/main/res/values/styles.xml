--- conflicted
+++ resolved
@@ -43,30 +43,16 @@
         >@style/Questionnaire.Widget.AppCompat.CompoundButton.RadioButton</item>
         <item name="questionnaireTextColor">@color/checked_text_color
         </item>
-<<<<<<< HEAD
         <item
             name="checkBoxStyleQuestionnaire"
         >@style/Questionnaire.Widget.AppCompat.CheckBox
         </item>
-=======
->>>>>>> fb718f45
     </style>
     <style
         name="TextAppearance.MyQuestionnaire.GroupHeader"
         parent="TextAppearance.MaterialComponents.Headline6"
     >
         <item name="android:textColor">?attr/colorOnSurface</item>
-<<<<<<< HEAD
-    </style>
-    <style
-        name="TextAppearance.MyQuestionnaire.Header.Text"
-        parent="TextAppearance.MaterialComponents.Headline3"
-    >
-        <item name="android:textColor">?attr/colorOnSurface</item>
-        <item name="android:textSize">28sp</item>
-        <item name="android:lineSpacingExtra">3sp</item>
-=======
->>>>>>> fb718f45
     </style>
     <style
         name="TextAppearance.MyQuestionnaire.Header.Text"
@@ -86,23 +72,10 @@
         >@style/ThemeOverlay.App.RadioButton</item>
         </style>
 
-<<<<<<< HEAD
-        <style
-        name="Questionnaire.Widget.AppCompat.CompoundButton.RadioButton"
-        parent="Widget.MaterialComponents.CompoundButton.RadioButton"
-    >
-            <item
-            name="materialThemeOverlay"
-        >@style/ThemeOverlay.App.RadioButton</item>
-        </style>
-
-=======
->>>>>>> fb718f45
         <style name="ThemeOverlay.App.RadioButton" parent="">
             <item name="colorSecondary">?attr/colorPrimary</item>
         </style>
 
-<<<<<<< HEAD
     <style
         name="Questionnaire.Widget.AppCompat.CheckBox"
         parent="Widget.MaterialComponents.CompoundButton.CheckBox"
@@ -117,10 +90,7 @@
         <item name="colorSecondary">?attr/colorPrimary</item>
     </style>
 
-    <style name="ComponentItemTextViewStyle">
-=======
     <style name="itemTextViewStyle">
->>>>>>> fb718f45
         <item name="android:fontFamily">sans-serif</item>
         <item name="android:letterSpacing">0.01</item>
         <item name="android:textAppearance">?attr/textAppearanceBody2</item>
