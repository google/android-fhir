--- conflicted
+++ resolved
@@ -116,7 +116,6 @@
         <item name="android:letterSpacing">.01</item>
     </style>
     <style
-<<<<<<< HEAD
         name="Widget.App.MaterialComponents.Button.Submit"
         parent="Questionnaire.SubmitButtonStyle"
     >
@@ -127,7 +126,8 @@
         parent="Questionnaire.SubmitButtonStyle"
     >
         <item name="android:visibility">gone</item>
-=======
+    </style>
+    <style
         name="Widget.App.MaterialComponents.Button"
         parent="Widget.MaterialComponents.Button"
     >
@@ -139,6 +139,5 @@
     >
         <item name="android:textSize">28sp</item>
         <item name="android:textColor">?attr/colorOnSurface</item>
->>>>>>> e8bd02a6
     </style>
 </resources>