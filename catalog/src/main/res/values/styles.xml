<?xml version="1.0" encoding="utf-8" ?>
<!--
 Copyright 2021 Google LLC

 Licensed under the Apache License, Version 2.0 (the "License");
 you may not use this file except in compliance with the License.
 You may obtain a copy of the License at

      http://www.apache.org/licenses/LICENSE-2.0

 Unless required by applicable law or agreed to in writing, software
 distributed under the License is distributed on an "AS IS" BASIS,
 WITHOUT WARRANTIES OR CONDITIONS OF ANY KIND, either express or implied.
 See the License for the specific language governing permissions and
 limitations under the License.
-->
<resources>

    <!-- The custom theme for the questionnaires in this application. -->
    <style name="Theme.MyQuestionnaire" parent="Theme.Questionnaire">
        <item name="colorPrimary">@color/blue_600</item>
        <item name="colorSecondary">@color/blue_50</item>
        <item name="android:colorBackground">@color/white</item>
        <item name="colorSurface">@color/white</item>
        <item name="colorError">@color/red_600</item>

        <item name="colorOnPrimary">@color/white</item>
        <item name="colorOnSecondary">@color/blue_700</item>
        <item name="colorOnBackground">@color/grey_900</item>
        <item name="colorOnSurface">@color/grey_800</item>
        <item name="colorOnError">@color/white</item>

        <item
            name="groupHeaderTextAppearanceQuestionnaire"
        >@style/TextAppearance.MyQuestionnaire.GroupHeader
        </item>
        <item
            name="headerTextAppearanceQuestionnaire"
        >@style/TextAppearance.MyQuestionnaire.Header.Text
        </item>
        <item
            name="radioButtonStyleQuestionnaire"
        >@style/Questionnaire.Widget.AppCompat.CompoundButton.RadioButton</item>
        <item name="questionnaireTextColor">@color/checked_text_color
        </item>
    </style>
    <style
        name="TextAppearance.MyQuestionnaire.GroupHeader"
        parent="TextAppearance.MaterialComponents.Headline6"
    >
        <item name="android:textColor">?attr/colorOnSurface</item>
    </style>
    <style
        name="TextAppearance.MyQuestionnaire.Header.Text"
        parent="TextAppearance.MaterialComponents.Headline3"
    >
        <item name="android:textColor">?attr/colorOnSurface</item>
        <item name="android:textSize">28sp</item>
        <item name="android:lineSpacingExtra">3sp</item>
    </style>

        <style
        name="Questionnaire.Widget.AppCompat.CompoundButton.RadioButton"
        parent="Widget.MaterialComponents.CompoundButton.RadioButton"
    >
            <item
            name="materialThemeOverlay"
        >@style/ThemeOverlay.App.RadioButton</item>
        </style>

        <style name="ThemeOverlay.App.RadioButton" parent="">
            <item name="colorSecondary">?attr/colorPrimary</item>
        </style>

<<<<<<< HEAD
    <style name="ComponentItemTextViewStyle">
=======
    <style name="itemTextViewStyle">
>>>>>>> da168b42
        <item name="android:fontFamily">sans-serif</item>
        <item name="android:letterSpacing">0.01</item>
        <item name="android:textAppearance">?attr/textAppearanceBody2</item>
        <item name="android:textColor">@color/grey_800</item>
        <item name="android:textSize">14sp</item>
        <item name="android:typeface">normal</item>
    </style>
    <style name="ToolbarStyle">
        <item name="android:fontFamily">sans-serif</item>
        <item name="android:textColor">@color/toolbar_text_color</item>
        <item name="android:textSize">18sp</item>
    </style>
</resources><|MERGE_RESOLUTION|>--- conflicted
+++ resolved
@@ -59,24 +59,20 @@
         <item name="android:lineSpacingExtra">3sp</item>
     </style>
 
-        <style
+    <style
         name="Questionnaire.Widget.AppCompat.CompoundButton.RadioButton"
         parent="Widget.MaterialComponents.CompoundButton.RadioButton"
     >
-            <item
+        <item
             name="materialThemeOverlay"
         >@style/ThemeOverlay.App.RadioButton</item>
-        </style>
+    </style>
 
-        <style name="ThemeOverlay.App.RadioButton" parent="">
-            <item name="colorSecondary">?attr/colorPrimary</item>
-        </style>
+    <style name="ThemeOverlay.App.RadioButton" parent="">
+        <item name="colorSecondary">?attr/colorPrimary</item>
+    </style>
 
-<<<<<<< HEAD
-    <style name="ComponentItemTextViewStyle">
-=======
     <style name="itemTextViewStyle">
->>>>>>> da168b42
         <item name="android:fontFamily">sans-serif</item>
         <item name="android:letterSpacing">0.01</item>
         <item name="android:textAppearance">?attr/textAppearanceBody2</item>
