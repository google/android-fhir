<?xml version="1.0" encoding="utf-8" ?>
<!--
 Copyright 2021 Google LLC

 Licensed under the Apache License, Version 2.0 (the "License");
 you may not use this file except in compliance with the License.
 You may obtain a copy of the License at

      http://www.apache.org/licenses/LICENSE-2.0

 Unless required by applicable law or agreed to in writing, software
 distributed under the License is distributed on an "AS IS" BASIS,
 WITHOUT WARRANTIES OR CONDITIONS OF ANY KIND, either express or implied.
 See the License for the specific language governing permissions and
 limitations under the License.
-->
<resources>

    <!-- The custom theme for the questionnaires in this application. -->
    <style name="Theme.MyQuestionnaire" parent="Theme.Questionnaire">
        <item name="colorPrimary">@color/blue_600</item>
        <item name="colorSecondary">@color/blue_50</item>
        <item name="android:colorBackground">@color/white</item>
        <item name="colorSurface">@color/white</item>
        <item name="colorError">@color/red_600</item>

        <item name="colorOnPrimary">@color/white</item>
        <item name="colorOnSecondary">@color/blue_700</item>
        <item name="colorOnBackground">@color/grey_900</item>
        <item name="colorOnSurface">@color/grey_800</item>
        <item name="colorOnError">@color/white</item>

        <item name="groupHeaderTextAppearanceQuestionnaire">
            @style/TextAppearance.MyQuestionnaire.GroupHeader
        </item>
        <item name="headerTextAppearanceQuestionnaire">
            @style/TextAppearance.MyQuestionnaire.Header.Text
        </item>
        <item name="dialogHeaderTextAppearanceQuestionnaire">
            @style/TextAppearance.MyQuestionnaire.Dialog.Header
        </item>
    </style>

    <style name="Theme.MyQuestionnaire.DefaultLayout">
        <item
            name="headerTextAppearanceQuestionnaire"
        >@style/TextAppearance.MyQuestionnaire.Layout.Header.Text
        </item>
        <item
            name="submitButtonStyleQuestionnaire"
        >@style/App.Layout.SubmitButtonStyle
        </item>
    </style>

    <style name="Theme.MyQuestionnaire.PaginatedLayout">
        <item
            name="submitButtonStyleQuestionnaire"
        >@style/App.Layout.SubmitButtonStyle
        </item>
    </style>

    <style name="Theme.MyQuestionnaire.Component">
        <item
            name="submitButtonStyleQuestionnaire"
        >@style/App.Component.SubmitButtonStyle
        </item>
    </style>

    <style
        name="TextAppearance.MyQuestionnaire.GroupHeader"
        parent="TextAppearance.MaterialComponents.Headline6"
    >
        <item name="android:textColor">?attr/colorOnSurface</item>
    </style>
    <style
        name="TextAppearance.MyQuestionnaire.Header.Text"
        parent="TextAppearance.MaterialComponents.Headline3"
    >
        <item name="android:textColor">?attr/colorOnSurface</item>
        <item name="android:textSize">28sp</item>
        <item name="android:lineSpacingExtra">3sp</item>
    </style>
    <style
        name="TextAppearance.MyQuestionnaire.Dialog.Header"
        parent="TextAppearance.AppCompat.Subhead"
    >
        <item name="android:textColor">?attr/colorOnSurface</item>
        <item name="fontFamily">sans-serif-medium</item>
        <item name="android:fontFamily">sans-serif-medium</item>
    </style>
    <style name="itemTextViewStyle">
        <item name="android:fontFamily">sans-serif</item>
        <item name="android:letterSpacing">0.01</item>
        <item name="android:textAppearance">?attr/textAppearanceBody2</item>
        <item name="android:textColor">@color/grey_800</item>
        <item name="android:textSize">14sp</item>
        <item name="android:typeface">normal</item>
    </style>
    <style name="ToolbarStyle">
        <item name="android:fontFamily">sans-serif</item>
        <item name="android:textColor">@color/toolbar_text_color</item>
        <item name="android:textSize">18sp</item>
    </style>
    <style
        name="TextAppearance.MyQuestionnaire.Layout.Header.Text"
        parent="TextAppearance.MaterialComponents.Subtitle2"
    >
        <item
            name="materialThemeOverlay"
        >@style/ThemeOverlay.App.Layout.Header.Text</item>
        <item name="android:textColor">?attr/colorOnSurface</item>
        <item name="android:textSize">16sp</item>
        <item name="android:letterSpacing">0.01</item>
        <item name="android:lineSpacingExtra">4sp</item>
    </style>

    <style name="ThemeOverlay.App.Layout.Header.Text" parent="">
        <item name="colorOnSurface">@color/grey_900</item>
    </style>
    <style
        name="TextAppearance.MyQuestionnaire.Body1"
        parent="TextAppearance.MaterialComponents.Body1"
    >
        <item name="android:textColor">?attr/colorOnSurface</item>
        <item name="android:lineSpacingExtra">5sp</item>
        <item name="android:letterSpacing">.01</item>
    </style>
    <style
        name="App.Layout.SubmitButtonStyle"
        parent="Questionnaire.SubmitButtonStyle"
    >
    <item name="android:visibility">visible</item>
    </style>
    <style
        name="App.Component.SubmitButtonStyle"
        parent="Questionnaire.SubmitButtonStyle"
    >
        <item name="android:visibility">gone</item>
    </style>
    <style
        name="Widget.App.MaterialComponents.Button"
        parent="Widget.MaterialComponents.Button"
    >
        <item name="cornerRadius">100dp</item>
    </style>
    <style
        name="TextAppearance.App.MaterialComponents.Headline3"
        parent="TextAppearance.MaterialComponents.Headline3"
    >
<<<<<<< HEAD
    <item name="android:visibility">visible</item>
=======
        <item name="android:textSize">28sp</item>
        <item name="android:textColor">?attr/colorOnSurface</item>
>>>>>>> a1f5bfe4
    </style>
</resources><|MERGE_RESOLUTION|>--- conflicted
+++ resolved
@@ -147,11 +147,7 @@
         name="TextAppearance.App.MaterialComponents.Headline3"
         parent="TextAppearance.MaterialComponents.Headline3"
     >
-<<<<<<< HEAD
-    <item name="android:visibility">visible</item>
-=======
         <item name="android:textSize">28sp</item>
         <item name="android:textColor">?attr/colorOnSurface</item>
->>>>>>> a1f5bfe4
     </style>
 </resources>