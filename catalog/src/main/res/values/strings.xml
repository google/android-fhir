<!--
 Copyright 2020 Google LLC

 Licensed under the Apache License, Version 2.0 (the "License");
 you may not use this file except in compliance with the License.
 You may obtain a copy of the License at

      http://www.apache.org/licenses/LICENSE-2.0

 Unless required by applicable law or agreed to in writing, software
 distributed under the License is distributed on an "AS IS" BASIS,
 WITHOUT WARRANTIES OR CONDITIONS OF ANY KIND, either express or implied.
 See the License for the specific language governing permissions and
 limitations under the License.
-->
<resources>
  <string name="app_name">Structured Data Capture Catalog</string>
  <string name="submit_button_text">Submit</string>
  <string name="component_nav_heading">Components</string>
  <string name="layout_nav_heading">Layouts</string>
  <string name="behavior_nav_heading">Behaviors</string>
  <string name="component_name_multiple_choice">Multiple choice</string>
  <string name="component_name_single_choice">Single choice</string>
  <string name="component_name_boolean_choice">Boolean choice</string>
  <string name="component_name_open_choice">Open choice</string>
  <string name="component_name_text_field">Text field </string>
  <string name="component_name_date_picker">Date picker</string>
  <string name="component_name_date_time_picker">DateTime picker</string>
  <string name="component_name_modal">Modal</string>
  <string name="component_name_slider">Slider</string>
  <string name="component_name_dropdown">Dropdown</string>
  <string name="component_name_image">Image</string>
  <string name="component_name_auto_complete">Auto Complete</string>
  <string name="layout_name_default_text">Default</string>
  <string name="layout_name_paginated">Paginated</string>
  <string name="layout_name_review">Review</string>
  <string name="layout_name_read_only">Read only</string>
  <string name="behavior_name_skip_logic">Skip logic</string>
  <string
<<<<<<< HEAD
        name="behavior_name_skip_logic_info"
    >If Yes is selected, a follow-up question is displayed. If No is selected, no follow-up questions are displayed.</string>
=======
        name="behavior_name_calculated_expression"
    >Calculated Expression</string>
>>>>>>> 1a2c4114
  <string name="toolbar_text">Structured data capture \n Catalog</string>
  <string
        name="questionnaire_response_title"
    >Default sample questionnaire</string>
  <string name="close">Close</string>
  <string name="questionnaire_submitted">Questionnaire submitted</string>
  <string name="questionnaire_response_subtitle">Below is the JSON code</string>
  <string name="submit">Submit</string>
  <string name="show_error_state">Show error state</string>
  <string name="hide_error_state">Hide error state</string>
  <string name="options">Options</string>
  <string name="error">Error</string>
</resources><|MERGE_RESOLUTION|>--- conflicted
+++ resolved
@@ -36,14 +36,10 @@
   <string name="layout_name_review">Review</string>
   <string name="layout_name_read_only">Read only</string>
   <string name="behavior_name_skip_logic">Skip logic</string>
-  <string
-<<<<<<< HEAD
-        name="behavior_name_skip_logic_info"
+  <string name="behavior_name_skip_logic_info"
     >If Yes is selected, a follow-up question is displayed. If No is selected, no follow-up questions are displayed.</string>
-=======
-        name="behavior_name_calculated_expression"
+  <string name="behavior_name_calculated_expression"
     >Calculated Expression</string>
->>>>>>> 1a2c4114
   <string name="toolbar_text">Structured data capture \n Catalog</string>
   <string
         name="questionnaire_response_title"
