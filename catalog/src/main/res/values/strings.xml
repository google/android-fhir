--- conflicted
+++ resolved
@@ -75,11 +75,5 @@
     <string name="error">Error</string>
     <string name="widgets">Widgets</string>
     <string name="misc_components">Miscellaneous components</string>
-<<<<<<< HEAD
-    <string
-        name="cancel_questionnaire_message"
-    >Are you sure you want to discard the answers?</string>
-=======
     <string name="open_questionnaire">Open questionnaire</string>
->>>>>>> e9e5af38
 </resources>