<?xml version="1.0" encoding="utf-8" ?>
<!--
 Copyright 2021 Google LLC

 Licensed under the Apache License, Version 2.0 (the "License");
 you may not use this file except in compliance with the License.
 You may obtain a copy of the License at

      http://www.apache.org/licenses/LICENSE-2.0

 Unless required by applicable law or agreed to in writing, software
 distributed under the License is distributed on an "AS IS" BASIS,
 WITHOUT WARRANTIES OR CONDITIONS OF ANY KIND, either express or implied.
 See the License for the specific language governing permissions and
 limitations under the License.
-->
<resources>

    <!-- The custom theme for the questionnaires in this application. -->
    <style name="Theme.MyQuestionnaire" parent="Theme.Questionnaire">
        <item
            name="groupHeaderTextAppearanceQuestionnaire"
        >@style/TextAppearance.MyQuestionnaire.GroupHeader
        </item>
    </style>
<<<<<<< HEAD
    <style name="ComponentItemTextViewStyle">
        <item name="android:fontFamily">sans-serif</item>
        <item name="android:letterSpacing">0.01</item>
        <item name="android:textAppearance">?attr/textAppearanceBody2</item>
        <item name="android:textColor">@color/grey_800</item>
        <item name="android:textSize">14sp</item>
        <item name="android:typeface">normal</item>
    </style>
    <style name="ToolbarStyle">
        <item name="android:fontFamily">sans-serif</item>
        <item name="android:textColor">@color/toolbar_text_color</item>
        <item name="android:textSize">18sp</item>
    </style>
=======

    <style
        name="TextAppearance.MyQuestionnaire.GroupHeader"
        parent="TextAppearance.MaterialComponents.Headline6"
    >
        <item name="android:textColor">@color/purple_700</item>
    </style>

>>>>>>> 896b0add
</resources><|MERGE_RESOLUTION|>--- conflicted
+++ resolved
@@ -23,7 +23,12 @@
         >@style/TextAppearance.MyQuestionnaire.GroupHeader
         </item>
     </style>
-<<<<<<< HEAD
+    <style
+        name="TextAppearance.MyQuestionnaire.GroupHeader"
+        parent="TextAppearance.MaterialComponents.Headline6"
+    >
+        <item name="android:textColor">@color/purple_700</item>
+    </style>
     <style name="ComponentItemTextViewStyle">
         <item name="android:fontFamily">sans-serif</item>
         <item name="android:letterSpacing">0.01</item>
@@ -37,14 +42,4 @@
         <item name="android:textColor">@color/toolbar_text_color</item>
         <item name="android:textSize">18sp</item>
     </style>
-=======
-
-    <style
-        name="TextAppearance.MyQuestionnaire.GroupHeader"
-        parent="TextAppearance.MaterialComponents.Headline6"
-    >
-        <item name="android:textColor">@color/purple_700</item>
-    </style>
-
->>>>>>> 896b0add
 </resources>