--- conflicted
+++ resolved
@@ -9,11 +9,8 @@
     classpath(Plugins.androidGradlePlugin)
     classpath(Plugins.kotlinGradlePlugin)
     classpath(Plugins.navSafeArgsGradlePlugin)
-<<<<<<< HEAD
     classpath(Plugins.benchmarkGradlePlugin)
-=======
     classpath(Plugins.rulerGradlePlugin)
->>>>>>> ef77fc84
   }
 }
 
