<?xml version="1.0" encoding="utf-8"?>
<ScrollView xmlns:android="http://schemas.android.com/apk/res/android"
        xmlns:app="http://schemas.android.com/apk/res-auto"
        xmlns:tools="http://schemas.android.com/tools"
        android:layout_width="match_parent"
        android:layout_height="match_parent"
        tools:context=".MainActivity">


    <androidx.constraintlayout.widget.ConstraintLayout
            android:layout_width="match_parent"
            android:layout_height="match_parent">

        <Button
                android:id="@+id/enter_libname"
                android:layout_width="wrap_content"
                android:layout_height="wrap_content"
                android:text="ENTER"
                app:layout_constraintBottom_toBottomOf="parent"
                app:layout_constraintEnd_toEndOf="parent"
                app:layout_constraintHorizontal_bias="0.95"
                app:layout_constraintStart_toStartOf="parent"
                app:layout_constraintTop_toTopOf="@+id/fhir_resource_url_input"
                app:layout_constraintVertical_bias="0.26" />

        <TextView
                android:id="@+id/context_title"
                android:layout_width="wrap_content"
                android:layout_height="wrap_content"
                android:layout_marginStart="24dp"
                android:layout_marginLeft="24dp"
                android:layout_marginTop="33dp"
                android:layout_marginEnd="304dp"
                android:layout_marginRight="304dp"
                android:layout_marginBottom="129dp"
                android:text="Context"
                android:textSize="24sp"
                app:layout_constraintBottom_toTopOf="@+id/evaluation_title"
                app:layout_constraintEnd_toEndOf="parent"
                app:layout_constraintHorizontal_bias="1.0"
                app:layout_constraintStart_toStartOf="parent"
                app:layout_constraintTop_toBottomOf="@+id/lib_name_input"
                app:layout_constraintVertical_bias="0.092" />

        <TextView
                android:id="@+id/cql_title"
                android:layout_width="157dp"
                android:layout_height="wrap_content"
                android:layout_marginStart="24dp"
                android:layout_marginLeft="24dp"
                android:layout_marginTop="16dp"
                android:text="CQL Library"
                android:textAppearance="@style/TextAppearance.AppCompat.Display4"
                android:textSize="24sp"
                app:layout_constraintStart_toStartOf="parent"
                app:layout_constraintTop_toTopOf="parent" />

        <EditText
                android:id="@+id/cql_text_input"
                android:layout_width="0dp"
                android:layout_height="wrap_content"
                android:layout_marginTop="16dp"
                android:hint="URL"
                android:inputType="text"
                app:layout_constraintEnd_toStartOf="@+id/load_cql_lib_button"
                app:layout_constraintHorizontal_bias="0.0"
                app:layout_constraintStart_toStartOf="@+id/cql_title"
                app:layout_constraintTop_toBottomOf="@+id/cql_title" />

        <Button
                android:id="@+id/load_cql_lib_button"
                android:layout_width="wrap_content"
                android:layout_height="wrap_content"
                android:layout_marginEnd="16dp"
                android:layout_marginRight="16dp"
                android:text="Download"
                app:layout_constraintBottom_toTopOf="@+id/evaluate_button"
                app:layout_constraintEnd_toEndOf="parent"
                app:layout_constraintTop_toTopOf="@+id/cql_text_input"
                app:layout_constraintVertical_bias="0.0" />

        <TextView
                android:id="@+id/fhir_resource_title"
                android:layout_width="wrap_content"
                android:layout_height="wrap_content"
                android:layout_marginTop="28dp"
                android:text="FHIR Resource"
                android:textAppearance="@style/TextAppearance.AppCompat.Display4"
                android:textSize="24sp"
                app:layout_constraintStart_toStartOf="@+id/cql_text_input"
                app:layout_constraintTop_toBottomOf="@+id/cql_text_input" />

        <TextView
                android:id="@+id/fhir_resource_title2"
                android:layout_width="157dp"
                android:layout_height="wrap_content"
                android:layout_marginTop="28dp"
                android:text="FHIR Resource"
                android:textAppearance="@style/TextAppearance.AppCompat.Display4"
                android:textSize="24sp"
                app:layout_constraintStart_toStartOf="@+id/cql_text_input"
                app:layout_constraintTop_toBottomOf="@+id/cql_text_input" />

        <EditText
                android:id="@+id/fhir_resource_url_input"
                android:layout_width="0dp"
                android:layout_height="wrap_content"
                android:layout_marginTop="12dp"
                android:hint="URL"
                android:inputType="text"
                app:layout_constraintEnd_toStartOf="@+id/download_fhir_resource_button"
                app:layout_constraintHorizontal_bias="0.0"
                app:layout_constraintStart_toStartOf="@+id/fhir_resource_title"
                app:layout_constraintTop_toBottomOf="@+id/fhir_resource_title" />

        <Button
                android:id="@+id/download_fhir_resource_button"
                android:layout_width="wrap_content"
                android:layout_height="wrap_content"
                android:text="Download"
                app:layout_constraintBottom_toBottomOf="@+id/fhir_resource_url_input"
                app:layout_constraintEnd_toEndOf="parent"
                app:layout_constraintHorizontal_bias="0.948"
                app:layout_constraintStart_toStartOf="parent"
                app:layout_constraintTop_toTopOf="@+id/fhir_resource_url_input"
                app:layout_constraintVertical_bias="0.0" />


        <TextView
                android:id="@+id/evaluation_title"
                android:layout_width="wrap_content"
                android:layout_height="wrap_content"
                android:layout_marginStart="4dp"
                android:layout_marginLeft="4dp"
                android:layout_marginTop="204dp"
                android:layout_marginEnd="268dp"
                android:layout_marginRight="268dp"
                android:text="Expression"
                android:textAppearance="@style/TextAppearance.AppCompat.Display4"
                android:textSize="24sp"
                app:layout_constraintEnd_toEndOf="parent"
                app:layout_constraintStart_toStartOf="@+id/fhir_resource_url_input"
                app:layout_constraintTop_toBottomOf="@+id/fhir_resource_url_input" />

        <Button
                android:id="@+id/evaluate_button"
                android:layout_width="wrap_content"
                android:layout_height="wrap_content"
                android:text="Evaluate"
                app:layout_constraintBottom_toBottomOf="@+id/evaluation_title"
                app:layout_constraintEnd_toEndOf="parent"
                app:layout_constraintHorizontal_bias="0.884"
                app:layout_constraintStart_toStartOf="parent"
                app:layout_constraintTop_toTopOf="@+id/evaluation_title"
                app:layout_constraintVertical_bias="0.24" />

        <com.google.android.material.textfield.TextInputEditText
                android:id="@+id/evaluation_text_input"
                android:layout_width="226dp"
                android:layout_height="50dp"
                android:layout_marginTop="16dp"
                android:layout_marginEnd="28dp"
                android:layout_marginRight="28dp"
                android:layout_marginBottom="24dp"
                android:hint="URL"
                app:layout_constraintBottom_toTopOf="@+id/evaluate_result"
                app:layout_constraintEnd_toStartOf="@+id/evaluate_button"
                app:layout_constraintHorizontal_bias="0.965"
                app:layout_constraintStart_toStartOf="parent"
                app:layout_constraintTop_toBottomOf="@+id/evaluation_title"
                app:layout_constraintVertical_bias="1.0" />

        <TextView
                android:id="@+id/library"
                android:layout_width="wrap_content"
                android:layout_height="wrap_content"
                android:layout_marginTop="24dp"
                android:text="Library"
                android:textAppearance="@style/TextAppearance.AppCompat.Display4"
                android:textSize="18sp"
                app:layout_constraintStart_toStartOf="@+id/evaluation_title"
                app:layout_constraintTop_toBottomOf="@+id/evaluation_title" />

        <EditText
                android:id="@+id/library_input"
                android:layout_width="0dp"
                android:layout_height="wrap_content"
                android:text="ANCRecommendationA2"
                android:inputType="text"
                android:textSize="18sp"
                app:layout_constraintBottom_toBottomOf="@+id/library"
                app:layout_constraintEnd_toEndOf="parent"
                app:layout_constraintHorizontal_bias="0.0"
                app:layout_constraintStart_toEndOf="@+id/library"
                app:layout_constraintTop_toTopOf="@+id/library" />

        <TextView
                android:id="@+id/context"
                android:layout_width="wrap_content"
                android:layout_height="wrap_content"
                android:layout_marginTop="32dp"
                android:text="Context"
                android:textAppearance="@style/TextAppearance.AppCompat.Display4"
                android:textSize="18sp"
                app:layout_constraintStart_toStartOf="@+id/library"
                app:layout_constraintTop_toBottomOf="@+id/library" />

        <EditText
                android:id="@+id/context_input"
                android:layout_width="0dp"
                android:layout_height="wrap_content"
                android:text="Patient/mom"
                android:inputType="text"
                app:layout_constraintBottom_toBottomOf="@+id/context"
                app:layout_constraintEnd_toEndOf="parent"
                app:layout_constraintHorizontal_bias="0.0"
                app:layout_constraintStart_toEndOf="@+id/context"
                app:layout_constraintTop_toTopOf="@+id/context" />

        <TextView
                android:id="@+id/expression"
                android:layout_width="wrap_content"
                android:layout_height="wrap_content"
                android:layout_marginTop="32dp"
                android:text="Expression"
                android:textAppearance="@style/TextAppearance.AppCompat.Display4"
                android:textSize="18sp"
                app:layout_constraintStart_toStartOf="@+id/context"
                app:layout_constraintTop_toBottomOf="@+id/context" />

        <EditText
                android:id="@+id/expression_input"
                android:layout_width="0dp"
                android:layout_height="wrap_content"
                android:text="Has Anaemia"
                android:inputType="text"
                app:layout_constraintBottom_toBottomOf="@+id/expression"
                app:layout_constraintEnd_toEndOf="parent"
                app:layout_constraintHorizontal_bias="1.0"
                app:layout_constraintStart_toEndOf="@+id/expression"
                app:layout_constraintTop_toTopOf="@+id/expression" />

        <TextView
                android:id="@+id/evaluate_result"
                android:layout_width="0dp"
                android:layout_height="wrap_content"
<<<<<<< HEAD
                android:layout_marginTop="32dp"
=======
                android:layout_marginTop="24dp"
                android:layout_marginBottom="8dp"
>>>>>>> 9a9e9b63
                android:scrollbars="vertical"
                android:text="Evaluation Result"
                android:textSize="18sp"
                app:layout_constraintBottom_toBottomOf="parent"
                app:layout_constraintEnd_toEndOf="@+id/evaluate_button"
                app:layout_constraintHorizontal_bias="0.0"
<<<<<<< HEAD
                app:layout_constraintStart_toStartOf="@+id/expression"
                app:layout_constraintTop_toBottomOf="@+id/expression"
                app:layout_constraintVertical_bias="1.0" />
=======
                app:layout_constraintStart_toStartOf="@+id/fhir_resource_url_input"
                app:layout_constraintTop_toBottomOf="@+id/evaluate_button"
                app:layout_constraintVertical_bias="0.0" />
>>>>>>> 9a9e9b63

        <TextView
                android:id="@+id/lib_name_title"
                android:layout_width="wrap_content"
                android:layout_height="wrap_content"
                android:layout_marginStart="24dp"
                android:layout_marginLeft="24dp"
                android:layout_marginTop="31dp"
                android:layout_marginEnd="245dp"
                android:layout_marginRight="245dp"
                android:layout_marginBottom="10dp"
                android:text="Library Name"
                android:textSize="24sp"
                app:layout_constraintBottom_toTopOf="@+id/context_title"
                app:layout_constraintEnd_toEndOf="parent"
                app:layout_constraintHorizontal_bias="0.0"
                app:layout_constraintStart_toStartOf="parent"
                app:layout_constraintTop_toBottomOf="@+id/fhir_resource_url_input"
                app:layout_constraintVertical_bias="0.0" />

        <EditText
                android:id="@+id/lib_name_input"
                android:layout_width="0dp"
                android:layout_height="wrap_content"
                android:layout_marginTop="256dp"
                android:hint="Text"
                android:inputType="text"
                app:layout_constraintEnd_toStartOf="@+id/load_cql_lib_button"
                app:layout_constraintHorizontal_bias="0.0"
                app:layout_constraintStart_toStartOf="@+id/cql_title"
                app:layout_constraintTop_toBottomOf="@+id/cql_title" />


    </androidx.constraintlayout.widget.ConstraintLayout>
</ScrollView><|MERGE_RESOLUTION|>--- conflicted
+++ resolved
@@ -244,27 +244,16 @@
                 android:id="@+id/evaluate_result"
                 android:layout_width="0dp"
                 android:layout_height="wrap_content"
-<<<<<<< HEAD
                 android:layout_marginTop="32dp"
-=======
-                android:layout_marginTop="24dp"
-                android:layout_marginBottom="8dp"
->>>>>>> 9a9e9b63
                 android:scrollbars="vertical"
                 android:text="Evaluation Result"
                 android:textSize="18sp"
                 app:layout_constraintBottom_toBottomOf="parent"
                 app:layout_constraintEnd_toEndOf="@+id/evaluate_button"
                 app:layout_constraintHorizontal_bias="0.0"
-<<<<<<< HEAD
                 app:layout_constraintStart_toStartOf="@+id/expression"
                 app:layout_constraintTop_toBottomOf="@+id/expression"
                 app:layout_constraintVertical_bias="1.0" />
-=======
-                app:layout_constraintStart_toStartOf="@+id/fhir_resource_url_input"
-                app:layout_constraintTop_toBottomOf="@+id/evaluate_button"
-                app:layout_constraintVertical_bias="0.0" />
->>>>>>> 9a9e9b63
 
         <TextView
                 android:id="@+id/lib_name_title"
