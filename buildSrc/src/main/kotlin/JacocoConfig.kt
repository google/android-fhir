/*
 * Copyright 2022 Google LLC
 *
 * Licensed under the Apache License, Version 2.0 (the "License");
 * you may not use this file except in compliance with the License.
 * You may obtain a copy of the License at
 *
 *       http://www.apache.org/licenses/LICENSE-2.0
 *
 * Unless required by applicable law or agreed to in writing, software
 * distributed under the License is distributed on an "AS IS" BASIS,
 * WITHOUT WARRANTIES OR CONDITIONS OF ANY KIND, either express or implied.
 * See the License for the specific language governing permissions and
 * limitations under the License.
 */

import com.android.build.gradle.LibraryExtension
import org.gradle.api.Project
import org.gradle.api.tasks.testing.Test
import org.gradle.kotlin.dsl.configure
import org.gradle.kotlin.dsl.create
import org.gradle.kotlin.dsl.withType
import org.gradle.testing.jacoco.plugins.JacocoTaskExtension
import org.gradle.testing.jacoco.tasks.JacocoReport

/**
 * Create `jacocoTestReport` gradle task which combines the unit test coverage report and the
 * instrumentation test coverage report.
 *
 * To use this configuration in an Android library module:
 * 1. add `jacoco` plugin to the module's build script
 * 2. call `createJacocoTestReportTask()` in the top level script
 * 3. call `configureJacocoTestOptions()` in the `android` block
 *
 * To run the task locally: $./gradlew jacocoTestReport
 *
 * To run the task locally for a specific module: $./gradlew :<module>:jacocoTestReport
 *
 * The Jacoco test coverage report will be in the folder
 * `<module>/build/reports/jacoco/jacocoTestReport`.
 *
 * See blogpost https://proandroiddev.com/unified-code-coverage-for-android-revisited-44789c9b722f
 * and example
 * https://github.com/tngcanh07/survey-android/blob/070b5cd9b9037c20009f77d3dc3fe95d896cc20c/data/build.gradle.kts
 */
fun Project.createJacocoTestReportTask() {
  tasks.create(name = "jacocoTestReport", type = JacocoReport::class) {
    dependsOn(
      setOf(
        "testDebugUnitTest", // Generates unit test coverage report
        "createDebugCoverageReport", // Generates instrumentation test coverage report
      )
    )
    reports {
      xml.required.set(true)
      csv.required.set(true)
      html.required.set(true)
    }
    sourceDirectories.setFrom("$projectDir/src/main/java")
    classDirectories.setFrom(
      fileTree("$buildDir/tmp/kotlin-classes/debug")
        .exclude(
          "**/R.class",
          "**/R$*.class",
          "**/BuildConfig.*",
          "**/Manifest*.*",
          "**/*Test*.*",
          "android/**/*.*"
        )
    )

    executionData.setFrom(
      fileTree(buildDir) {
        include(
          listOf(
            // Unit test coverage report location
            "outputs/unit_test_code_coverage/debugUnitTest/testDebugUnitTest.exec",
            // Instrumentation coverage report location
<<<<<<< HEAD
            // "outputs/code_coverage/debugAndroidTest/connected/**/*.ec",
            )
=======
            "outputs/code_coverage/debugAndroidTest/connected/**/*.ec",
            // Instrumentation coverage report location from Firebase Test Lab
            "fladle/results/**/*.ec",
          )
>>>>>>> b6c71165
        )
      }
    )
  }

  tasks.withType<Test> {
    configure<JacocoTaskExtension> {
      // Required for jacoco to work with Robolectric tests
      // See https://newbedev.com/jacoco-doesn-t-work-with-robolectric-tests
      isIncludeNoLocationClasses = true

      // Required for jacoco to work
      // See https://github.com/gradle/gradle/issues/5184#issuecomment-391982009
      excludes = listOf("jdk.internal.*")
    }
  }
}

/** Configures jacoco test options in the `LibraryExtension`. */
fun LibraryExtension.configureJacocoTestOptions() {
  buildTypes { getByName("debug") { isTestCoverageEnabled = true } }
  testOptions {
    unitTests.isIncludeAndroidResources = true
    unitTests.isReturnDefaultValues = true
  }
  testCoverage { jacocoVersion = Dependencies.Versions.jacoco }
}<|MERGE_RESOLUTION|>--- conflicted
+++ resolved
@@ -76,15 +76,10 @@
             // Unit test coverage report location
             "outputs/unit_test_code_coverage/debugUnitTest/testDebugUnitTest.exec",
             // Instrumentation coverage report location
-<<<<<<< HEAD
-            // "outputs/code_coverage/debugAndroidTest/connected/**/*.ec",
-            )
-=======
             "outputs/code_coverage/debugAndroidTest/connected/**/*.ec",
             // Instrumentation coverage report location from Firebase Test Lab
             "fladle/results/**/*.ec",
           )
->>>>>>> b6c71165
         )
       }
     )
