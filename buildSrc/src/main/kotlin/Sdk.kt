--- conflicted
+++ resolved
@@ -16,44 +16,6 @@
 
 object Sdk {
   const val compileSdk = 31
-<<<<<<< HEAD
-=======
   const val minSdk = 24
->>>>>>> b8a9367e
   const val targetSdk = 31
-
-  /**
-   * # Issues that can be resolved with Desugaring
-   *
-   * Uses of java.time here, by HAPI 6 and by Caffeine require MinSDK 26 or Desugaring, which
-   * provides a workable subset of java.time and a fixed ConcurrentHashMap for caching solutions.
-   *
-   * # Issues that cannot be resolved with Desugaring but can be fixed by minSDK 26
-   *
-   * CQLEngine 2.0, HAPI-fhir-base 5 and some versions (2.13.2) of Jackson require
-   * java.lang.reflect.Method.getParameterCount() which is not available before 26. We have
-   * overridden those Jackson versions with corrected versions, but it might come back. The use of
-   * HAPI's PropertyModifyingHelper will crash the app on runtime. Make sure to heavily test
-   * different JSONs and XMLs to cover rare need for getParameterCount()
-   * - Discussion: https://github.com/FasterXML/jackson-databind/issues/3412
-   *
-   * java.nio.file, which is now frequently used by HAPI, is not available before 26. This doesn't
-   * break our test cases yet, but with NPM Package Manager being based on filesystem, we can expect
-   * heavy use of this new API in the near future.
-   * - Keep an eye on: https://github.com/hapifhir/hapi-fhir/search?q=java.nio.file
-   *
-   * # Issues that cannot be resolved by us.
-   *
-   * Caffeine 3.0 is not compatible with Android anymore due to the use of System.getLogger which is
-   * not provided by either desuraring nor newer versions of the SDK. For now, we have to force
-   * Caffeine ~2.9
-   * - Discussion here: https://github.com/ben-manes/caffeine/issues/763
-   * - The solution is to use Guava in the future: https://github.com/hapifhir/hapi-fhir/pull/3977
-   *
-   * CQLTranslator is graciously forcing the use of Woodstox for now. The default XmlFactory
-   * provided by Jackson calls a Streaming API for XML (StAX) function that does not exist on
-   * Android: javax.xml.stream.XMLInputFactory.newFactory
-   * - Discussion here: https://github.com/cqframework/clinical_quality_language/issues/768
-   */
-  const val minSdk = 26
 }