--- conflicted
+++ resolved
@@ -43,10 +43,6 @@
 
   object Versions {
     const val androidGradlePlugin = "7.0.2"
-<<<<<<< HEAD
     const val benchmarkPlugin = "1.0.0"
-    const val buildTools = "30.0.2"
-=======
->>>>>>> d52a2ecd
   }
 }