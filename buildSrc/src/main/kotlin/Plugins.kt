/*
 * Copyright 2023-2024 Google LLC
 *
 * Licensed under the Apache License, Version 2.0 (the "License");
 * you may not use this file except in compliance with the License.
 * You may obtain a copy of the License at
 *
 *       http://www.apache.org/licenses/LICENSE-2.0
 *
 * Unless required by applicable law or agreed to in writing, software
 * distributed under the License is distributed on an "AS IS" BASIS,
 * WITHOUT WARRANTIES OR CONDITIONS OF ANY KIND, either express or implied.
 * See the License for the specific language governing permissions and
 * limitations under the License.
 */

object Plugins {

  object BuildPlugins {
    const val androidLib = "com.android.library"
    const val application = "com.android.application"
    const val benchmark = "androidx.benchmark"
    const val dokka = "org.jetbrains.dokka"
    const val kotlin = "kotlin"
    const val kotlinAndroid = "kotlin-android"
    const val kotlinKsp = "com.google.devtools.ksp"
    const val mavenPublish = "maven-publish"
    const val fladle = "com.osacky.fladle"
    const val navSafeArgs = "androidx.navigation.safeargs.kotlin"
    const val ruler = "com.spotify.ruler"
    const val spotless = "com.diffplug.spotless"
  }

  // classpath plugins
  const val androidGradlePlugin = "com.android.tools.build:gradle:${Versions.androidGradlePlugin}"
  const val benchmarkGradlePlugin =
    "androidx.benchmark:benchmark-gradle-plugin:${Versions.benchmarkPlugin}"
  const val kotlinGradlePlugin =
    "org.jetbrains.kotlin:kotlin-gradle-plugin:${Dependencies.Versions.Kotlin.stdlib}"
  const val navSafeArgsGradlePlugin =
    "androidx.navigation:navigation-safe-args-gradle-plugin:${Dependencies.Versions.Androidx.navigation}"
  const val rulerGradlePlugin = "com.spotify.ruler:ruler-gradle-plugin:1.2.1"
  const val flankGradlePlugin = "com.osacky.flank.gradle:fladle:0.17.4"
  const val kspGradlePlugin =
    "com.google.devtools.ksp:com.google.devtools.ksp.gradle.plugin:${Versions.kspPlugin}"

  object Versions {
    const val androidGradlePlugin = "8.0.2"
    const val benchmarkPlugin = "1.1.0"
<<<<<<< HEAD
    const val dokka = "1.7.20"
    const val kspPlugin = "1.9.22-1.0.18"
=======
    const val dokka = "1.9.20"
>>>>>>> a4f5f0fe
  }
}<|MERGE_RESOLUTION|>--- conflicted
+++ resolved
@@ -47,11 +47,7 @@
   object Versions {
     const val androidGradlePlugin = "8.0.2"
     const val benchmarkPlugin = "1.1.0"
-<<<<<<< HEAD
-    const val dokka = "1.7.20"
+    const val dokka = "1.9.20"
     const val kspPlugin = "1.9.22-1.0.18"
-=======
-    const val dokka = "1.9.20"
->>>>>>> a4f5f0fe
   }
 }