--- conflicted
+++ resolved
@@ -48,11 +48,7 @@
 
   object Engine : LibraryArtifact {
     override val artifactId = "engine"
-<<<<<<< HEAD
-    override val version = "0.1.0-beta04-preview5-SNAPSHOT"
-=======
     override val version = "0.1.0-beta05"
->>>>>>> de43c9f4
     override val name = "Android FHIR Engine Library"
   }
 
@@ -64,11 +60,7 @@
 
   object Workflow : LibraryArtifact {
     override val artifactId = "workflow"
-<<<<<<< HEAD
-    override val version = "0.1.0-alpha03-preview3-SNAPSHOT"
-=======
     override val version = "0.1.0-alpha04"
->>>>>>> de43c9f4
     override val name = "Android FHIR Workflow Library"
   }
 
@@ -82,11 +74,7 @@
 
   object Knowledge : LibraryArtifact {
     override val artifactId = "knowledge"
-<<<<<<< HEAD
-    override val version = "0.1.0-alpha02-preview-SNAPSHOT"
-=======
     override val version = "0.1.0-alpha03"
->>>>>>> de43c9f4
     override val name = "Android FHIR Knowledge Manager Library"
   }
 
