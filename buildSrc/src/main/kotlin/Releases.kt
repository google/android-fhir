--- conflicted
+++ resolved
@@ -62,11 +62,7 @@
 
   object Workflow : LibraryArtifact {
     override val artifactId = "workflow"
-<<<<<<< HEAD
-    override val version = "0.1.0-alpha04-preview13-SNAPSHOT"
-=======
     override val version = "0.1.0-beta01"
->>>>>>> 6977691a
     override val name = "Android FHIR Workflow Library"
   }
 
