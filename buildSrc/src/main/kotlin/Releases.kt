--- conflicted
+++ resolved
@@ -50,21 +50,13 @@
 
   object Engine : LibraryArtifact {
     override val artifactId = "engine"
-<<<<<<< HEAD
-    override val version = "1.1.0-preview4-SNAPSHOT"
-=======
     override val version = "1.2.0"
->>>>>>> 66e14ea4
     override val name = "Android FHIR Engine Library"
   }
 
   object DataCapture : LibraryArtifact {
     override val artifactId = "data-capture"
-<<<<<<< HEAD
-    override val version = "1.2.0-preview9.2-SNAPSHOT"
-=======
     override val version = "1.3.0"
->>>>>>> 66e14ea4
     override val name = "Android FHIR Structured Data Capture Library"
   }
 
