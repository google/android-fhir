/*
 * Copyright 2022 Google LLC
 *
 * Licensed under the Apache License, Version 2.0 (the "License");
 * you may not use this file except in compliance with the License.
 * You may obtain a copy of the License at
 *
 *       http://www.apache.org/licenses/LICENSE-2.0
 *
 * Unless required by applicable law or agreed to in writing, software
 * distributed under the License is distributed on an "AS IS" BASIS,
 * WITHOUT WARRANTIES OR CONDITIONS OF ANY KIND, either express or implied.
 * See the License for the specific language governing permissions and
 * limitations under the License.
 */

import org.gradle.api.Project
import org.gradle.api.publish.maven.MavenPublication
import org.gradle.api.tasks.bundling.Jar
import org.gradle.kotlin.dsl.configure
import org.gradle.kotlin.dsl.create
import org.gradle.kotlin.dsl.get
import org.gradle.kotlin.dsl.getByType
import org.gradle.kotlin.dsl.register

interface LibraryArtifact {
  /** Maven coordinate artifact id. */
  val artifactId: String

  /** Maven coordinate version. */
  val version: String

  /** Descriptive name for library. */
  val name: String
}

object Releases {
  const val groupId = "com.google.android.fhir"

  // Libraries

  object Common : LibraryArtifact {
    override val artifactId = "common"
    override val version = "0.1.0-alpha03"
    override val name = "Android FHIR Common Library"
  }

  object Engine : LibraryArtifact {
    override val artifactId = "engine"
    override val version = "0.1.0-beta06_local"
    override val name = "Android FHIR Engine Library"
  }

  object DataCapture : LibraryArtifact {
    override val artifactId = "data-capture"
<<<<<<< HEAD
    override val version = "0.1.0-beta06_local"
=======
    override val version = "0.1.0-beta06"
>>>>>>> c4ba736e
    override val name = "Android FHIR Structured Data Capture Library"
  }

  object Workflow : LibraryArtifact {
    override val artifactId = "workflow"
    override val version = "0.1.0-alpha02"
    override val name = "Android FHIR Workflow Library"
  }

  object Contrib {
    object Barcode : LibraryArtifact {
      override val artifactId = "contrib-barcode"
      override val version = "0.1.0-beta3"
      override val name = "Android FHIR Structured Data Capture - Barcode Extensions (contrib)"
    }
  }

  // Demo apps

  object Demo {
    const val applicationId = "com.google.android.fhir.demo"
    const val versionCode = 1
    const val versionName = "1.0"
  }

  object Catalog {
    const val applicationId = "com.google.android.fhir.catalog"
    const val versionCode = 1
    const val versionName = "1.0"
  }
}

fun Project.publishArtifact(artifact: LibraryArtifact) {
  afterEvaluate {
    configure<org.gradle.api.publish.PublishingExtension> {
      publications {
        register("release", MavenPublication::class) {
          from(components["release"])
          groupId = Releases.groupId
          artifactId = artifact.artifactId
          version = artifact.version
          // Also publish source code for developers' convenience
          artifact(
            tasks.create<Jar>("androidSourcesJar") {
              archiveClassifier.set("sources")

              val android =
                project.extensions.getByType<com.android.build.gradle.LibraryExtension>()
              from(android.sourceSets.getByName("main").java.srcDirs)
            }
          )
          pom {
            name.set(artifact.name)
            licenses {
              license {
                name.set("The Apache License, Version 2.0")
                url.set("http://www.apache.org/licenses/LICENSE-2.0.txt")
              }
            }
          }
        }
      }
    }
  }
}<|MERGE_RESOLUTION|>--- conflicted
+++ resolved
@@ -47,17 +47,13 @@
 
   object Engine : LibraryArtifact {
     override val artifactId = "engine"
-    override val version = "0.1.0-beta06_local"
+    override val version = "0.1.0-beta07_local"
     override val name = "Android FHIR Engine Library"
   }
 
   object DataCapture : LibraryArtifact {
     override val artifactId = "data-capture"
-<<<<<<< HEAD
-    override val version = "0.1.0-beta06_local"
-=======
-    override val version = "0.1.0-beta06"
->>>>>>> c4ba736e
+    override val version = "0.1.0-beta07_local"
     override val name = "Android FHIR Structured Data Capture Library"
   }
 
