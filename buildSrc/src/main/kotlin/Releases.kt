--- conflicted
+++ resolved
@@ -50,11 +50,7 @@
 
   object Engine : LibraryArtifact {
     override val artifactId = "engine"
-<<<<<<< HEAD
-    override val version = "1.0.0-preview17-SNAPSHOT"
-=======
     override val version = "1.1.0"
->>>>>>> f42e8042
     override val name = "Android FHIR Engine Library"
   }
 
