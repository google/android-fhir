--- conflicted
+++ resolved
@@ -48,11 +48,7 @@
 
   object Engine : LibraryArtifact {
     override val artifactId = "engine"
-<<<<<<< HEAD
     override val version = "0.1.0-beta10_local"
-=======
-    override val version = "0.1.0-beta03"
->>>>>>> f787d5be
     override val name = "Android FHIR Engine Library"
   }
 
