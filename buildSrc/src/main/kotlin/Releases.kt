/*
 * Copyright 2022 Google LLC
 *
 * Licensed under the Apache License, Version 2.0 (the "License");
 * you may not use this file except in compliance with the License.
 * You may obtain a copy of the License at
 *
 *       http://www.apache.org/licenses/LICENSE-2.0
 *
 * Unless required by applicable law or agreed to in writing, software
 * distributed under the License is distributed on an "AS IS" BASIS,
 * WITHOUT WARRANTIES OR CONDITIONS OF ANY KIND, either express or implied.
 * See the License for the specific language governing permissions and
 * limitations under the License.
 */

import org.gradle.api.Project
import org.gradle.api.artifacts.repositories.PasswordCredentials
import org.gradle.api.publish.PublishingExtension
import org.gradle.api.publish.maven.MavenPublication
import org.gradle.api.tasks.bundling.Jar
import org.gradle.kotlin.dsl.configure
import org.gradle.kotlin.dsl.create
import org.gradle.kotlin.dsl.credentials
import org.gradle.kotlin.dsl.get
import org.gradle.kotlin.dsl.getByType
import org.gradle.kotlin.dsl.register

interface LibraryArtifact {
  /** Maven coordinate artifact id. */
  val artifactId: String

  /** Maven coordinate version. */
  val version: String

  /** Descriptive name for library. */
  val name: String
}

object Releases {
  const val groupId = "org.smartregister"

  // Libraries

  object Common : LibraryArtifact {
    override val artifactId = "common"
    override val version = "0.1.0-alpha03-preview4-SNAPSHOT"
    override val name = "Android FHIR Common Library"
  }

  object Engine : LibraryArtifact {
    override val artifactId = "engine"
    override val version = "0.1.0-beta03-preview3-SNAPSHOT"
    override val name = "Android FHIR Engine Library"
  }

  object DataCapture : LibraryArtifact {
    override val artifactId = "data-capture"
    override val version = "1.0.0-preview5-SNAPSHOT"
    override val name = "Android FHIR Structured Data Capture Library"
  }

  object Workflow : LibraryArtifact {
    override val artifactId = "workflow"
    override val version = "0.1.0-alpha02-preview10-SNAPSHOT"
    override val name = "Android FHIR Workflow Library"
  }

  object Contrib {
    object Barcode : LibraryArtifact {
      override val artifactId = "contrib-barcode"
      override val version = "0.1.0-beta3-preview5-SNAPSHOT"
      override val name = "Android FHIR Structured Data Capture - Barcode Extensions (contrib)"
    }
  }

  object Knowledge : LibraryArtifact {
<<<<<<< HEAD
    override val artifactId = "knowledger"
    override val version = "0.1.0-alpha001-preview-SNAPSHOT"
=======
    override val artifactId = "knowledge"
    override val version = "0.1.0-alpha01"
>>>>>>> 3d6c259b
    override val name = "Android FHIR Knowledge Manager Library"
  }

  // Demo apps

  object Demo {
    const val applicationId = "com.google.android.fhir.demo"
    const val versionCode = 1
    const val versionName = "1.0"
  }

  object Catalog {
    const val applicationId = "com.google.android.fhir.catalog"
    const val versionCode = 1
    const val versionName = "1.0"
  }
}

fun Project.publishArtifact(artifact: LibraryArtifact) {
  afterEvaluate {
    configure<PublishingExtension> {
      publications {
        register("release", MavenPublication::class) {
          from(components["release"])
          groupId = Releases.groupId
          artifactId = artifact.artifactId
          version = artifact.version
          // Also publish source code for developers' convenience
          artifact(
            tasks.create<Jar>("androidSourcesJar") {
              archiveClassifier.set("sources")

              val android =
                project.extensions.getByType<com.android.build.gradle.LibraryExtension>()
              from(android.sourceSets.getByName("main").java.srcDirs)
            }
          )
          pom {
            name.set(artifact.name)
            licenses {
              license {
                name.set("The Apache License, Version 2.0")
                url.set("http://www.apache.org/licenses/LICENSE-2.0.txt")
              }
            }
          }
          repositories {
            maven {
              name = "CI"
              url = uri("file://${rootProject.buildDir}/ci-repo")
              version =
                if (project.providers.environmentVariable("GITHUB_ACTIONS").isPresent) {
                  "${artifact.version}-build_${System.getenv("GITHUB_RUN_ID")}"
                } else {
                  artifact.version
                }
            }
            maven {
              credentials(PasswordCredentials::class)
              url = uri("https://oss.sonatype.org/content/repositories/snapshots")
              name = "sonatype"
            }
          }
        }
      }
    }
  }
}<|MERGE_RESOLUTION|>--- conflicted
+++ resolved
@@ -75,13 +75,8 @@
   }
 
   object Knowledge : LibraryArtifact {
-<<<<<<< HEAD
-    override val artifactId = "knowledger"
-    override val version = "0.1.0-alpha001-preview-SNAPSHOT"
-=======
     override val artifactId = "knowledge"
-    override val version = "0.1.0-alpha01"
->>>>>>> 3d6c259b
+    override val version = "0.1.0-alpha01-preview-SNAPSHOT"
     override val name = "Android FHIR Knowledge Manager Library"
   }
 
