/*
 * Copyright 2020 Google LLC
 *
 * Licensed under the Apache License, Version 2.0 (the "License");
 * you may not use this file except in compliance with the License.
 * You may obtain a copy of the License at
 *
 *       http://www.apache.org/licenses/LICENSE-2.0
 *
 * Unless required by applicable law or agreed to in writing, software
 * distributed under the License is distributed on an "AS IS" BASIS,
 * WITHOUT WARRANTIES OR CONDITIONS OF ANY KIND, either express or implied.
 * See the License for the specific language governing permissions and
 * limitations under the License.
 */

object Dependencies {

  object Androidx {
    const val activity = "androidx.activity:activity:${Versions.Androidx.activity}"
    const val appCompat = "androidx.appcompat:appcompat:${Versions.Androidx.appCompat}"
    const val constraintLayout =
      "androidx.constraintlayout:constraintlayout:${Versions.Androidx.constraintLayout}"
    const val fragmentKtx = "androidx.fragment:fragment-ktx:${Versions.Androidx.fragmentKtx}"
    const val recyclerView = "androidx.recyclerview:recyclerview:${Versions.Androidx.recyclerView}"
    const val workRuntimeKtx = "androidx.work:work-runtime-ktx:${Versions.Androidx.workRuntimeKtx}"
  }

  object Cql {
    const val cqlEngine = "org.opencds.cqf:cql-engine:${Versions.Cql.cqlEngine}"
    const val cqlEngineFhir = "org.opencds.cqf:cql-engine-fhir:${Versions.Cql.cqlEngine}"
  }

  object Kotlin {
    const val androidxCoreKtx = "androidx.core:core-ktx:${Versions.Kotlin.androidxCoreKtx}"
    const val kotlinCoroutinesAndroid =
      "org.jetbrains.kotlinx:kotlinx-coroutines-android:${Versions.Kotlin.kotlinCoroutinesCore}"
    const val kotlinCoroutinesCore =
      "org.jetbrains.kotlinx:kotlinx-coroutines-core:${Versions.Kotlin.kotlinCoroutinesCore}"
    const val kotlinTestJunit = "org.jetbrains.kotlin:kotlin-test-junit:${Versions.Kotlin.stdlib}"
    const val stdlib = "org.jetbrains.kotlin:kotlin-stdlib-jdk7:${Versions.Kotlin.stdlib}"
  }

  object Lifecycle {
    const val liveDataKtx =
      "androidx.lifecycle:lifecycle-livedata-ktx:${Versions.Androidx.lifecycle}"
    const val runtime = "androidx.lifecycle:lifecycle-runtime:${Versions.Androidx.lifecycle}"
    const val viewModelKtx =
      "androidx.lifecycle:lifecycle-viewmodel-ktx:${Versions.Androidx.lifecycle}"
  }

  object Navigation {
    const val navFragmentKtx =
      "androidx.navigation:navigation-fragment-ktx:${Versions.Androidx.navigation}"
    const val navUiKtx = "androidx.navigation:navigation-ui-ktx:${Versions.Androidx.navigation}"
  }

  object Retrofit {
    const val coreRetrofit = "com.squareup.retrofit2:retrofit:${Versions.retrofit}"
    const val gsonConverter = "com.squareup.retrofit2:converter-gson:${Versions.retrofit}"
    const val retrofitMock = "com.squareup.retrofit2:retrofit-mock:${Versions.retrofit}"
  }

  object Room {
    const val compiler = "androidx.room:room-compiler:${Versions.Androidx.room}"
    const val ktx = "androidx.room:room-ktx:${Versions.Androidx.room}"
    const val runtime = "androidx.room:room-runtime:${Versions.Androidx.room}"
  }

  const val caffeine = "com.github.ben-manes.caffeine:caffeine:${Versions.caffeine}"
  const val desugarJdkLibs = "com.android.tools:desugar_jdk_libs:${Versions.desugarJdkLibs}"
  const val guava = "com.google.guava:guava:${Versions.guava}"
  const val hapiFhirStructuresR4 =
    "ca.uhn.hapi.fhir:hapi-fhir-structures-r4:${Versions.hapiFhirStructuresR4}"
  const val httpInterceptor = "com.squareup.okhttp3:logging-interceptor:${Versions.httpInterceptor}"
  const val jsonToolsPatch = "com.github.java-json-tools:json-patch:${Versions.jsonToolsPatch}"
  const val material = "com.google.android.material:material:${Versions.material}"

  // Dependencies for testing go here
  object AndroidxTest {
    const val core = "androidx.test:core:${Versions.AndroidxTest.core}"
    const val extJunit = "androidx.test.ext:junit:${Versions.AndroidxTest.extJunit}"
    const val extJunitKtx = "androidx.test.ext:junit-ktx:${Versions.AndroidxTest.extJunit}"
    const val rules = "androidx.test:rules:${Versions.AndroidxTest.rules}"
    const val runner = "androidx.test:runner:${Versions.AndroidxTest.runner}"
    const val workTestingRuntimeKtx =
      "androidx.work:work-testing:${Versions.Androidx.workRuntimeKtx}"
  }

  object Espresso {
    const val espressoCore = "androidx.test.espresso:espresso-core:${Versions.espresso}"
  }

  const val androidJunitRunner = "androidx.test.runner.AndroidJUnitRunner"
  const val junit = "junit:junit:${Versions.junit}"
  const val robolectric = "org.robolectric:robolectric:${Versions.robolectric}"
  const val truth = "com.google.truth:truth:${Versions.truth}"
<<<<<<< HEAD
  const val mockk = "io.mockk:mockk-android:${Versions.mockk}"
=======
  const val flexBox = "com.google.android.flexbox:flexbox:${Versions.flexBox}"
>>>>>>> 553c6f82

  object Versions {
    object Androidx {
      const val activity = "1.2.1"
      const val appCompat = "1.1.0"
      const val constraintLayout = "1.1.3"
      const val fragmentKtx = "1.3.1"
      const val lifecycle = "2.2.0"
      const val navigation = "2.3.4"
      const val recyclerView = "1.1.0"
      const val room = "2.3.0"
      const val workRuntimeKtx = "2.5.0"
    }

    object Cql {
      const val cqlEngine = "1.3.14-SNAPSHOT"
    }

    object Kotlin {
      const val androidxCoreKtx = "1.2.0"
      const val kotlinCoroutinesCore = "1.4.2"
      const val stdlib = "1.4.31"
    }

    const val caffeine = "2.9.0"
    const val desugarJdkLibs = "1.0.9"
    const val guava = "28.2-android"
    const val hapiFhirStructuresR4 = "5.3.0"
    const val httpInterceptor = "4.0.0"
    const val jsonToolsPatch = "1.13"
    const val material = "1.3.0"
    const val retrofit = "2.7.2"
    const val truth = "1.0.1"
<<<<<<< HEAD
    const val mockk = "1.11.0"
=======
    const val flexBox = "3.0.0"
>>>>>>> 553c6f82

    object AndroidxTest {
      const val core = "1.2.0"
      const val extJunit = "1.1.2"
      const val rules = "1.1.0"
      const val runner = "1.1.0"
    }

    const val espresso = "3.3.0"
    const val junit = "4.13"
    const val robolectric = "4.5.1"
  }
}<|MERGE_RESOLUTION|>--- conflicted
+++ resolved
@@ -95,11 +95,8 @@
   const val junit = "junit:junit:${Versions.junit}"
   const val robolectric = "org.robolectric:robolectric:${Versions.robolectric}"
   const val truth = "com.google.truth:truth:${Versions.truth}"
-<<<<<<< HEAD
   const val mockk = "io.mockk:mockk-android:${Versions.mockk}"
-=======
   const val flexBox = "com.google.android.flexbox:flexbox:${Versions.flexBox}"
->>>>>>> 553c6f82
 
   object Versions {
     object Androidx {
@@ -133,11 +130,8 @@
     const val material = "1.3.0"
     const val retrofit = "2.7.2"
     const val truth = "1.0.1"
-<<<<<<< HEAD
     const val mockk = "1.11.0"
-=======
     const val flexBox = "3.0.0"
->>>>>>> 553c6f82
 
     object AndroidxTest {
       const val core = "1.2.0"
