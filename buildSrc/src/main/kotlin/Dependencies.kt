/*
 * Copyright 2020 Google LLC
 *
 * Licensed under the Apache License, Version 2.0 (the "License");
 * you may not use this file except in compliance with the License.
 * You may obtain a copy of the License at
 *
 *       http://www.apache.org/licenses/LICENSE-2.0
 *
 * Unless required by applicable law or agreed to in writing, software
 * distributed under the License is distributed on an "AS IS" BASIS,
 * WITHOUT WARRANTIES OR CONDITIONS OF ANY KIND, either express or implied.
 * See the License for the specific language governing permissions and
 * limitations under the License.
 */

object Dependencies {

  object Androidx {
    const val activity = "androidx.activity:activity:${Versions.Androidx.activity}"
    const val appCompat = "androidx.appcompat:appcompat:${Versions.Androidx.appCompat}"
    const val constraintLayout =
      "androidx.constraintlayout:constraintlayout:${Versions.Androidx.constraintLayout}"
    const val fragmentKtx = "androidx.fragment:fragment-ktx:${Versions.Androidx.fragmentKtx}"
    const val recyclerView = "androidx.recyclerview:recyclerview:${Versions.Androidx.recyclerView}"
    const val workRuntimeKtx = "androidx.work:work-runtime-ktx:${Versions.Androidx.workRuntimeKtx}"
    const val datastorePref =
      "androidx.datastore:datastore-preferences:${Versions.Androidx.datastorePref}"
  }

  object Cql {
    const val cqlEngine = "org.opencds.cqf:cql-engine:${Versions.Cql.cqlEngine}"
    const val cqlEngineFhir = "org.opencds.cqf:cql-engine-fhir:${Versions.Cql.cqlEngine}"
  }

  object HapiFhir {
    const val structuresR4 = "ca.uhn.hapi.fhir:hapi-fhir-structures-r4:${Versions.hapiFhir}"
    const val validation = "ca.uhn.hapi.fhir:hapi-fhir-validation:${Versions.hapiFhir}"
  }

  object Kotlin {
    const val androidxCoreKtx = "androidx.core:core-ktx:${Versions.Kotlin.androidxCoreKtx}"
    const val kotlinCoroutinesAndroid =
      "org.jetbrains.kotlinx:kotlinx-coroutines-android:${Versions.Kotlin.kotlinCoroutinesCore}"
    const val kotlinCoroutinesCore =
      "org.jetbrains.kotlinx:kotlinx-coroutines-core:${Versions.Kotlin.kotlinCoroutinesCore}"
    const val kotlinTestJunit = "org.jetbrains.kotlin:kotlin-test-junit:${Versions.Kotlin.stdlib}"
    const val kotlinCoroutinesTest =
      "org.jetbrains.kotlinx:kotlinx-coroutines-test:${Versions.Kotlin.kotlinCoroutinesCore}"
    const val stdlib = "org.jetbrains.kotlin:kotlin-stdlib-jdk7:${Versions.Kotlin.stdlib}"
  }

  object Lifecycle {
    const val liveDataKtx =
      "androidx.lifecycle:lifecycle-livedata-ktx:${Versions.Androidx.lifecycle}"
    const val runtime = "androidx.lifecycle:lifecycle-runtime:${Versions.Androidx.lifecycle}"
    const val viewModelKtx =
      "androidx.lifecycle:lifecycle-viewmodel-ktx:${Versions.Androidx.lifecycle}"
  }

  object Navigation {
    const val navFragmentKtx =
      "androidx.navigation:navigation-fragment-ktx:${Versions.Androidx.navigation}"
    const val navUiKtx = "androidx.navigation:navigation-ui-ktx:${Versions.Androidx.navigation}"
  }

  object Retrofit {
    const val coreRetrofit = "com.squareup.retrofit2:retrofit:${Versions.retrofit}"
    const val gsonConverter = "com.squareup.retrofit2:converter-gson:${Versions.retrofit}"
    const val retrofitMock = "com.squareup.retrofit2:retrofit-mock:${Versions.retrofit}"
  }

  object Room {
    const val compiler = "androidx.room:room-compiler:${Versions.Androidx.room}"
    const val ktx = "androidx.room:room-ktx:${Versions.Androidx.room}"
    const val runtime = "androidx.room:room-runtime:${Versions.Androidx.room}"
  }

  const val desugarJdkLibs = "com.android.tools:desugar_jdk_libs:${Versions.desugarJdkLibs}"
  const val guava = "com.google.guava:guava:${Versions.guava}"
  const val httpInterceptor = "com.squareup.okhttp3:logging-interceptor:${Versions.http}"
  const val http = "com.squareup.okhttp3:okhttp:${Versions.http}"
  const val jsonToolsPatch = "com.github.java-json-tools:json-patch:${Versions.jsonToolsPatch}"
  const val material = "com.google.android.material:material:${Versions.material}"
<<<<<<< HEAD
  const val sqlcipher = "net.zetetic:android-database-sqlcipher:${Versions.sqlcipher}"
=======
  const val kotlinPoet = "com.squareup:kotlinpoet:${Versions.kotlinPoet}"
>>>>>>> 81110bdc

  // Dependencies for testing go here
  object AndroidxTest {
    const val core = "androidx.test:core:${Versions.AndroidxTest.core}"
    const val extJunit = "androidx.test.ext:junit:${Versions.AndroidxTest.extJunit}"
    const val extJunitKtx = "androidx.test.ext:junit-ktx:${Versions.AndroidxTest.extJunit}"
    const val rules = "androidx.test:rules:${Versions.AndroidxTest.rules}"
    const val runner = "androidx.test:runner:${Versions.AndroidxTest.runner}"
    const val workTestingRuntimeKtx =
      "androidx.work:work-testing:${Versions.Androidx.workRuntimeKtx}"
    const val archCore = "androidx.arch.core:core-testing:${Versions.AndroidxTest.archCore}"
  }

  object Espresso {
    const val espressoCore = "androidx.test.espresso:espresso-core:${Versions.espresso}"
  }

  const val androidJunitRunner = "androidx.test.runner.AndroidJUnitRunner"
  const val apacheCommonsCompress =
    "org.apache.commons:commons-compress:${Versions.apacheCommonsCompress}"
  const val apacheCommonsIo = "commons-io:commons-io:${Versions.apacheCommonsIo}"
  const val junit = "junit:junit:${Versions.junit}"
  const val mockitoKotlin = "org.mockito.kotlin:mockito-kotlin:${Versions.mockitoKotlin}"
  const val robolectric = "org.robolectric:robolectric:${Versions.robolectric}"
  const val truth = "com.google.truth:truth:${Versions.truth}"
  const val flexBox = "com.google.android.flexbox:flexbox:${Versions.flexBox}"

  object Versions {
    object Androidx {
      const val activity = "1.2.1"
      const val appCompat = "1.1.0"
      const val constraintLayout = "1.1.3"
      const val fragmentKtx = "1.3.1"
      const val lifecycle = "2.2.0"
      const val navigation = "2.3.4"
      const val recyclerView = "1.1.0"
      const val room = "2.3.0"
      const val workRuntimeKtx = "2.5.0"
      const val datastorePref = "1.0.0-rc02"
    }

    object Cql {
      const val cqlEngine = "1.3.14-SNAPSHOT"
    }

    object Kotlin {
      const val androidxCoreKtx = "1.2.0"
      const val kotlinCoroutinesCore = "1.4.2"
      const val stdlib = "1.5.31"
    }

    const val apacheCommonsCompress = "1.20"
    const val apacheCommonsIo = "2.10.0"
    const val desugarJdkLibs = "1.0.9"
    const val guava = "28.2-android"
    const val hapiFhir = "5.4.0"
    const val http = "4.9.1"
    const val jsonToolsPatch = "1.13"
    const val material = "1.3.0"
    const val retrofit = "2.7.2"
    const val sqlcipher = "4.4.3"
    const val truth = "1.0.1"
    const val flexBox = "3.0.0"
    const val kotlinPoet = "1.9.0"

    object AndroidxTest {
      const val core = "1.2.0"
      const val archCore = "2.1.0"
      const val extJunit = "1.1.2"
      const val rules = "1.1.0"
      const val runner = "1.1.0"
    }

    const val espresso = "3.3.0"
    const val junit = "4.13"
    const val mockitoKotlin = "3.2.0"
    const val robolectric = "4.5.1"
  }
}<|MERGE_RESOLUTION|>--- conflicted
+++ resolved
@@ -82,11 +82,8 @@
   const val http = "com.squareup.okhttp3:okhttp:${Versions.http}"
   const val jsonToolsPatch = "com.github.java-json-tools:json-patch:${Versions.jsonToolsPatch}"
   const val material = "com.google.android.material:material:${Versions.material}"
-<<<<<<< HEAD
+  const val kotlinPoet = "com.squareup:kotlinpoet:${Versions.kotlinPoet}"
   const val sqlcipher = "net.zetetic:android-database-sqlcipher:${Versions.sqlcipher}"
-=======
-  const val kotlinPoet = "com.squareup:kotlinpoet:${Versions.kotlinPoet}"
->>>>>>> 81110bdc
 
   // Dependencies for testing go here
   object AndroidxTest {
