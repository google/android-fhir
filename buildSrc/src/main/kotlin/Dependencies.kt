--- conflicted
+++ resolved
@@ -87,17 +87,6 @@
   const val playServicesLocation =
     "com.google.android.gms:play-services-location:${Versions.playServicesLocation}"
 
-<<<<<<< HEAD
-  const val androidFhirGroup = "org.smartregister"
-  const val androidFhirEngineModule = "engine"
-  const val androidFhirKnowledgeModule = "knowledge"
-  const val androidFhirCommon = "$androidFhirGroup:common:${Versions.androidFhirCommon}"
-  const val androidFhirEngine =
-    "$androidFhirGroup:$androidFhirEngineModule:${Versions.androidFhirEngine}"
-  const val androidFhirKnowledge = "$androidFhirGroup:knowledge:${Versions.androidFhirKnowledge}"
-
-=======
->>>>>>> 6977691a
   const val apacheCommonsCompress =
     "org.apache.commons:commons-compress:${Versions.apacheCommonsCompress}"
 
@@ -134,12 +123,6 @@
   const val xmlUnit = "org.xmlunit:xmlunit-core:${Versions.xmlUnit}"
 
   object Versions {
-<<<<<<< HEAD
-    const val androidFhirCommon = "0.1.0-alpha05-preview3-SNAPSHOT"
-    const val androidFhirEngine = "1.0.0-preview13-SNAPSHOT"
-    const val androidFhirKnowledge = "0.1.0-beta01-preview-SNAPSHOT"
-=======
->>>>>>> 6977691a
     const val apacheCommonsCompress = "1.21"
     const val desugarJdkLibs = "2.0.3"
     const val caffeine = "2.9.1"
