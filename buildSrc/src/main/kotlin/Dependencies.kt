/*
 * Copyright 2022 Google LLC
 *
 * Licensed under the Apache License, Version 2.0 (the "License");
 * you may not use this file except in compliance with the License.
 * You may obtain a copy of the License at
 *
 *       http://www.apache.org/licenses/LICENSE-2.0
 *
 * Unless required by applicable law or agreed to in writing, software
 * distributed under the License is distributed on an "AS IS" BASIS,
 * WITHOUT WARRANTIES OR CONDITIONS OF ANY KIND, either express or implied.
 * See the License for the specific language governing permissions and
 * limitations under the License.
 */

object Dependencies {

  object Androidx {
    const val activity = "androidx.activity:activity:${Versions.Androidx.activity}"
    const val appCompat = "androidx.appcompat:appcompat:${Versions.Androidx.appCompat}"
    const val constraintLayout =
      "androidx.constraintlayout:constraintlayout:${Versions.Androidx.constraintLayout}"
    const val coreKtx = "androidx.core:core-ktx:${Versions.Androidx.coreKtx}"
    const val datastorePref =
      "androidx.datastore:datastore-preferences:${Versions.Androidx.datastorePref}"
    const val fragmentKtx = "androidx.fragment:fragment-ktx:${Versions.Androidx.fragmentKtx}"
    const val recyclerView = "androidx.recyclerview:recyclerview:${Versions.Androidx.recyclerView}"
    const val sqliteKtx = "androidx.sqlite:sqlite-ktx:${Versions.Androidx.sqliteKtx}"
    const val workRuntimeKtx = "androidx.work:work-runtime-ktx:${Versions.Androidx.workRuntimeKtx}"
  }

  object Cql {
    const val evaluator = "org.opencds.cqf.cql:evaluator:${Versions.Cql.evaluator}"
    const val evaluatorBuilder = "org.opencds.cqf.cql:evaluator.builder:${Versions.Cql.evaluator}"
    const val evaluatorDagger = "org.opencds.cqf.cql:evaluator.dagger:${Versions.Cql.evaluator}"
    const val evaluatorPlanDef =
      "org.opencds.cqf.cql:evaluator.plandefinition:${Versions.Cql.evaluator}"
  }

  object HapiFhir {
    const val structuresR4 = "ca.uhn.hapi.fhir:hapi-fhir-structures-r4:${Versions.hapiFhir}"
    const val validation = "ca.uhn.hapi.fhir:hapi-fhir-validation:${Versions.hapiFhir}"
  }

  object Jackson {
    const val annotations = "com.fasterxml.jackson.core:jackson-annotations:${Versions.jackson}"
    const val core = "com.fasterxml.jackson.core:jackson-core:${Versions.jackson}"
    const val databind = "com.fasterxml.jackson.core:jackson-databind:${Versions.jackson}"
  }

  object JavaJsonTools {
    const val jacksonCoreUtils =
      "com.github.java-json-tools:jackson-coreutils:${Versions.JavaJsonTools.jacksonCoreUtils}"
    const val msgSimple =
      "com.github.java-json-tools:msg-simple:${Versions.JavaJsonTools.msgSimple}"
  }

  object Kotlin {
    const val kotlinCoroutinesAndroid =
      "org.jetbrains.kotlinx:kotlinx-coroutines-android:${Versions.Kotlin.kotlinCoroutinesCore}"
    const val kotlinCoroutinesCore =
      "org.jetbrains.kotlinx:kotlinx-coroutines-core:${Versions.Kotlin.kotlinCoroutinesCore}"
    const val kotlinTestJunit = "org.jetbrains.kotlin:kotlin-test-junit:${Versions.Kotlin.stdlib}"
    const val kotlinCoroutinesTest =
      "org.jetbrains.kotlinx:kotlinx-coroutines-test:${Versions.Kotlin.kotlinCoroutinesCore}"
    const val stdlib = "org.jetbrains.kotlin:kotlin-stdlib-jdk7:${Versions.Kotlin.stdlib}"
  }

  object Lifecycle {
    const val liveDataKtx =
      "androidx.lifecycle:lifecycle-livedata-ktx:${Versions.Androidx.lifecycle}"
    const val runtime = "androidx.lifecycle:lifecycle-runtime:${Versions.Androidx.lifecycle}"
    const val viewModelKtx =
      "androidx.lifecycle:lifecycle-viewmodel-ktx:${Versions.Androidx.lifecycle}"
  }

  object Navigation {
    const val navFragmentKtx =
      "androidx.navigation:navigation-fragment-ktx:${Versions.Androidx.navigation}"
    const val navUiKtx = "androidx.navigation:navigation-ui-ktx:${Versions.Androidx.navigation}"
  }

  object Retrofit {
    const val coreRetrofit = "com.squareup.retrofit2:retrofit:${Versions.retrofit}"
    const val gsonConverter = "com.squareup.retrofit2:converter-gson:${Versions.retrofit}"
  }

  object Room {
    const val compiler = "androidx.room:room-compiler:${Versions.Androidx.room}"
    const val ktx = "androidx.room:room-ktx:${Versions.Androidx.room}"
    const val runtime = "androidx.room:room-runtime:${Versions.Androidx.room}"
  }

  object Mlkit {
    const val barcodeScanning =
      "com.google.mlkit:barcode-scanning:${Versions.Mlkit.barcodeScanning}"
    const val objectDetection =
      "com.google.mlkit:object-detection:${Versions.Mlkit.objectDetection}"
    const val objectDetectionCustom =
      "com.google.mlkit:object-detection-custom:${Versions.Mlkit.objectDetectionCustom}"
  }

  const val androidFhirCommon = "com.google.android.fhir:common:${Versions.androidFhirCommon}"
  const val lifecycleExtensions =
    "androidx.lifecycle:lifecycle-extensions:${Versions.Androidx.lifecycle}"
  const val desugarJdkLibs = "com.android.tools:desugar_jdk_libs:${Versions.desugarJdkLibs}"
  const val fhirUcum = "org.fhir:ucum:${Versions.fhirUcum}"
  const val guava = "com.google.guava:guava:${Versions.guava}"
  const val httpInterceptor = "com.squareup.okhttp3:logging-interceptor:${Versions.http}"
  const val http = "com.squareup.okhttp3:okhttp:${Versions.http}"
  const val stax = "javax.xml.stream:stax-api:${Versions.stax}"
  const val jsonToolsPatch = "com.github.java-json-tools:json-patch:${Versions.jsonToolsPatch}"
  const val kotlinPoet = "com.squareup:kotlinpoet:${Versions.kotlinPoet}"
  const val material = "com.google.android.material:material:${Versions.material}"
  const val sqlcipher = "net.zetetic:android-database-sqlcipher:${Versions.sqlcipher}"
  const val timber = "com.jakewharton.timber:timber:${Versions.timber}"
  const val woodstox = "org.codehaus.woodstox:woodstox-core-asl:${Versions.woodstox}"
  const val xerces = "xerces:xercesImpl:${Versions.xerces}"

  // Dependencies for testing go here
  object AndroidxTest {
    const val archCore = "androidx.arch.core:core-testing:${Versions.AndroidxTest.archCore}"
    const val core = "androidx.test:core:${Versions.AndroidxTest.core}"
    const val extJunit = "androidx.test.ext:junit:${Versions.AndroidxTest.extJunit}"
    const val extJunitKtx = "androidx.test.ext:junit-ktx:${Versions.AndroidxTest.extJunit}"
    const val fragmentTesting =
      "androidx.fragment:fragment-testing:${Versions.AndroidxTest.fragmentVersion}"
    const val rules = "androidx.test:rules:${Versions.AndroidxTest.rules}"
    const val runner = "androidx.test:runner:${Versions.AndroidxTest.runner}"
    const val workTestingRuntimeKtx =
      "androidx.work:work-testing:${Versions.Androidx.workRuntimeKtx}"
  }

  object Espresso {
    const val espressoCore = "androidx.test.espresso:espresso-core:${Versions.espresso}"
  }

  const val androidJunitRunner = "androidx.test.runner.AndroidJUnitRunner"
  const val junit = "junit:junit:${Versions.junit}"
  const val mockitoKotlin = "org.mockito.kotlin:mockito-kotlin:${Versions.mockitoKotlin}"
  const val mockitoInline = "org.mockito:mockito-inline:${Versions.mockitoInline}"
  const val robolectric = "org.robolectric:robolectric:${Versions.robolectric}"
  const val truth = "com.google.truth:truth:${Versions.truth}"

  object Versions {
    object Androidx {
      const val activity = "1.2.1"
      const val appCompat = "1.1.0"
      const val constraintLayout = "2.1.1"
      const val coreKtx = "1.2.0"
      const val datastorePref = "1.0.0"
      const val fragmentKtx = "1.3.1"
      const val lifecycle = "2.2.0"
      const val navigation = "2.3.4"
      const val recyclerView = "1.1.0"
      const val room = "2.4.2"
      const val sqliteKtx = "2.1.0"
      const val workRuntimeKtx = "2.7.1"
    }

    object Cql {
      const val evaluator = "1.4.2"
    }

    object JavaJsonTools {
      const val jacksonCoreUtils = "2.0"
      const val msgSimple = "1.2"
    }

    object Kotlin {
<<<<<<< HEAD
      const val kotlinCoroutinesCore = "1.4.2"
      const val stdlib = "1.6.21"
=======
      const val kotlinCoroutinesCore = "1.6.2"
      const val stdlib = "1.6.10"
>>>>>>> e57fd653
    }

    const val androidFhirCommon = "0.1.0-alpha03"
    const val desugarJdkLibs = "1.1.5"
    const val fhirUcum = "1.0.3"
    const val guava = "28.2-android"
    const val hapiFhir = "5.4.0"
    const val http = "4.9.1"
    // TODO: The next release of HAPI FHIR will hopefully have
    // https://github.com/hapifhir/hapi-fhir/pull/3043 merged in. If it does, when we update, we
    // should remove any excludes directives for "net.sf.saxon" across our build.gradle files.
    const val jackson = "2.12.2"
    const val jsonToolsPatch = "1.13"
    const val kotlinPoet = "1.9.0"
    const val material = "1.6.0"
    const val retrofit = "2.7.2"
    const val stax = "1.0-2"
    const val sqlcipher = "4.5.0"
    const val timber = "5.0.1"
    const val truth = "1.1.3"
    const val woodstox = "4.4.1"
    const val xerces = "2.11.0"

    // Test dependencies

    object AndroidxTest {
      const val core = "1.4.1-alpha05"
      const val archCore = "2.1.0"
      const val extJunit = "1.1.4-alpha05"
      const val rules = "1.4.1-alpha05"
      const val runner = "1.5.0-alpha02"
      const val fragmentVersion = "1.3.6"
    }

    const val espresso = "3.5.0-alpha05"
    const val jacoco = "0.8.7"
    const val junit = "4.13.2"
    const val mockitoKotlin = "3.2.0"
    const val mockitoInline = "4.0.0"
    const val robolectric = "4.7.3"

    object Mlkit {
      const val barcodeScanning = "16.1.1"
      const val objectDetection = "16.2.3"
      const val objectDetectionCustom = "16.3.1"
    }
  }
}<|MERGE_RESOLUTION|>--- conflicted
+++ resolved
@@ -169,13 +169,8 @@
     }
 
     object Kotlin {
-<<<<<<< HEAD
-      const val kotlinCoroutinesCore = "1.4.2"
-      const val stdlib = "1.6.21"
-=======
       const val kotlinCoroutinesCore = "1.6.2"
       const val stdlib = "1.6.10"
->>>>>>> e57fd653
     }
 
     const val androidFhirCommon = "0.1.0-alpha03"
