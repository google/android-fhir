/*
 * Copyright 2023-2024 Google LLC
 *
 * Licensed under the Apache License, Version 2.0 (the "License");
 * you may not use this file except in compliance with the License.
 * You may obtain a copy of the License at
 *
 *       http://www.apache.org/licenses/LICENSE-2.0
 *
 * Unless required by applicable law or agreed to in writing, software
 * distributed under the License is distributed on an "AS IS" BASIS,
 * WITHOUT WARRANTIES OR CONDITIONS OF ANY KIND, either express or implied.
 * See the License for the specific language governing permissions and
 * limitations under the License.
 */

import org.gradle.api.artifacts.Configuration
import org.gradle.api.artifacts.DependencyConstraint
import org.gradle.kotlin.dsl.exclude

object Dependencies {

  object Androidx {
    const val activity = "androidx.activity:activity:${Versions.Androidx.activity}"
    const val appCompat = "androidx.appcompat:appcompat:${Versions.Androidx.appCompat}"
    const val constraintLayout =
      "androidx.constraintlayout:constraintlayout:${Versions.Androidx.constraintLayout}"
    const val coreKtx = "androidx.core:core-ktx:${Versions.Androidx.coreKtx}"
    const val datastorePref =
      "androidx.datastore:datastore-preferences:${Versions.Androidx.datastorePref}"
    const val fragmentKtx = "androidx.fragment:fragment-ktx:${Versions.Androidx.fragmentKtx}"
    const val recyclerView = "androidx.recyclerview:recyclerview:${Versions.Androidx.recyclerView}"
    const val sqliteKtx = "androidx.sqlite:sqlite-ktx:${Versions.Androidx.sqliteKtx}"
    const val workRuntimeKtx = "androidx.work:work-runtime-ktx:${Versions.Androidx.workRuntimeKtx}"
  }

  object Cql {
    const val evaluator = "org.opencds.cqf.fhir:cqf-fhir-cr:${Versions.Cql.clinicalReasoning}"
    const val evaluatorFhirJackson =
      "org.opencds.cqf.fhir:cqf-fhir-jackson:${Versions.Cql.clinicalReasoning}"
    const val evaluatorFhirUtilities =
      "org.opencds.cqf.fhir:cqf-fhir-utility:${Versions.Cql.clinicalReasoning}"
  }

  object HapiFhir {
    const val fhirBaseModule = "ca.uhn.hapi.fhir:hapi-fhir-base"
    const val fhirClientModule = "ca.uhn.hapi.fhir:hapi-fhir-client"
    const val structuresDstu2Module = "ca.uhn.hapi.fhir:hapi-fhir-structures-dstu2"
    const val structuresDstu3Module = "ca.uhn.hapi.fhir:hapi-fhir-structures-dstu3"
    const val structuresR4Module = "ca.uhn.hapi.fhir:hapi-fhir-structures-r4"
    const val structuresR4bModule = "ca.uhn.hapi.fhir:hapi-fhir-structures-r4b"
    const val structuresR5Module = "ca.uhn.hapi.fhir:hapi-fhir-structures-r5"

    const val validationModule = "ca.uhn.hapi.fhir:hapi-fhir-validation"
    const val validationDstu3Module = "ca.uhn.hapi.fhir:hapi-fhir-validation-resources-dstu3"
    const val validationR4Module = "ca.uhn.hapi.fhir:hapi-fhir-validation-resources-r4"
    const val validationR5Module = "ca.uhn.hapi.fhir:hapi-fhir-validation-resources-r5"

    const val fhirCoreDstu2Module = "ca.uhn.hapi.fhir:org.hl7.fhir.dstu2"
    const val fhirCoreDstu2016Module = "ca.uhn.hapi.fhir:org.hl7.fhir.dstu2016may"
    const val fhirCoreDstu3Module = "ca.uhn.hapi.fhir:org.hl7.fhir.dstu3"
    const val fhirCoreR4Module = "ca.uhn.hapi.fhir:org.hl7.fhir.r4"
    const val fhirCoreR4bModule = "ca.uhn.hapi.fhir:org.hl7.fhir.r4b"
    const val fhirCoreR5Module = "ca.uhn.hapi.fhir:org.hl7.fhir.r5"
    const val fhirCoreUtilsModule = "ca.uhn.hapi.fhir:org.hl7.fhir.utilities"
    const val fhirCoreConvertorsModule = "ca.uhn.hapi.fhir:org.hl7.fhir.convertors"

    const val guavaCachingModule = "ca.uhn.hapi.fhir:hapi-fhir-caching-guava"

    const val fhirBase = "$fhirBaseModule:${Versions.hapiFhir}"
    const val fhirClient = "$fhirClientModule:${Versions.hapiFhir}"
    const val structuresDstu2 = "$structuresDstu2Module:${Versions.hapiFhir}"
    const val structuresDstu3 = "$structuresDstu3Module:${Versions.hapiFhir}"
    const val structuresR4 = "$structuresR4Module:${Versions.hapiFhir}"
    const val structuresR4b = "$structuresR4bModule:${Versions.hapiFhir}"
    const val structuresR5 = "$structuresR5Module:${Versions.hapiFhir}"

    const val validation = "$validationModule:${Versions.hapiFhir}"
    const val validationDstu3 = "$validationDstu3Module:${Versions.hapiFhir}"
    const val validationR4 = "$validationR4Module:${Versions.hapiFhir}"
    const val validationR5 = "$validationR5Module:${Versions.hapiFhir}"

    const val fhirCoreDstu2 = "$fhirCoreDstu2Module:${Versions.hapiFhirCore}"
    const val fhirCoreDstu2016 = "$fhirCoreDstu2016Module:${Versions.hapiFhirCore}"
    const val fhirCoreDstu3 = "$fhirCoreDstu3Module:${Versions.hapiFhirCore}"
    const val fhirCoreR4 = "$fhirCoreR4Module:${Versions.hapiFhirCore}"
    const val fhirCoreR4b = "$fhirCoreR4bModule:${Versions.hapiFhirCore}"
    const val fhirCoreR5 = "$fhirCoreR5Module:${Versions.hapiFhirCore}"
    const val fhirCoreUtils = "$fhirCoreUtilsModule:${Versions.hapiFhirCore}"
    const val fhirCoreConvertors = "$fhirCoreConvertorsModule:${Versions.hapiFhirCore}"

    const val guavaCaching = "$guavaCachingModule:${Versions.hapiFhir}"
  }

  object Jackson {
    private const val mainGroup = "com.fasterxml.jackson"
    private const val coreGroup = "$mainGroup.core"
    private const val dataformatGroup = "$mainGroup.dataformat"
    private const val datatypeGroup = "$mainGroup.datatype"
    private const val moduleGroup = "$mainGroup.module"

    const val annotationsBase = "$coreGroup:jackson-annotations:${Versions.jackson}"
    const val bomBase = "$mainGroup:jackson-bom:${Versions.jackson}"
    const val coreBase = "$coreGroup:jackson-core:${Versions.jacksonCore}"
    const val databindBase = "$coreGroup:jackson-databind:${Versions.jackson}"
    const val dataformatXmlBase = "$dataformatGroup:jackson-dataformat-xml:${Versions.jackson}"
    const val jaxbAnnotationsBase =
      "$moduleGroup:jackson-module-jaxb-annotations:${Versions.jackson}"
    const val jsr310Base = "$datatypeGroup:jackson-datatype-jsr310:${Versions.jackson}"
  }

  object Kotlin {
    const val kotlinCoroutinesAndroid =
      "org.jetbrains.kotlinx:kotlinx-coroutines-android:${Versions.Kotlin.kotlinCoroutinesCore}"
    const val kotlinCoroutinesCore =
      "org.jetbrains.kotlinx:kotlinx-coroutines-core:${Versions.Kotlin.kotlinCoroutinesCore}"
    const val kotlinTestJunit = "org.jetbrains.kotlin:kotlin-test-junit:${Versions.Kotlin.stdlib}"
    const val kotlinCoroutinesTest =
      "org.jetbrains.kotlinx:kotlinx-coroutines-test:${Versions.Kotlin.kotlinCoroutinesCore}"
    const val kotlinCoroutinesPlay =
      "org.jetbrains.kotlinx:kotlinx-coroutines-play-services:${Versions.Kotlin.kotlinCoroutinesCore}"
    const val stdlib = "org.jetbrains.kotlin:kotlin-stdlib:${Versions.Kotlin.stdlib}"
  }

  object Lifecycle {
    const val liveDataKtx =
      "androidx.lifecycle:lifecycle-livedata-ktx:${Versions.Androidx.lifecycle}"
    const val runtime = "androidx.lifecycle:lifecycle-runtime:${Versions.Androidx.lifecycle}"
    const val viewModelKtx =
      "androidx.lifecycle:lifecycle-viewmodel-ktx:${Versions.Androidx.lifecycle}"
  }

  object Navigation {
    const val navFragmentKtx =
      "androidx.navigation:navigation-fragment-ktx:${Versions.Androidx.navigation}"
    const val navUiKtx = "androidx.navigation:navigation-ui-ktx:${Versions.Androidx.navigation}"
  }

  object Retrofit {
    const val coreRetrofit = "com.squareup.retrofit2:retrofit:${Versions.retrofit}"
    const val gsonConverter = "com.squareup.retrofit2:converter-gson:${Versions.retrofit}"
  }

  object Room {
    const val compiler = "androidx.room:room-compiler:${Versions.Androidx.room}"
    const val ktx = "androidx.room:room-ktx:${Versions.Androidx.room}"
    const val runtime = "androidx.room:room-runtime:${Versions.Androidx.room}"
    const val testing = "androidx.room:room-testing:${Versions.Androidx.room}"
  }

  object Mlkit {
    const val barcodeScanning =
      "com.google.mlkit:barcode-scanning:${Versions.Mlkit.barcodeScanning}"
    const val objectDetection =
      "com.google.mlkit:object-detection:${Versions.Mlkit.objectDetection}"
    const val objectDetectionCustom =
      "com.google.mlkit:object-detection-custom:${Versions.Mlkit.objectDetectionCustom}"
  }

  const val playServicesLocation =
    "com.google.android.gms:play-services-location:${Versions.playServicesLocation}"

  const val androidFhirGroup = "com.google.android.fhir"
  const val androidFhirEngineModule = "engine"
  const val androidFhirKnowledgeModule = "knowledge"
  const val androidFhirCommon = "$androidFhirGroup:common:${Versions.androidFhirCommon}"
  const val androidFhirEngine =
    "$androidFhirGroup:$androidFhirEngineModule:${Versions.androidFhirEngine}"
  const val androidFhirKnowledge = "$androidFhirGroup:knowledge:${Versions.androidFhirKnowledge}"

  const val apacheCommonsCompress =
    "org.apache.commons:commons-compress:${Versions.apacheCommonsCompress}"

  const val desugarJdkLibs = "com.android.tools:desugar_jdk_libs:${Versions.desugarJdkLibs}"
  const val fhirUcum = "org.fhir:ucum:${Versions.fhirUcum}"
  const val gson = "com.google.code.gson:gson:${Versions.gson}"

  const val guavaModule = "com.google.guava:guava"
  const val guava = "$guavaModule:${Versions.guava}"

  const val httpInterceptor = "com.squareup.okhttp3:logging-interceptor:${Versions.http}"
  const val http = "com.squareup.okhttp3:okhttp:${Versions.http}"
  const val mockWebServer = "com.squareup.okhttp3:mockwebserver:${Versions.http}"

  const val jsonToolsPatch = "com.github.java-json-tools:json-patch:${Versions.jsonToolsPatch}"
  const val material = "com.google.android.material:material:${Versions.material}"
  const val sqlcipher = "net.zetetic:android-database-sqlcipher:${Versions.sqlcipher}"
  const val timber = "com.jakewharton.timber:timber:${Versions.timber}"
  const val woodstox = "com.fasterxml.woodstox:woodstox-core:${Versions.woodstox}"
  const val xerces = "xerces:xercesImpl:${Versions.xerces}"

  const val zxing = "com.google.zxing:core:${Versions.zxing}"
  const val nimbus = "com.nimbusds:nimbus-jose-jwt:${Versions.nimbus}"

  // Dependencies for testing go here
  object AndroidxTest {
    const val archCore = "androidx.arch.core:core-testing:${Versions.AndroidxTest.archCore}"
    const val benchmarkJunit =
      "androidx.benchmark:benchmark-junit4:${Versions.AndroidxTest.benchmarkJUnit}"
    const val core = "androidx.test:core:${Versions.AndroidxTest.core}"
    const val extJunit = "androidx.test.ext:junit:${Versions.AndroidxTest.extJunit}"
    const val extJunitKtx = "androidx.test.ext:junit-ktx:${Versions.AndroidxTest.extJunit}"
    const val extTruth = "androidx.test.ext:truth:${Versions.AndroidxTest.extTruth}"
    const val fragmentTesting =
      "androidx.fragment:fragment-testing:${Versions.AndroidxTest.fragmentVersion}"
    const val rules = "androidx.test:rules:${Versions.AndroidxTest.rules}"
    const val runner = "androidx.test:runner:${Versions.AndroidxTest.runner}"
    const val workTestingRuntimeKtx =
      "androidx.work:work-testing:${Versions.Androidx.workRuntimeKtx}"
  }

  object Espresso {
    const val espressoCore = "androidx.test.espresso:espresso-core:${Versions.espresso}"
    const val espressoContrib = "androidx.test.espresso:espresso-contrib:${Versions.espresso}"
  }

  const val androidBenchmarkRunner = "androidx.benchmark.junit4.AndroidBenchmarkRunner"
  const val androidJunitRunner = "androidx.test.runner.AndroidJUnitRunner"

  // Makes Json assertions where the order of elements, tabs/whitespaces are not important.
  const val jsonAssert = "org.skyscreamer:jsonassert:${Versions.jsonAssert}"
  const val junit = "junit:junit:${Versions.junit}"
  const val mockitoKotlin = "org.mockito.kotlin:mockito-kotlin:${Versions.mockitoKotlin}"
  const val mockitoInline = "org.mockito:mockito-inline:${Versions.mockitoInline}"
  const val robolectric = "org.robolectric:robolectric:${Versions.robolectric}"
  const val truth = "com.google.truth:truth:${Versions.truth}"

  // Makes XML assertions where the order of elements, tabs/whitespaces are not important.
  const val xmlUnit = "org.xmlunit:xmlunit-core:${Versions.xmlUnit}"

  object Versions {
    object Androidx {
      const val activity = "1.7.2"
      const val appCompat = "1.6.1"
      const val constraintLayout = "2.1.4"
      const val coreKtx = "1.10.1"
      const val datastorePref = "1.0.0"
      const val fragmentKtx = "1.6.0"
      const val lifecycle = "2.6.1"
      const val navigation = "2.6.0"
      const val recyclerView = "1.3.0"
      const val room = "2.5.2"
      const val sqliteKtx = "2.3.1"
      const val workRuntimeKtx = "2.8.1"
    }

    object Cql {
      const val clinicalReasoning = "3.0.0-PRE9-SNAPSHOT"
    }

    object Kotlin {
      const val kotlinCoroutinesCore = "1.7.2"
      const val stdlib = "1.8.20"
    }

    const val androidFhirCommon = "0.1.0-alpha05"
    const val androidFhirEngine = "0.1.0-beta05"
    const val androidFhirKnowledge = "0.1.0-alpha03"
    const val apacheCommonsCompress = "1.21"
    const val desugarJdkLibs = "2.0.3"
    const val caffeine = "2.9.1"
    const val fhirUcum = "1.0.3"
    const val gson = "2.9.1"
    const val guava = "32.1.3-android"

    const val hapiFhir = "6.8.0"
    const val hapiFhirCore = "6.0.22"

    const val http = "4.11.0"

    // Maximum Jackson libraries (excluding core) version that supports Android API Level 24:
    // https://github.com/FasterXML/jackson-databind/issues/3658
    const val jackson = "2.13.5"

    // Maximum Jackson Core library version that supports Android API Level 24:
    const val jacksonCore = "2.15.2"

    const val jsonToolsPatch = "1.13"
    const val jsonAssert = "1.5.1"
    const val material = "1.9.0"
    const val retrofit = "2.9.0"
    const val gsonConverter = "2.1.0"
    const val sqlcipher = "4.5.4"
    const val timber = "5.0.1"
    const val truth = "1.1.5"
    const val woodstox = "6.5.1"
    const val xerces = "2.12.2"
    const val xmlUnit = "2.9.1"

    const val zxing = "3.4.1"
    const val nimbus = "9.31"

    // Test dependencies
    object AndroidxTest {
<<<<<<< HEAD
      const val archCore = "2.1.0"
      const val benchmarkJUnit = "1.1.0"
      const val core = "1.4.0"
      const val extJunit = "1.1.3"
      const val extTruth = "1.5.0"
      const val fragmentVersion = "1.3.6"
      const val rules = "1.4.0"
      const val runner = "1.4.0"
=======
      const val benchmarkJUnit = "1.1.1"
      const val core = "1.5.0"
      const val archCore = "2.2.0"
      const val extJunit = "1.1.5"
      const val rules = "1.5.0"
      const val runner = "1.5.0"
      const val fragmentVersion = "1.6.0"
>>>>>>> f107597d
    }

    const val espresso = "3.5.1"
    const val jacoco = "0.8.10"
    const val junit = "4.13.2"
    const val mockitoKotlin = "3.2.0"
    const val mockitoInline = "4.0.0"
    const val robolectric = "4.10.3"

    object Mlkit {
      const val barcodeScanning = "16.1.1"
      const val objectDetection = "16.2.3"
      const val objectDetectionCustom = "16.3.1"
    }

    const val playServicesLocation = "21.0.1"
  }

  fun Configuration.removeIncompatibleDependencies() {
    exclude(module = "xpp3")
    exclude(module = "xpp3_min")
    exclude(module = "xmlpull")
    exclude(module = "javax.json")
    exclude(module = "jcl-over-slf4j")
    exclude(group = "org.apache.httpcomponents")
    exclude(group = "org.antlr", module = "antlr4")
    exclude(group = "org.eclipse.persistence", module = "org.eclipse.persistence.moxy")
    exclude(module = "hapi-fhir-caching-caffeine")
    exclude(group = "com.github.ben-manes.caffeine", module = "caffeine")
  }

  fun hapiFhirConstraints(): Map<String, DependencyConstraint.() -> Unit> {
    return mutableMapOf<String, DependencyConstraint.() -> Unit>(
      guavaModule to { version { strictly(Versions.guava) } },
      HapiFhir.fhirBaseModule to { version { strictly(Versions.hapiFhir) } },
      HapiFhir.fhirClientModule to { version { strictly(Versions.hapiFhir) } },
      HapiFhir.fhirCoreConvertorsModule to { version { strictly(Versions.hapiFhirCore) } },
      HapiFhir.fhirCoreDstu2Module to { version { strictly(Versions.hapiFhirCore) } },
      HapiFhir.fhirCoreDstu2016Module to { version { strictly(Versions.hapiFhirCore) } },
      HapiFhir.fhirCoreDstu3Module to { version { strictly(Versions.hapiFhirCore) } },
      HapiFhir.fhirCoreR4Module to { version { strictly(Versions.hapiFhirCore) } },
      HapiFhir.fhirCoreR4bModule to { version { strictly(Versions.hapiFhirCore) } },
      HapiFhir.fhirCoreR5Module to { version { strictly(Versions.hapiFhirCore) } },
      HapiFhir.fhirCoreUtilsModule to { version { strictly(Versions.hapiFhirCore) } },
      HapiFhir.structuresDstu2Module to { version { strictly(Versions.hapiFhir) } },
      HapiFhir.structuresDstu3Module to { version { strictly(Versions.hapiFhir) } },
      HapiFhir.structuresR4Module to { version { strictly(Versions.hapiFhir) } },
      HapiFhir.structuresR5Module to { version { strictly(Versions.hapiFhir) } },
      HapiFhir.validationModule to { version { strictly(Versions.hapiFhir) } },
      HapiFhir.validationDstu3Module to { version { strictly(Versions.hapiFhir) } },
      HapiFhir.validationR4Module to { version { strictly(Versions.hapiFhir) } },
      HapiFhir.validationR5Module to { version { strictly(Versions.hapiFhir) } },
      Jackson.annotationsBase to { version { strictly(Versions.jackson) } },
      Jackson.bomBase to { version { strictly(Versions.jackson) } },
      Jackson.coreBase to { version { strictly(Versions.jacksonCore) } },
      Jackson.databindBase to { version { strictly(Versions.jackson) } },
      Jackson.jaxbAnnotationsBase to { version { strictly(Versions.jackson) } },
      Jackson.jsr310Base to { version { strictly(Versions.jackson) } },
      Jackson.dataformatXmlBase to { version { strictly(Versions.jackson) } },
    )
  }
}<|MERGE_RESOLUTION|>--- conflicted
+++ resolved
@@ -292,24 +292,14 @@
 
     // Test dependencies
     object AndroidxTest {
-<<<<<<< HEAD
-      const val archCore = "2.1.0"
-      const val benchmarkJUnit = "1.1.0"
-      const val core = "1.4.0"
-      const val extJunit = "1.1.3"
-      const val extTruth = "1.5.0"
-      const val fragmentVersion = "1.3.6"
-      const val rules = "1.4.0"
-      const val runner = "1.4.0"
-=======
+      const val archCore = "2.2.0"
       const val benchmarkJUnit = "1.1.1"
       const val core = "1.5.0"
-      const val archCore = "2.2.0"
       const val extJunit = "1.1.5"
+      const val extTruth = "1.5.0"
+      const val fragmentVersion = "1.6.0"
       const val rules = "1.5.0"
       const val runner = "1.5.0"
-      const val fragmentVersion = "1.6.0"
->>>>>>> f107597d
     }
 
     const val espresso = "3.5.1"
