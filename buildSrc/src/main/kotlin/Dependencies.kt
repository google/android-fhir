/*
 * Copyright 2020 Google LLC
 *
 * Licensed under the Apache License, Version 2.0 (the "License");
 * you may not use this file except in compliance with the License.
 * You may obtain a copy of the License at
 *
 *       http://www.apache.org/licenses/LICENSE-2.0
 *
 * Unless required by applicable law or agreed to in writing, software
 * distributed under the License is distributed on an "AS IS" BASIS,
 * WITHOUT WARRANTIES OR CONDITIONS OF ANY KIND, either express or implied.
 * See the License for the specific language governing permissions and
 * limitations under the License.
 */

object Dependencies {

  object Androidx {
    const val activity = "androidx.activity:activity:${Versions.Androidx.activity}"
    const val appCompat = "androidx.appcompat:appcompat:${Versions.Androidx.appCompat}"
    const val constraintLayout =
      "androidx.constraintlayout:constraintlayout:${Versions.Androidx.constraintLayout}"
    const val fragmentKtx = "androidx.fragment:fragment-ktx:${Versions.Androidx.fragmentKtx}"
    const val recyclerView = "androidx.recyclerview:recyclerview:${Versions.Androidx.recyclerView}"
    const val workRuntimeKtx = "androidx.work:work-runtime-ktx:${Versions.Androidx.workRuntimeKtx}"
  }

  object Cql {
    const val cqlEngine = "org.opencds.cqf:cql-engine:${Versions.Cql.cqlEngine}"
    const val cqlEngineFhir = "org.opencds.cqf:cql-engine-fhir:${Versions.Cql.cqlEngine}"
  }

  object Kotlin {
    const val androidxCoreKtx = "androidx.core:core-ktx:${Versions.Kotlin.androidxCoreKtx}"
    const val kotlinCoroutinesAndroid =
      "org.jetbrains.kotlinx:kotlinx-coroutines-android:${Versions.Kotlin.kotlinCoroutinesCore}"
    const val kotlinCoroutinesCore =
      "org.jetbrains.kotlinx:kotlinx-coroutines-core:${Versions.Kotlin.kotlinCoroutinesCore}"
    const val kotlinTestJunit = "org.jetbrains.kotlin:kotlin-test-junit:${Versions.Kotlin.stdlib}"
    const val stdlib = "org.jetbrains.kotlin:kotlin-stdlib-jdk7:${Versions.Kotlin.stdlib}"
  }

  object Lifecycle {
    const val extensions = "androidx.lifecycle:lifecycle-extensions:${Versions.Androidx.lifecycle}"
    const val liveDataCoreKtx =
      "androidx.lifecycle:lifecycle-livedata-core-ktx:${Versions.Androidx.lifecycle}"
    const val liveDataKtx =
      "androidx.lifecycle:lifecycle-livedata-ktx:${Versions.Androidx.lifecycle}"
    const val runtime = "androidx.lifecycle:lifecycle-runtime:${Versions.Androidx.lifecycle}"
    const val viewModelKtx =
      "androidx.lifecycle:lifecycle-viewmodel-ktx:${Versions.Androidx.lifecycle}"
  }

  object Navigation {
    const val navFragmentKtx =
      "androidx.navigation:navigation-fragment-ktx:${Versions.Androidx.navigation}"
    const val navUiKtx = "androidx.navigation:navigation-ui-ktx:${Versions.Androidx.navigation}"
  }

  object Retrofit {
    const val coreRetrofit = "com.squareup.retrofit2:retrofit:${Versions.retrofit}"
    const val gsonConverter = "com.squareup.retrofit2:converter-gson:${Versions.retrofit}"
    const val retrofitMock = "com.squareup.retrofit2:retrofit-mock:${Versions.retrofit}"
  }

  object Room {
    const val compiler = "androidx.room:room-compiler:${Versions.Androidx.room}"
    const val ktx = "androidx.room:room-ktx:${Versions.Androidx.room}"
    const val runtime = "androidx.room:room-runtime:${Versions.Androidx.room}"
  }

  const val caffeine = "com.github.ben-manes.caffeine:caffeine:${Versions.caffeine}"
  const val desugarJdkLibs = "com.android.tools:desugar_jdk_libs:${Versions.desugarJdkLibs}"
  const val guava = "com.google.guava:guava:${Versions.guava}"
  const val hapiFhirStructuresR4 =
    "ca.uhn.hapi.fhir:hapi-fhir-structures-r4:${Versions.hapiFhirStructuresR4}"
  const val httpInterceptor = "com.squareup.okhttp3:logging-interceptor:${Versions.httpInterceptor}"
  const val jsonToolsPatch = "com.github.java-json-tools:json-patch:${Versions.jsonToolsPatch}"
  const val material = "com.google.android.material:material:${Versions.material}"

  // Dependencies for testing go here
  object AndroidxTest {
    const val core = "androidx.test:core:${Versions.AndroidxTest.core}"
    const val extJunit = "androidx.test.ext:junit:${Versions.AndroidxTest.extJunit}"
    const val extJunitKtx = "androidx.test.ext:junit-ktx:${Versions.AndroidxTest.extJunit}"
    const val rules = "androidx.test:rules:${Versions.AndroidxTest.rules}"
    const val runner = "androidx.test:runner:${Versions.AndroidxTest.runner}"
  }

  object Espresso {
    const val espressoCore = "androidx.test.espresso:espresso-core:${Versions.espresso}"
  }

  const val androidJunitRunner = "androidx.test.runner.AndroidJUnitRunner"
  const val junit = "junit:junit:${Versions.junit}"
<<<<<<< HEAD
  const val mockK = "org.mockito.kotlin:mockito-kotlin:${Versions.mockK}"
  const val roboelectric = "org.robolectric:robolectric:${Versions.roboelectric}"
=======
  const val robolectric = "org.robolectric:robolectric:${Versions.robolectric}"
>>>>>>> f5513a4d
  const val truth = "com.google.truth:truth:${Versions.truth}"

  object Versions {
    object Androidx {
      const val activity = "1.2.1"
      const val appCompat = "1.1.0"
      const val constraintLayout = "1.1.3"
      const val fragmentKtx = "1.3.1"
      const val lifecycle = "2.2.0"
      const val navigation = "2.3.4"
      const val recyclerView = "1.1.0"
      const val room = "2.3.0"
      const val workRuntimeKtx = "2.3.4"
    }

    object Cql {
      const val cqlEngine = "1.3.14-SNAPSHOT"
    }

    object Kotlin {
      const val androidxCoreKtx = "1.2.0"
      const val kotlinCoroutinesCore = "1.4.2"
      const val stdlib = "1.4.30"
    }

    const val caffeine = "2.9.0"
    const val desugarJdkLibs = "1.0.9"
    const val guava = "28.2-android"
    const val hapiFhirStructuresR4 = "5.3.0"
    const val httpInterceptor = "4.0.0"
    const val jsonToolsPatch = "1.13"
    const val material = "1.3.0"
    const val retrofit = "2.7.2"
    const val truth = "1.0.1"

    object AndroidxTest {
      const val core = "1.2.0"
      const val extJunit = "1.1.2"
      const val rules = "1.1.0"
      const val runner = "1.1.0"
    }

    const val espresso = "3.3.0"
    const val junit = "4.13"
<<<<<<< HEAD
    const val roboelectric = "4.3.1"
    const val mockK = "3.2.0"
=======
    const val robolectric = "4.3.1"
>>>>>>> f5513a4d
  }
}<|MERGE_RESOLUTION|>--- conflicted
+++ resolved
@@ -94,12 +94,8 @@
 
   const val androidJunitRunner = "androidx.test.runner.AndroidJUnitRunner"
   const val junit = "junit:junit:${Versions.junit}"
-<<<<<<< HEAD
   const val mockK = "org.mockito.kotlin:mockito-kotlin:${Versions.mockK}"
-  const val roboelectric = "org.robolectric:robolectric:${Versions.roboelectric}"
-=======
   const val robolectric = "org.robolectric:robolectric:${Versions.robolectric}"
->>>>>>> f5513a4d
   const val truth = "com.google.truth:truth:${Versions.truth}"
 
   object Versions {
@@ -144,11 +140,7 @@
 
     const val espresso = "3.3.0"
     const val junit = "4.13"
-<<<<<<< HEAD
-    const val roboelectric = "4.3.1"
     const val mockK = "3.2.0"
-=======
     const val robolectric = "4.3.1"
->>>>>>> f5513a4d
   }
 }