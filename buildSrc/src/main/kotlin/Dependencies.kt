/*
 * Copyright 2021 Google LLC
 *
 * Licensed under the Apache License, Version 2.0 (the "License");
 * you may not use this file except in compliance with the License.
 * You may obtain a copy of the License at
 *
 *       http://www.apache.org/licenses/LICENSE-2.0
 *
 * Unless required by applicable law or agreed to in writing, software
 * distributed under the License is distributed on an "AS IS" BASIS,
 * WITHOUT WARRANTIES OR CONDITIONS OF ANY KIND, either express or implied.
 * See the License for the specific language governing permissions and
 * limitations under the License.
 */

object Dependencies {

  object Androidx {
    const val activity = "androidx.activity:activity:${Versions.Androidx.activity}"
    const val appCompat = "androidx.appcompat:appcompat:${Versions.Androidx.appCompat}"
    const val constraintLayout =
      "androidx.constraintlayout:constraintlayout:${Versions.Androidx.constraintLayout}"
    const val coreKtx = "androidx.core:core-ktx:${Versions.Androidx.coreKtx}"
    const val datastorePref =
      "androidx.datastore:datastore-preferences:${Versions.Androidx.datastorePref}"
    const val fragmentKtx = "androidx.fragment:fragment-ktx:${Versions.Androidx.fragmentKtx}"
    const val recyclerView = "androidx.recyclerview:recyclerview:${Versions.Androidx.recyclerView}"
    const val sqliteKtx = "androidx.sqlite:sqlite-ktx:${Versions.Androidx.sqliteKtx}"
    const val workRuntimeKtx = "androidx.work:work-runtime-ktx:${Versions.Androidx.workRuntimeKtx}"
  }

  object Cql {
    const val evaluator = "org.opencds.cqf.cql:evaluator:${Versions.Cql.evaluator}"
    const val evaluatorBuilder = "org.opencds.cqf.cql:evaluator.builder:${Versions.Cql.evaluator}"
    const val evaluatorDagger = "org.opencds.cqf.cql:evaluator.dagger:${Versions.Cql.evaluator}"
  }

  object HapiFhir {
    const val structuresR4 = "ca.uhn.hapi.fhir:hapi-fhir-structures-r4:${Versions.hapiFhir}"
    const val validation = "ca.uhn.hapi.fhir:hapi-fhir-validation:${Versions.hapiFhir}"
  }

  object Jackson {
    const val annotations = "com.fasterxml.jackson.core:jackson-annotations:${Versions.jackson}"
    const val core = "com.fasterxml.jackson.core:jackson-core:${Versions.jackson}"
    const val databind = "com.fasterxml.jackson.core:jackson-databind:${Versions.jackson}"
  }

  object JavaJsonTools {
    const val jacksonCoreUtils =
      "com.github.java-json-tools:jackson-coreutils:${Versions.JavaJsonTools.jacksonCoreUtils}"
    const val msgSimple =
      "com.github.java-json-tools:msg-simple:${Versions.JavaJsonTools.msgSimple}"
  }

  object Kotlin {
    const val kotlinCoroutinesAndroid =
      "org.jetbrains.kotlinx:kotlinx-coroutines-android:${Versions.Kotlin.kotlinCoroutinesCore}"
    const val kotlinCoroutinesCore =
      "org.jetbrains.kotlinx:kotlinx-coroutines-core:${Versions.Kotlin.kotlinCoroutinesCore}"
    const val kotlinTestJunit = "org.jetbrains.kotlin:kotlin-test-junit:${Versions.Kotlin.stdlib}"
    const val kotlinCoroutinesTest =
      "org.jetbrains.kotlinx:kotlinx-coroutines-test:${Versions.Kotlin.kotlinCoroutinesCore}"
    const val stdlib = "org.jetbrains.kotlin:kotlin-stdlib-jdk7:${Versions.Kotlin.stdlib}"
  }

  object Lifecycle {
    const val liveDataKtx =
      "androidx.lifecycle:lifecycle-livedata-ktx:${Versions.Androidx.lifecycle}"
    const val runtime = "androidx.lifecycle:lifecycle-runtime:${Versions.Androidx.lifecycle}"
    const val viewModelKtx =
      "androidx.lifecycle:lifecycle-viewmodel-ktx:${Versions.Androidx.lifecycle}"
  }

  object Navigation {
    const val navFragmentKtx =
      "androidx.navigation:navigation-fragment-ktx:${Versions.Androidx.navigation}"
    const val navUiKtx = "androidx.navigation:navigation-ui-ktx:${Versions.Androidx.navigation}"
  }

  object Retrofit {
    const val coreRetrofit = "com.squareup.retrofit2:retrofit:${Versions.retrofit}"
    const val gsonConverter = "com.squareup.retrofit2:converter-gson:${Versions.retrofit}"
    const val retrofitMock = "com.squareup.retrofit2:retrofit-mock:${Versions.retrofit}"
  }

  object Room {
    const val compiler = "androidx.room:room-compiler:${Versions.Androidx.room}"
    const val ktx = "androidx.room:room-ktx:${Versions.Androidx.room}"
    const val runtime = "androidx.room:room-runtime:${Versions.Androidx.room}"
  }

  const val barcodeScanning = "com.google.mlkit:barcode-scanning:${Versions.Mlkit.barcodeScanning}"
  const val lifecycleExtensions =
    "androidx.lifecycle:lifecycle-extensions:${Versions.Androidx.lifecycle}"
  const val objectDetection = "com.google.mlkit:object-detection:${Versions.Mlkit.objectDetection}"
  const val objectDetectionCustom =
    "com.google.mlkit:object-detection-custom:${Versions.Mlkit.objectDetectionCustom}"
  const val desugarJdkLibs = "com.android.tools:desugar_jdk_libs:${Versions.desugarJdkLibs}"
  const val fhirUcum = "org.fhir:ucum:${Versions.fhirUcum}"
  const val guava = "com.google.guava:guava:${Versions.guava}"
  const val httpInterceptor = "com.squareup.okhttp3:logging-interceptor:${Versions.http}"
  const val http = "com.squareup.okhttp3:okhttp:${Versions.http}"
  const val stax = "javax.xml.stream:stax-api:${Versions.stax}"
  const val jsonToolsPatch = "com.github.java-json-tools:json-patch:${Versions.jsonToolsPatch}"
  const val kotlinPoet = "com.squareup:kotlinpoet:${Versions.kotlinPoet}"
  const val material = "com.google.android.material:material:${Versions.material}"
  const val sqlcipher = "net.zetetic:android-database-sqlcipher:${Versions.sqlcipher}"
  const val woodstox = "org.codehaus.woodstox:woodstox-core-asl:${Versions.woodstox}"
  const val xerces = "xerces:xercesImpl:${Versions.xerces}"

  // Dependencies for testing go here
  object AndroidxTest {
    const val archCore = "androidx.arch.core:core-testing:${Versions.AndroidxTest.archCore}"
    const val core = "androidx.test:core:${Versions.AndroidxTest.core}"
    const val extJunit = "androidx.test.ext:junit:${Versions.AndroidxTest.extJunit}"
    const val extJunitKtx = "androidx.test.ext:junit-ktx:${Versions.AndroidxTest.extJunit}"
    const val fragmentTesting =
      "androidx.fragment:fragment-testing:${Versions.AndroidxTest.fragmentVersion}"
    const val rules = "androidx.test:rules:${Versions.AndroidxTest.rules}"
    const val runner = "androidx.test:runner:${Versions.AndroidxTest.runner}"
    const val workTestingRuntimeKtx =
      "androidx.work:work-testing:${Versions.Androidx.workRuntimeKtx}"
  }

  object Espresso {
    const val espressoCore = "androidx.test.espresso:espresso-core:${Versions.espresso}"
  }

  const val androidJunitRunner = "androidx.test.runner.AndroidJUnitRunner"
  const val flexBox = "com.google.android.flexbox:flexbox:${Versions.flexBox}"
  const val junit = "junit:junit:${Versions.junit}"
  const val mockitoKotlin = "org.mockito.kotlin:mockito-kotlin:${Versions.mockitoKotlin}"
  const val mockitoInline = "org.mockito:mockito-inline:${Versions.mockitoInline}"
  const val robolectric = "org.robolectric:robolectric:${Versions.robolectric}"
  const val truth = "com.google.truth:truth:${Versions.truth}"

  object Versions {
    object Androidx {
      const val activity = "1.2.1"
      const val appCompat = "1.1.0"
<<<<<<< HEAD
      const val constraintLayout = "2.1.1"
=======
      const val constraintLayout = "1.1.3"
      const val coreKtx = "1.2.0"
>>>>>>> 2c9e7123
      const val datastorePref = "1.0.0"
      const val fragmentKtx = "1.3.1"
      const val lifecycle = "2.2.0"
      const val navigation = "2.3.4"
      const val recyclerView = "1.1.0"
      const val room = "2.3.0"
      const val sqliteKtx = "2.1.0"
      const val workRuntimeKtx = "2.5.0"
    }

    object Cql {
      const val cqlEngine = "1.3.14-SNAPSHOT"
      const val evaluator = "1.3.1-SNAPSHOT"
    }

    object JavaJsonTools {
      const val jacksonCoreUtils = "2.0"
      const val msgSimple = "1.2"
    }

    object Kotlin {
      const val kotlinCoroutinesCore = "1.4.2"
      const val stdlib = "1.5.31"
    }

    const val desugarJdkLibs = "1.0.9"
    const val fhirUcum = "1.0.3"
    const val flexBox = "3.0.0"
    const val guava = "28.2-android"
    const val hapiFhir = "5.4.0"
    const val http = "4.9.1"
    // TODO: The next release of HAPI FHIR will hopefully have
    // https://github.com/hapifhir/hapi-fhir/pull/3043 merged in. If it does, when we update, we
    // should remove any excludes directives for "net.sf.saxon" across our build.gradle files.
    const val jackson = "2.12.2"
    const val jsonToolsPatch = "1.13"
    const val kotlinPoet = "1.9.0"
    const val material = "1.4.0"
    const val retrofit = "2.7.2"
    const val stax = "1.0-2"
    const val sqlcipher = "4.5.0"
    const val truth = "1.0.1"
    const val woodstox = "4.4.1"
    const val xerces = "2.11.0"

    // Test dependencies

    object AndroidxTest {
      const val core = "1.2.0"
      const val archCore = "2.1.0"
      const val extJunit = "1.1.2"
      const val rules = "1.1.0"
      const val runner = "1.1.0"
      const val fragmentVersion = "1.3.6"
    }

    const val espresso = "3.3.0"
    const val jacoco = "0.8.7"
    const val junit = "4.13"
    const val mockitoKotlin = "3.2.0"
    const val mockitoInline = "4.0.0"
    const val robolectric = "4.5.1"

    object Mlkit {
      const val barcodeScanning = "16.1.1"
      const val objectDetection = "16.2.3"
      const val objectDetectionCustom = "16.3.1"
    }
  }
}<|MERGE_RESOLUTION|>--- conflicted
+++ resolved
@@ -140,12 +140,8 @@
     object Androidx {
       const val activity = "1.2.1"
       const val appCompat = "1.1.0"
-<<<<<<< HEAD
       const val constraintLayout = "2.1.1"
-=======
-      const val constraintLayout = "1.1.3"
       const val coreKtx = "1.2.0"
->>>>>>> 2c9e7123
       const val datastorePref = "1.0.0"
       const val fragmentKtx = "1.3.1"
       const val lifecycle = "2.2.0"
