--- conflicted
+++ resolved
@@ -74,13 +74,6 @@
 
   const val desugarJdkLibs = "com.android.tools:desugar_jdk_libs:${Versions.desugarJdkLibs}"
   const val guava = "com.google.guava:guava:${Versions.guava}"
-<<<<<<< HEAD
-  const val hapiFhirStructuresR4 =
-    "ca.uhn.hapi.fhir:hapi-fhir-structures-r4:${Versions.hapiFhirStructuresR4}"
-  const val hapiFhirValidation =
-    "ca.uhn.hapi.fhir:org.hl7.fhir.validation:${Versions.hapiFhirStructuresR4}"
-=======
->>>>>>> c92e99a3
   const val httpInterceptor = "com.squareup.okhttp3:logging-interceptor:${Versions.httpInterceptor}"
   const val jsonToolsPatch = "com.github.java-json-tools:json-patch:${Versions.jsonToolsPatch}"
   const val material = "com.google.android.material:material:${Versions.material}"
@@ -130,12 +123,8 @@
       const val stdlib = "1.4.31"
     }
 
-<<<<<<< HEAD
-    const val caffeine = "2.9.0"
     const val commonsCompress = "1.20"
     const val commonsIo = "2.10.0"
-=======
->>>>>>> c92e99a3
     const val desugarJdkLibs = "1.0.9"
     const val guava = "28.2-android"
     const val hapiFhir = "5.4.0"
