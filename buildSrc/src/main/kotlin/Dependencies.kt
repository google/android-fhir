/*
 * Copyright 2020 Google LLC
 *
 * Licensed under the Apache License, Version 2.0 (the "License");
 * you may not use this file except in compliance with the License.
 * You may obtain a copy of the License at
 *
 *       http://www.apache.org/licenses/LICENSE-2.0
 *
 * Unless required by applicable law or agreed to in writing, software
 * distributed under the License is distributed on an "AS IS" BASIS,
 * WITHOUT WARRANTIES OR CONDITIONS OF ANY KIND, either express or implied.
 * See the License for the specific language governing permissions and
 * limitations under the License.
 */

object Dependencies {

  object Androidx {
    const val activity = "androidx.activity:activity:${Versions.Androidx.activity}"
    const val appCompat = "androidx.appcompat:appcompat:${Versions.Androidx.appCompat}"
    const val constraintLayout =
      "androidx.constraintlayout:constraintlayout:${Versions.Androidx.constraintLayout}"
    const val fragmentKtx = "androidx.fragment:fragment-ktx:${Versions.Androidx.fragmentKtx}"
    const val recyclerView = "androidx.recyclerview:recyclerview:${Versions.Androidx.recyclerView}"
    const val workRuntimeKtx = "androidx.work:work-runtime-ktx:${Versions.Androidx.workRuntimeKtx}"
  }

  object Cql {
    const val cqlEngine = "org.opencds.cqf:cql-engine:${Versions.Cql.cqlEngine}"
    const val cqlEngineFhir = "org.opencds.cqf:cql-engine-fhir:${Versions.Cql.cqlEngine}"
  }

  object HapiFhir {
    const val structuresR4 = "ca.uhn.hapi.fhir:hapi-fhir-structures-r4:${Versions.hapiFhir}"
    const val validation = "ca.uhn.hapi.fhir:hapi-fhir-validation:${Versions.hapiFhir}"
  }

  object Kotlin {
    const val androidxCoreKtx = "androidx.core:core-ktx:${Versions.Kotlin.androidxCoreKtx}"
    const val kotlinCoroutinesAndroid =
      "org.jetbrains.kotlinx:kotlinx-coroutines-android:${Versions.Kotlin.kotlinCoroutinesCore}"
    const val kotlinCoroutinesCore =
      "org.jetbrains.kotlinx:kotlinx-coroutines-core:${Versions.Kotlin.kotlinCoroutinesCore}"
    const val kotlinTestJunit = "org.jetbrains.kotlin:kotlin-test-junit:${Versions.Kotlin.stdlib}"
    const val stdlib = "org.jetbrains.kotlin:kotlin-stdlib-jdk7:${Versions.Kotlin.stdlib}"
  }

  object Lifecycle {
    const val liveDataKtx =
      "androidx.lifecycle:lifecycle-livedata-ktx:${Versions.Androidx.lifecycle}"
    const val runtime = "androidx.lifecycle:lifecycle-runtime:${Versions.Androidx.lifecycle}"
    const val viewModelKtx =
      "androidx.lifecycle:lifecycle-viewmodel-ktx:${Versions.Androidx.lifecycle}"
  }

  object Navigation {
    const val navFragmentKtx =
      "androidx.navigation:navigation-fragment-ktx:${Versions.Androidx.navigation}"
    const val navUiKtx = "androidx.navigation:navigation-ui-ktx:${Versions.Androidx.navigation}"
  }

  object Retrofit {
    const val coreRetrofit = "com.squareup.retrofit2:retrofit:${Versions.retrofit}"
    const val gsonConverter = "com.squareup.retrofit2:converter-gson:${Versions.retrofit}"
    const val retrofitMock = "com.squareup.retrofit2:retrofit-mock:${Versions.retrofit}"
  }

  object Room {
    const val compiler = "androidx.room:room-compiler:${Versions.Androidx.room}"
    const val ktx = "androidx.room:room-ktx:${Versions.Androidx.room}"
    const val runtime = "androidx.room:room-runtime:${Versions.Androidx.room}"
  }

  const val desugarJdkLibs = "com.android.tools:desugar_jdk_libs:${Versions.desugarJdkLibs}"
  const val guava = "com.google.guava:guava:${Versions.guava}"
  const val httpInterceptor = "com.squareup.okhttp3:logging-interceptor:${Versions.httpInterceptor}"
  const val jsonToolsPatch = "com.github.java-json-tools:json-patch:${Versions.jsonToolsPatch}"
  const val material = "com.google.android.material:material:${Versions.material}"

  // Dependencies for testing go here
  object AndroidxTest {
    const val core = "androidx.test:core:${Versions.AndroidxTest.core}"
    const val extJunit = "androidx.test.ext:junit:${Versions.AndroidxTest.extJunit}"
    const val extJunitKtx = "androidx.test.ext:junit-ktx:${Versions.AndroidxTest.extJunit}"
    const val rules = "androidx.test:rules:${Versions.AndroidxTest.rules}"
    const val runner = "androidx.test:runner:${Versions.AndroidxTest.runner}"
<<<<<<< HEAD
    const val workRuntimeKtx = "androidx.work:work-testing:${Versions.Androidx.workRuntimeKtx}"
=======
    const val workTestingRuntimeKtx =
      "androidx.work:work-testing:${Versions.Androidx.workRuntimeKtx}"
>>>>>>> d65bc7e5
  }

  object Espresso {
    const val espressoCore = "androidx.test.espresso:espresso-core:${Versions.espresso}"
  }

  const val androidJunitRunner = "androidx.test.runner.AndroidJUnitRunner"
  const val junit = "junit:junit:${Versions.junit}"
  const val mockitoKotlin = "org.mockito.kotlin:mockito-kotlin:${Versions.mockitoKotlin}"
  const val robolectric = "org.robolectric:robolectric:${Versions.robolectric}"
  const val truth = "com.google.truth:truth:${Versions.truth}"
  const val flexBox = "com.google.android.flexbox:flexbox:${Versions.flexBox}"

  object Versions {
    object Androidx {
      const val activity = "1.2.1"
      const val appCompat = "1.1.0"
      const val constraintLayout = "1.1.3"
      const val fragmentKtx = "1.3.1"
      const val lifecycle = "2.2.0"
      const val navigation = "2.3.4"
      const val recyclerView = "1.1.0"
      const val room = "2.3.0"
      const val workRuntimeKtx = "2.5.0"
    }

    object Cql {
      const val cqlEngine = "1.3.14-SNAPSHOT"
    }

    object Kotlin {
      const val androidxCoreKtx = "1.2.0"
      const val kotlinCoroutinesCore = "1.4.2"
      const val stdlib = "1.4.31"
    }

    const val desugarJdkLibs = "1.0.9"
    const val guava = "28.2-android"
    const val hapiFhir = "5.4.0"
    const val httpInterceptor = "4.0.0"
    const val jsonToolsPatch = "1.13"
    const val material = "1.3.0"
    const val retrofit = "2.7.2"
    const val truth = "1.0.1"
    const val flexBox = "3.0.0"

    object AndroidxTest {
      const val core = "1.2.0"
      const val extJunit = "1.1.2"
      const val rules = "1.1.0"
      const val runner = "1.1.0"
    }

    const val espresso = "3.3.0"
    const val junit = "4.13"
    const val mockitoKotlin = "3.2.0"
    const val robolectric = "4.5.1"
  }
}<|MERGE_RESOLUTION|>--- conflicted
+++ resolved
@@ -85,12 +85,8 @@
     const val extJunitKtx = "androidx.test.ext:junit-ktx:${Versions.AndroidxTest.extJunit}"
     const val rules = "androidx.test:rules:${Versions.AndroidxTest.rules}"
     const val runner = "androidx.test:runner:${Versions.AndroidxTest.runner}"
-<<<<<<< HEAD
-    const val workRuntimeKtx = "androidx.work:work-testing:${Versions.Androidx.workRuntimeKtx}"
-=======
     const val workTestingRuntimeKtx =
       "androidx.work:work-testing:${Versions.Androidx.workRuntimeKtx}"
->>>>>>> d65bc7e5
   }
 
   object Espresso {
