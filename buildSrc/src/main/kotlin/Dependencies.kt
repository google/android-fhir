/*
 * Copyright 2022 Google LLC
 *
 * Licensed under the Apache License, Version 2.0 (the "License");
 * you may not use this file except in compliance with the License.
 * You may obtain a copy of the License at
 *
 *       http://www.apache.org/licenses/LICENSE-2.0
 *
 * Unless required by applicable law or agreed to in writing, software
 * distributed under the License is distributed on an "AS IS" BASIS,
 * WITHOUT WARRANTIES OR CONDITIONS OF ANY KIND, either express or implied.
 * See the License for the specific language governing permissions and
 * limitations under the License.
 */

object Dependencies {

  object Androidx {
    const val activity = "androidx.activity:activity:${Versions.Androidx.activity}"
    const val appCompat = "androidx.appcompat:appcompat:${Versions.Androidx.appCompat}"
    const val constraintLayout =
      "androidx.constraintlayout:constraintlayout:${Versions.Androidx.constraintLayout}"
    const val coreKtx = "androidx.core:core-ktx:${Versions.Androidx.coreKtx}"
    const val datastorePref =
      "androidx.datastore:datastore-preferences:${Versions.Androidx.datastorePref}"
    const val fragmentKtx = "androidx.fragment:fragment-ktx:${Versions.Androidx.fragmentKtx}"
    const val recyclerView = "androidx.recyclerview:recyclerview:${Versions.Androidx.recyclerView}"
    const val sqliteKtx = "androidx.sqlite:sqlite-ktx:${Versions.Androidx.sqliteKtx}"
    const val workRuntimeKtx = "androidx.work:work-runtime-ktx:${Versions.Androidx.workRuntimeKtx}"
  }

  object Cql {
    const val openCdsGroup = "org.opencds.cqf.cql"
    const val translatorGroup = "info.cqframework"

    // Remove this after this issue has been fixed:
    // https://github.com/cqframework/clinical_quality_language/issues/799
    const val antlr4Runtime = "org.antlr:antlr4-runtime:${Versions.Cql.antlr}"

    const val engine = "$openCdsGroup:engine:${Versions.Cql.engine}"
    const val engineJackson = "$openCdsGroup:engine.jackson:${Versions.Cql.engine}"

    const val evaluator = "$openCdsGroup:evaluator:${Versions.Cql.evaluator}"
    const val evaluatorBuilder = "$openCdsGroup:evaluator.builder:${Versions.Cql.evaluator}"
    const val evaluatorDagger = "$openCdsGroup:evaluator.dagger:${Versions.Cql.evaluator}"
    const val evaluatorPlanDef = "$openCdsGroup:evaluator.plandefinition:${Versions.Cql.evaluator}"
    const val translatorCqlToElm = "$translatorGroup:cql-to-elm:${Versions.Cql.translator}"
    const val translatorElm = "$translatorGroup:elm:${Versions.Cql.translator}"
    const val translatorModel = "$translatorGroup:model:${Versions.Cql.translator}"

    const val translatorElmJackson = "$translatorGroup:elm-jackson:${Versions.Cql.translator}"
    const val translatorModelJackson = "$translatorGroup:model-jackson:${Versions.Cql.translator}"
  }

  object Glide {
    const val glide = "com.github.bumptech.glide:glide:${Versions.Glide.glide}"
  }

  object HapiFhir {
    const val structuresR4 = "ca.uhn.hapi.fhir:hapi-fhir-structures-r4:${Versions.hapiFhir}"
    const val validation = "ca.uhn.hapi.fhir:hapi-fhir-validation:${Versions.hapiFhir}"

    // Runtime dependency that is required to run FhirPath (also requires minSDK of 26).
    // Version 3.0 uses java.lang.System.Logger, which is not available on Android
    // Replace for Guava when this PR gets merged: https://github.com/hapifhir/hapi-fhir/pull/3977
    const val caffeine = "com.github.ben-manes.caffeine:caffeine:${Versions.caffeine}"
  }

  object Jackson {
    const val annotations = "com.fasterxml.jackson.core:jackson-annotations:${Versions.jackson}"
    const val core = "com.fasterxml.jackson.core:jackson-core:${Versions.jackson}"
    const val databind = "com.fasterxml.jackson.core:jackson-databind:${Versions.jackson}"
  }

  object Kotlin {
    const val kotlinCoroutinesAndroid =
      "org.jetbrains.kotlinx:kotlinx-coroutines-android:${Versions.Kotlin.kotlinCoroutinesCore}"
    const val kotlinCoroutinesCore =
      "org.jetbrains.kotlinx:kotlinx-coroutines-core:${Versions.Kotlin.kotlinCoroutinesCore}"
    const val kotlinTestJunit = "org.jetbrains.kotlin:kotlin-test-junit:${Versions.Kotlin.stdlib}"
    const val kotlinCoroutinesTest =
      "org.jetbrains.kotlinx:kotlinx-coroutines-test:${Versions.Kotlin.kotlinCoroutinesCore}"
    const val stdlib = "org.jetbrains.kotlin:kotlin-stdlib:${Versions.Kotlin.stdlib}"
  }

  object Lifecycle {
    const val liveDataKtx =
      "androidx.lifecycle:lifecycle-livedata-ktx:${Versions.Androidx.lifecycle}"
    const val runtime = "androidx.lifecycle:lifecycle-runtime:${Versions.Androidx.lifecycle}"
    const val viewModelKtx =
      "androidx.lifecycle:lifecycle-viewmodel-ktx:${Versions.Androidx.lifecycle}"
  }

  object Navigation {
    const val navFragmentKtx =
      "androidx.navigation:navigation-fragment-ktx:${Versions.Androidx.navigation}"
    const val navUiKtx = "androidx.navigation:navigation-ui-ktx:${Versions.Androidx.navigation}"
  }

  object Retrofit {
    const val coreRetrofit = "com.squareup.retrofit2:retrofit:${Versions.retrofit}"
    const val gsonConverter = "com.squareup.retrofit2:converter-gson:${Versions.retrofit}"
  }

  object Room {
    const val compiler = "androidx.room:room-compiler:${Versions.Androidx.room}"
    const val ktx = "androidx.room:room-ktx:${Versions.Androidx.room}"
    const val runtime = "androidx.room:room-runtime:${Versions.Androidx.room}"
  }

  object Mlkit {
    const val barcodeScanning =
      "com.google.mlkit:barcode-scanning:${Versions.Mlkit.barcodeScanning}"
    const val objectDetection =
      "com.google.mlkit:object-detection:${Versions.Mlkit.objectDetection}"
    const val objectDetectionCustom =
      "com.google.mlkit:object-detection-custom:${Versions.Mlkit.objectDetectionCustom}"
  }

  const val androidFhirGroup = "com.google.android.fhir"
  const val androidFhirCommon = "$androidFhirGroup:common:${Versions.androidFhirCommon}"
  const val androidFhirEngineModule = "engine"
  const val androidFhirEngine =
    "$androidFhirGroup:$androidFhirEngineModule:${Versions.androidFhirEngine}"

  const val lifecycleExtensions =
    "androidx.lifecycle:lifecycle-extensions:${Versions.Androidx.lifecycle}"
  const val desugarJdkLibs = "com.android.tools:desugar_jdk_libs:${Versions.desugarJdkLibs}"
  const val fhirUcum = "org.fhir:ucum:${Versions.fhirUcum}"
  const val guava = "com.google.guava:guava:${Versions.guava}"
  const val httpInterceptor = "com.squareup.okhttp3:logging-interceptor:${Versions.http}"
  const val http = "com.squareup.okhttp3:okhttp:${Versions.http}"

  const val jsonToolsPatch = "com.github.java-json-tools:json-patch:${Versions.jsonToolsPatch}"
  const val kotlinPoet = "com.squareup:kotlinpoet:${Versions.kotlinPoet}"
  const val material = "com.google.android.material:material:${Versions.material}"
  const val sqlcipher = "net.zetetic:android-database-sqlcipher:${Versions.sqlcipher}"
  const val timber = "com.jakewharton.timber:timber:${Versions.timber}"
  const val woodstox = "com.fasterxml.woodstox:woodstox-core:${Versions.woodstox}"
  const val xerces = "xerces:xercesImpl:${Versions.xerces}"

  // Dependencies for testing go here
  object AndroidxTest {
    const val archCore = "androidx.arch.core:core-testing:${Versions.AndroidxTest.archCore}"
    const val core = "androidx.test:core:${Versions.AndroidxTest.core}"
    const val extJunit = "androidx.test.ext:junit:${Versions.AndroidxTest.extJunit}"
    const val extJunitKtx = "androidx.test.ext:junit-ktx:${Versions.AndroidxTest.extJunit}"
    const val fragmentTesting =
      "androidx.fragment:fragment-testing:${Versions.AndroidxTest.fragmentVersion}"
    const val rules = "androidx.test:rules:${Versions.AndroidxTest.rules}"
    const val runner = "androidx.test:runner:${Versions.AndroidxTest.runner}"
    const val workTestingRuntimeKtx =
      "androidx.work:work-testing:${Versions.Androidx.workRuntimeKtx}"
  }

  object Espresso {
    const val espressoCore = "androidx.test.espresso:espresso-core:${Versions.espresso}"
  }

  const val androidJunitRunner = "androidx.test.runner.AndroidJUnitRunner"
  // Makes Json assertions where the order of elements, tabs/whitespaces are not important.
  const val jsonAssert = "org.skyscreamer:jsonassert:${Versions.jsonAssert}"
  const val junit = "junit:junit:${Versions.junit}"
  const val mockitoKotlin = "org.mockito.kotlin:mockito-kotlin:${Versions.mockitoKotlin}"
  const val mockitoInline = "org.mockito:mockito-inline:${Versions.mockitoInline}"
  const val robolectric = "org.robolectric:robolectric:${Versions.robolectric}"
  const val slf4j = "org.slf4j:slf4j-android:${Versions.slf4j}"
  const val truth = "com.google.truth:truth:${Versions.truth}"
  // Makes XML assertions where the order of elements, tabs/whitespaces are not important.
  const val xmlUnit = "org.xmlunit:xmlunit-core:${Versions.xmlUnit}"

  object Versions {
    object Androidx {
      const val activity = "1.2.1"
      const val appCompat = "1.1.0"
      const val constraintLayout = "2.1.1"
      const val coreKtx = "1.2.0"
      const val datastorePref = "1.0.0"
      const val fragmentKtx = "1.3.1"
      const val lifecycle = "2.2.0"
      const val navigation = "2.3.4"
      const val recyclerView = "1.1.0"
      const val room = "2.4.2"
      const val sqliteKtx = "2.1.0"
      const val workRuntimeKtx = "2.7.1"
    }

    object Cql {
<<<<<<< HEAD
      const val evaluator = "1.4.2"
    }

    object Glide {
      const val glide = "4.14.2"
    }

    object JavaJsonTools {
      const val jacksonCoreUtils = "2.0"
      const val msgSimple = "1.2"
=======
      const val antlr = "4.10.1"
      const val engine = "2.1.0"
      const val evaluator = "2.1.0"
      const val translator = "2.2.0"
>>>>>>> 6956c79f
    }

    object Kotlin {
      const val kotlinCoroutinesCore = "1.6.2"
      const val stdlib = "1.6.10"
    }

    const val androidFhirCommon = "0.1.0-alpha03"
    const val androidFhirEngine = "0.1.0-beta02"
    const val desugarJdkLibs = "1.1.5"
    const val caffeine = "2.9.1"
    const val fhirUcum = "1.0.3"
    const val guava = "28.2-android"
    const val hapiFhir = "6.0.1"
    const val http = "4.9.1"
    const val jackson = "2.12.2"
    const val jsonToolsPatch = "1.13"
    const val jsonAssert = "1.5.1"
    const val kotlinPoet = "1.9.0"
    const val material = "1.6.0"
    const val retrofit = "2.7.2"
    const val slf4j = "1.7.36"
    const val sqlcipher = "4.5.0"
    const val timber = "5.0.1"
    const val truth = "1.0.1"
    const val woodstox = "6.2.7"
    const val xerces = "2.12.2"
    const val xmlUnit = "2.9.0"

    // Test dependencies

    object AndroidxTest {
      const val core = "1.4.0"
      const val archCore = "2.1.0"
      const val extJunit = "1.1.3"
      const val rules = "1.4.0"
      const val runner = "1.4.0"
      const val fragmentVersion = "1.3.6"
    }

    const val espresso = "3.4.0"
    const val jacoco = "0.8.7"
    const val junit = "4.13.2"
    const val mockitoKotlin = "3.2.0"
    const val mockitoInline = "4.0.0"
    const val robolectric = "4.7.3"

    object Mlkit {
      const val barcodeScanning = "16.1.1"
      const val objectDetection = "16.2.3"
      const val objectDetectionCustom = "16.3.1"
    }
  }
}<|MERGE_RESOLUTION|>--- conflicted
+++ resolved
@@ -187,23 +187,14 @@
     }
 
     object Cql {
-<<<<<<< HEAD
-      const val evaluator = "1.4.2"
-    }
-
-    object Glide {
-      const val glide = "4.14.2"
-    }
-
-    object JavaJsonTools {
-      const val jacksonCoreUtils = "2.0"
-      const val msgSimple = "1.2"
-=======
       const val antlr = "4.10.1"
       const val engine = "2.1.0"
       const val evaluator = "2.1.0"
       const val translator = "2.2.0"
->>>>>>> 6956c79f
+    }
+
+    object Glide {
+      const val glide = "4.14.2"
     }
 
     object Kotlin {
